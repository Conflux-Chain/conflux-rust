--- conflicted
+++ resolved
@@ -30,12 +30,8 @@
     max_ingress_sessions: usize,
     cur_ingress_sessions: AtomicUsize,
     node_id_index: RwLock<HashMap<NodeId, usize>>,
-<<<<<<< HEAD
-    ip_limit: RwLock<Box<dyn SessionIpLimit>>,
-=======
     ip_limit: RwLock<Box<SessionIpLimit>>,
     tag_index: RwLock<SessionTagIndex>,
->>>>>>> 885d13d2
 }
 
 impl SessionManager {
