# 0.6.3

<<<<<<< HEAD
## Improvements

- Revise `cfx_getStorageRoot` output. Now it always returns a JSON objects with three fields `"delta"`, `"intermediate"`, and `"snapshot"`. These fields are either `null`, `"TOMBSTONE"`, or a hash string (e.g. `"0x0240a5a3486ac1cee71db22b8e12f1bb6ac9f207ecd81b06031c407663c20a94"`).
=======
## Improvement

- block info returned by rpc methods `cfx_getBlockByEpochNumber`, `cfx_getBlockByHash`, `cfx_getBlockByHashWithPivotAssumption` add one new field 'gasUsed' (backward compatible) 
>>>>>>> 0de648ea

# 0.6.2

## Improvement
- Start stratum services automatically if `mining_author` is set. 
Use `mining_type` to allow start CPU mining or disable mining manually.
- Add rpc method `tx_inspect_pending` to help developer get their pending info.
- Debug rpc `txpool_inspect` `txpool_content` `getTransactionsFromPool` add an optional parameter `address` to enable filter by account  

# 0.6.0

## Bug Fixes

- Fix inconsistent logics for TrackTouched.

- Make sure all internal account exists at genesis block, otherwise some
readonly operation may crash.

- Fix incorrect usages of require() in vm operations. In most cases creation of
basic account in its absense is undesired, especially when the address is a
contract. When a user account is to be created, the address space is checked.

- Fix issue in processing snapshot chunk boundary which caused crash. The bug
was caused by a wrong assumption of the uniqueness of the trie proof key.

- Fix incorrect receipt in refunding code collateral when contract suicides.

- Fix crash when a contract suicides during creation.

- Fix db error handling for EVM create / call.

- Prevent crashes due to unchecked address space.

## Incompatible Changes

- Change StorageValue serialization to reduce space.

- Changed COMMISSION_PRIVILEGE_STORAGE_VALUE.

- Remove address from Account rlp format, which was included unexpectedly
before.

- Changed RewardInfo struct to add author info.

- Invalid address in transaction execution will trigger an error. 

- The SELFDECONSTRUCT operation will fail if refund to invalid address.

- Change the logic when reentrancy happens. (Message call with empty data and <= 2300 gas is exempt from reentrancy check.)


## Improvements

- Unify all public rpc with hex number, the following fields from RPC will be changed from decimal to hexadecimal:
    - BlameInfo.blame
    - Block.blame
    - CallRequest.storageLimit
    - ConsensusGraphBlockState.blockStatus
    - EpochNumber::Num
    - Receipt.index
    - Receipt.epochNumber
    - Receipt.outcomeStatus
    - Status.pendingTxNumber
    - SyncGraphBlockState.timestamp

- Rename local rpc send_transaction with cfx_sendTransaction.

- Improve the performance of the consensus layer for unstable TreeGraph scenarios. 

- Complete the protocol version mechanism for node communications and bump
the protocol version to V2. The change is backwards-compatible except for
msgid::THROTTLE (0xfe).

- Add chain_id field into sync protocol and light protocol handshake message
so that peers can disconnect peers from another Conflux chain, e.g. testnet,
another testnet.

- Keep network_id the same as chain_id. Setting network_id is only for local
experimental purposes.

- Improve the transaction replacement rule in tx-pool: now a transaction can
replace one with same sender and nonce by higher gas-price or by same gas-price
and larger epoch height.

- Change the nonce to 256 bits from 64 bits

- Introduce nonce based lower bound in the PoW difficulty calculation. This
will help to defend against block withholding attack among mining pools in
future. With this change and careful PoW design, a mining pool can withhold 
the top 128 bits of the nonce as the server nonce and the participants of 
the pool will not be able to tell whether they mined a block or not.

- Improve the stratum protocol to make it more consistent with the convention.
Now the stratum protocol can correctly work with an external miner.

- Separate `deposit_list` and `vote_stake_list` from `Account` and adjust the gas cost for `withdraw`, `deposit`, `vote_lock` internal contract call. Now, the gas cost for there three functions is related with the length of `deposit_list` or `vote_stake_list`.

- Disable transaction index persistence by default. This will reduce the disk usage 
for miners. If you want to reliably serve transaction-related RPCs, you should 
set `persist_tx_index=true` in the configuration file manually.

- A new RPC ctx_getBlockRewardInfo to query block reward information inside a 
given epoch.

- Compute transaction root and receipts root by a simple MPT where the key is
the index in big endian bytes representation of fixed length with leading zero
and the value is the bytes representation of the corresponding data, e.g.
transaction hash for transaction root, Receipt rlp for block receipts root.
The receipts root is the Merkle root of the simple MPT of block receipts roots.

- Use raw bytes in blame vec hash calculation instead of rlp because each 
element of the vec is fixed length H256.

- Add support for CHAINID, SELFBALANCE, BEGINSUB, JUMPSUB, RETURNSUB opcodes.

- NUMBER opcode in call_virtual() now returns the correct block number.

- BLOCKHASH opcode now returns the last block hash (i.e., ``blockhash(block.number - 1)``) 
or zero if not querying the last block hash.

- Disable reentrancy of contract calling through other contracts. 

- Change the default value of `from_epoch` in RPC `cfx_getLogs` from "earliest" to "latest_checkpoint".
Now if no `from_epoch` is specified, it will only return logs after the latest checkpoint.

- Improve archive and full node log filtering. Change `filter.to_epoch` default to `"latest_state"`. Limit `filter.block_hashes` to up to 128 items.

- Change internal contracts address to 0x088800...

- Enable overflow-checks for release build, to make sure that underflow is
impossible.

- Reduce the lock dependency between the transaction pool and the consensus engine to improve the performance.

- Transaction pool will not start until the node finishes the catch-up. This
avoids inconsistent transaction pool issues during the catch up.

- New cfx_clientVersion() rpc call to return a string with versions

- Change CREATE/CREATE2 maximum code size from 24K to 48K

<|MERGE_RESOLUTION|>--- conflicted
+++ resolved
@@ -1,14 +1,10 @@
 # 0.6.3
 
-<<<<<<< HEAD
 ## Improvements
 
+- Block info returned by rpc methods `cfx_getBlockByEpochNumber`, `cfx_getBlockByHash`, `cfx_getBlockByHashWithPivotAssumption` add one new field `gasUsed` (backward compatible)
+
 - Revise `cfx_getStorageRoot` output. Now it always returns a JSON objects with three fields `"delta"`, `"intermediate"`, and `"snapshot"`. These fields are either `null`, `"TOMBSTONE"`, or a hash string (e.g. `"0x0240a5a3486ac1cee71db22b8e12f1bb6ac9f207ecd81b06031c407663c20a94"`).
-=======
-## Improvement
-
-- block info returned by rpc methods `cfx_getBlockByEpochNumber`, `cfx_getBlockByHash`, `cfx_getBlockByHashWithPivotAssumption` add one new field 'gasUsed' (backward compatible) 
->>>>>>> 0de648ea
 
 # 0.6.2
 
