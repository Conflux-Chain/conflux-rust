--- conflicted
+++ resolved
@@ -1,15 +1,8 @@
-<<<<<<< HEAD
-# 1.0.2
-
-## Light nodes
-
-- Support `cfx_getAccumulateInterestRate` and `cfx_getInterestRate` on light nodes.
-=======
 # 1.0.3
 
 ## Improvements
 
-- Support `cfx_gasPrice` on light nodes.
+- Support `cfx_gasPrice`, `cfx_getAccumulateInterestRate` and `cfx_getInterestRate` on light nodes.
 - Add the following new fields in the return value of `cfx_getTransactionReceipt`: `gasCoveredBySponsor`, `storageCollateralized`, `storageCoveredBySponsor`, `storageReleased`.
 
 # 1.0.2
@@ -17,7 +10,6 @@
 ## Bug Fixes
 
 - Fix bugs in whitelist removal at contract removal.
->>>>>>> 431af599
 
 # 1.0.1
 
