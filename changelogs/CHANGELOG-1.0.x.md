--- conflicted
+++ resolved
@@ -2,11 +2,8 @@
 
 ## Improvements
 
-<<<<<<< HEAD
+- Support `cfx_gasPrice` on light nodes.
 - Add the following new fields in the return value of `cfx_getTransactionReceipt`: `gasCoveredBySponsor`, `storageCollateralized`, `storageCoveredBySponsor`, `storageReleased`.
-=======
-- Support `cfx_gasPrice` on light nodes.
->>>>>>> e7460c4f
 
 # 1.0.2
 
