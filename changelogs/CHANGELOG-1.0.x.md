--- conflicted
+++ resolved
@@ -1,14 +1,12 @@
 # 1.0.4
 
-<<<<<<< HEAD
+## Improvements
+
+- Add new rpc `cfx_getSupplyInfo` for archive/full nodes.
+
 ## Bug Fixes
 
 - Change the `blame` field returned from the `newHeads` pub-sub to hex.
-=======
-## Improvements
-
-- Add new rpc `cfx_getSupplyInfo` for archive/full nodes.
->>>>>>> 73ba48b2
 
 # 1.0.3
 
