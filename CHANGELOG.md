# 0.6.0

## Bug Fixes

- Fix inconsistent logics for TrackTouched.

- Make sure all internal account exists at genesis block, otherwise some
readonly operation may crash.

- Fix incorrect usages of require() in vm operations. In most cases creation of
basic account in its absense is undesired, especially when the address is a
contract. When a user account is to be created, the address space is checked.

## Improvements

- Improve the performance of the consensus layer for unstable TreeGraph scenarios. 

- Complete the protocol version mechanism for node communications and bump
the protocol version to V2. The change is backwards-compatible except for
msgid::THROTTLE (0xfe).

- Add chain_id field into sync protocol and light protocol handshake message
so that peers can disconnect peers from another Conflux chain, e.g. testnet,
another testnet.

- Keep network_id the same as chain_id. Setting network_id is only for local
experimental purposes.

- Improve the transaction replacement rule in tx-pool: now a transaction can
replace one with same sender and nonce by higher gas-price or by same gas-price
and larger epoch height.

- Change the nonce to 256 bits from 64 bits

- Introduce nonce based lower bound in the PoW difficulty calculation. This
will help to defend against block withholding attack among mining pools in
future. With this change and careful PoW design, a mining pool can withhold 
the top 128 bits of the nonce as the server nonce and the participants of 
the pool will not be able to tell whether they mined a block or not.

- Improve the stratum protocol to make it more consistent with the convention.
Now the stratum protocol can correctly work with an external miner.

<<<<<<< HEAD
- Separate `deposit_list` and `vote_stake_list` from `Account` and adjust the gas cost for `withdraw`, `deposit`, `vote_lock` internal contract call. Now, the gas cost for there three functions is related with the length of `deposit_list` or `vote_stake_list`.
=======
- A new RPC ctx_getBlockRewardInfo to query block reward information inside a 
given epoch.
>>>>>>> d697c311

# 0.5.0

## Improvements

- Add fields in Receipt: gas_fee, gas_sponsored, storage_sponsored. Accumulate gas_used in Receipt, not gas_charged.

- Delay block requests when we cannot process them to avoid wasting network bandwidth.

- Set block gas limit for Genesis block to 30_000_000.

- Define gas_used to be transaction gas limit for NotEnoughCash, the same as all other exceptions.

- Add support for WebSockets in RPC.

- cfx_gasPrice will return a price with at least 1000000000, i.e. 1GDrip.

- Move getstatus RPC from test to common, and renamed with cfx_getStatus.

## Bug Fixes

- Fix UnexpectedResponse from honest peers that causes peer demotion.

- Remove some untrue debug assert.

- Forbidden CALLCODE and DELEGATECALL to internal contracts.

- RPC now returns the correct rlp size of the block

- Fix a race condition that may cause optimistic execution to panic.

- Fill in correct block gas limit value for mining.

- Fix definitions and logics in transaction early execution error checking.

- Use block_count - 1 in target difficulty calculation because it's the unbiased estimation of exponential distribution parameter (past mining power).

## Improvements

- Add cfx_getConfirmationRiskByHash RPC to get confirmation risk by block hash.

- Add getTransactionsFromPool debug RPC to collect transactions in pool.

# 0.4.0

## Bug Fixes

- Fix a potential crash bug in the transaction pool compoenent

- Stop marking OverlayAccount dirty on read access. This will influnce the state root. 

- Do not mark OverlayAccount dirty in sub_balance 0 for non-existence account.

- Add missing transaction verifications for invalid block.

## Improvements

- Improve the transaction address check at RPC

- Change the test net PoW to use double keccak

## EVM Updates

- Decide the storage owner (who is responsible for storage collateral) at the beginning of the transaction. 

- Only check the storage limit and balance for storage collateral at the end of EVM execution. 

# 0.3.2

## Bug Fixes

- Fix an issue that GetBlockHashesByEpoch containing blocks before checkpoint may cause the node to crash.

- Quick fix for possible duplicate block inserted into the consensus worker thread.

# 0.3.0

## Blockchain Core Updates (Not Backward Compatible)

- Changes the address scheme of Conflux. All normal address now start with 0x1.
All smart contracts address now start with 0x8. Note that your private key will
still work as long as you replace the first character in your hex address with
``0x1``. For example, if your address is 0x7b5c..., after this update your
address will change to 0x1b5c...

- Changes the state Merkle root calculation method. Merkle is calculated based
on constructed raw keccak input byte string instead of serialized rlp; checks if
compressed_path starts on the second nibble of a byte; makes sure that with the
constructed keccak input string adversary cannot construct a compressed path to
create a path Merkle of the same value as a node Merkle.

- Each epoch now has a limit of executing 200 blocks. If there are more than
200 blocks in an epoch. Only the last 200 blocks will be executed. This change
is designed to battle DoS attacks about hiding and generating a lot of blocks
suddenly.

- Add storage_root support in Conflux MPT. Define storage root as the Merkle
root computed on the account's storage subtree root node, ignoring the
compressed path; 2) force the storage root node to existing by setting a
StorageLayout value at the storage node. 

You need to use new SDK tools to connect with the main chain, otherwise your
transaction will be rejected as invalid. 

## EVM Updates

- Change the gas used in SSTORE operation to 5000 gas, no matter the zero-ness
is changed or not. And we no longer refund gas in releasing storage entry. 

## RPC/CLI Updates

- Change the CLI interface subcommand from `debug` to `local`. Its
functionality remains the same.

- Add a RPC cfx_getSkippedBlocksByEpoch to query skipped blocks of an epoch

- Add a corresponding CLI interface to query skipped blocks via local RPC

- Refactor RPC interface now most RPC takes HEX parameters and returns HEX

## Bug Fixes

- Fix an issue that may cause the P2P layer to not propagate out-of-era blocks properly

- Fix an issue that Conflux RPC may return incorrect estimate.

- Fix an issue that virtual call RPC may fail if the caller does not have enough balance

- Fix an issue that failing to send a pending request can make a block not received.

- Fix an issue that not-graph-ready compact blocks are not fully received.


## Improvements

- Make the consensus layer to prioritize meaningful blocks first. It will
improve the overall performance in facing of DoS attacks. It will also
prioritize self-mined blocks as a desirable effect.<|MERGE_RESOLUTION|>--- conflicted
+++ resolved
@@ -41,12 +41,10 @@
 - Improve the stratum protocol to make it more consistent with the convention.
 Now the stratum protocol can correctly work with an external miner.
 
-<<<<<<< HEAD
 - Separate `deposit_list` and `vote_stake_list` from `Account` and adjust the gas cost for `withdraw`, `deposit`, `vote_lock` internal contract call. Now, the gas cost for there three functions is related with the length of `deposit_list` or `vote_stake_list`.
-=======
+
 - A new RPC ctx_getBlockRewardInfo to query block reward information inside a 
 given epoch.
->>>>>>> d697c311
 
 # 0.5.0
 
