# 0.6.0

## Bug Fixes

## Improvements

- Add support for WebSockets in RPC.

# 0.5.0

## Bug Fixes

- Fix UnexpectedResponse from honest peers that causes peer demotion.

- Remove some untrue debug assert.

- Forbidden CALLCODE and DELEGATECALL to internal contracts.

- RPC now returns the correct rlp size of the block

<<<<<<< HEAD
- Fix a race condition that may cause optimistic execution to panic.
=======
- Delay block requests when we cannot process them to avoid wasting network bandwidth.
>>>>>>> a0d87547

# 0.4.0

## Bug Fixes

- Fix a potential crash bug in the transaction pool compoenent

- Stop marking OverlayAccount dirty on read access. This will influnce the state root. 

- Do not mark OverlayAccount dirty in sub_balance 0 for non-existence account.

- Add missing transaction verifications for invalid block.

- Fill in correct block gas limit value for mining.

- Set block gas limit for Genesis block to 30_000_000.

- Fix definitions and logics in transaction early execution error checking.

- Use block_count - 1 in target difficulty calculation because it's the unbiased estimation of exponential distribution parameter (past mining power).

- Add fields in Receipt: gas_fee, gas_sponsored, storage_sponsored. Accumulate gas_used in Receipt, not gas_charged.

- Define gas_used to be transaction gas limit for NotEnoughCash, the same as all other exceptions.

## Improvements

- Improve the transaction address check at RPC

- Chagne the test net PoW to use double keccak

## EVM Updates

- Decide the storage owner (who is responsible for storage collateral) at the beginning of the transaction. 

- Only check the storage limit and balance for storage collateral at the end of EVM execution. 

# 0.3.2

## Bug Fixes

- Fix an issue that GetBlockHashesByEpoch containing blocks before checkpoint may cause the node to crash.

- Quick fix for possible duplicate block inserted into the consensus worker thread.

# 0.3.0

## Blockchain Core Updates (Not Backward Compatible)

- Changes the address scheme of Conflux. All normal address now start with 0x1.
All smart contracts address now start with 0x8. Note that your private key will
still work as long as you replace the first character in your hex address with
``0x1``. For example, if your address is 0x7b5c..., after this update your
address will change to 0x1b5c...

- Changes the state Merkle root calculation method. Merkle is calculated based
on constructed raw keccak input byte string instead of serialized rlp; checks if
compressed_path starts on the second nibble of a byte; makes sure that with the
constructed keccak input string adversary cannot construct a compressed path to
create a path Merkle of the same value as a node Merkle.

- Each epoch now has a limit of executing 200 blocks. If there are more than
200 blocks in an epoch. Only the last 200 blocks will be executed. This change
is designed to battle DoS attacks about hiding and generating a lot of blocks
suddenly.

- Add storage_root support in Conflux MPT. Define storage root as the Merkle
root computed on the account's storage subtree root node, ignoring the
compressed path; 2) force the storage root node to existing by setting a
StorageLayout value at the storage node. 

You need to use new SDK tools to connect with the main chain, otherwise your
transaction will be rejected as invalid. 

## EVM Updates

- Change the gas used in SSTORE operation to 5000 gas, no matter the zero-ness
is changed or not. And we no longer refund gas in releasing storage entry. 

## RPC/CLI Updates

- Change the CLI interface subcommand from `debug` to `local`. Its
functionality remains the same.

- Add a RPC cfx_getSkippedBlocksByEpoch to query skipped blocks of an epoch

- Add a corresponding CLI interface to query skipped blocks via local RPC

- Refactor RPC interface now most RPC takes HEX parameters and returns HEX

## Bug Fixes

- Fix an issue that may cause the P2P layer to not propagate out-of-era blocks properly

- Fix an issue that Conflux RPC may return incorrect estimate.

- Fix an issue that virtual call RPC may fail if the caller does not have enough balance

- Fix an issue that failing to send a pending request can make a block not received.

- Fix an issue that not-graph-ready compact blocks are not fully received.


## Improvements

- Make the consensus layer to prioritize meaningful blocks first. It will
improve the overall performance in facing of DoS attacks. It will also
prioritize self-mined blocks as a desirable effect.<|MERGE_RESOLUTION|>--- conflicted
+++ resolved
@@ -18,11 +18,9 @@
 
 - RPC now returns the correct rlp size of the block
 
-<<<<<<< HEAD
 - Fix a race condition that may cause optimistic execution to panic.
-=======
+
 - Delay block requests when we cannot process them to avoid wasting network bandwidth.
->>>>>>> a0d87547
 
 # 0.4.0
 
