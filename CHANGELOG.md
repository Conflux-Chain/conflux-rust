--- conflicted
+++ resolved
@@ -33,15 +33,10 @@
 - Change the nonce to 256 bits from 64 bits
 
 - Introduce nonce based lower bound in the PoW difficulty calculation. This
-<<<<<<< HEAD
-will help to defend against block withholding attack among minging pools in 
-future.
-=======
 will help to defend against block withholding attack among mining pools in
 future. With this change and careful PoW design, a mining pool can withhold 
 the top 128 bits of the nonce as the server nonce and the participants of 
 the pool will not be able to tell whether they mined a block or not.
->>>>>>> b3d09e28
 
 # 0.5.0
 
