# 0.6.0

## Bug Fixes

## Improvements

<<<<<<< HEAD
- Improve the performance of the consensus layer for unstable TreeGraph scenarios. 
=======
- Add support for WebSockets in RPC.
>>>>>>> 8e9ab9b5

# 0.5.0

## Bug Fixes

- Fix UnexpectedResponse from honest peers that causes peer demotion.

- Remove some untrue debug assert.

- Forbidden CALLCODE and DELEGATECALL to internal contracts.

- RPC now returns the correct rlp size of the block

- Fix a race condition that may cause optimistic execution to panic.

- Delay block requests when we cannot process them to avoid wasting network bandwidth.

## Improvements

- Add cfx_getConfirmationRiskByHash RPC to get confirmation risk by block hash.

- Add getTransactionsFromPool debug RPC to collect transactions in pool.

# 0.4.0

## Bug Fixes

- Fix a potential crash bug in the transaction pool compoenent

- Stop marking OverlayAccount dirty on read access. This will influnce the state root. 

- Do not mark OverlayAccount dirty in sub_balance 0 for non-existence account.

- Add missing transaction verifications for invalid block.

- Fill in correct block gas limit value for mining.

- Set block gas limit for Genesis block to 30_000_000.

- Fix definitions and logics in transaction early execution error checking.

- Use block_count - 1 in target difficulty calculation because it's the unbiased estimation of exponential distribution parameter (past mining power).

- Add fields in Receipt: gas_fee, gas_sponsored, storage_sponsored. Accumulate gas_used in Receipt, not gas_charged.

- Define gas_used to be transaction gas limit for NotEnoughCash, the same as all other exceptions.

## Improvements

- Improve the transaction address check at RPC

- Change the test net PoW to use double keccak

## EVM Updates

- Decide the storage owner (who is responsible for storage collateral) at the beginning of the transaction. 

- Only check the storage limit and balance for storage collateral at the end of EVM execution. 

# 0.3.2

## Bug Fixes

- Fix an issue that GetBlockHashesByEpoch containing blocks before checkpoint may cause the node to crash.

- Quick fix for possible duplicate block inserted into the consensus worker thread.

# 0.3.0

## Blockchain Core Updates (Not Backward Compatible)

- Changes the address scheme of Conflux. All normal address now start with 0x1.
All smart contracts address now start with 0x8. Note that your private key will
still work as long as you replace the first character in your hex address with
``0x1``. For example, if your address is 0x7b5c..., after this update your
address will change to 0x1b5c...

- Changes the state Merkle root calculation method. Merkle is calculated based
on constructed raw keccak input byte string instead of serialized rlp; checks if
compressed_path starts on the second nibble of a byte; makes sure that with the
constructed keccak input string adversary cannot construct a compressed path to
create a path Merkle of the same value as a node Merkle.

- Each epoch now has a limit of executing 200 blocks. If there are more than
200 blocks in an epoch. Only the last 200 blocks will be executed. This change
is designed to battle DoS attacks about hiding and generating a lot of blocks
suddenly.

- Add storage_root support in Conflux MPT. Define storage root as the Merkle
root computed on the account's storage subtree root node, ignoring the
compressed path; 2) force the storage root node to existing by setting a
StorageLayout value at the storage node. 

You need to use new SDK tools to connect with the main chain, otherwise your
transaction will be rejected as invalid. 

## EVM Updates

- Change the gas used in SSTORE operation to 5000 gas, no matter the zero-ness
is changed or not. And we no longer refund gas in releasing storage entry. 

## RPC/CLI Updates

- Change the CLI interface subcommand from `debug` to `local`. Its
functionality remains the same.

- Add a RPC cfx_getSkippedBlocksByEpoch to query skipped blocks of an epoch

- Add a corresponding CLI interface to query skipped blocks via local RPC

- Refactor RPC interface now most RPC takes HEX parameters and returns HEX

## Bug Fixes

- Fix an issue that may cause the P2P layer to not propagate out-of-era blocks properly

- Fix an issue that Conflux RPC may return incorrect estimate.

- Fix an issue that virtual call RPC may fail if the caller does not have enough balance

- Fix an issue that failing to send a pending request can make a block not received.

- Fix an issue that not-graph-ready compact blocks are not fully received.


## Improvements

- Make the consensus layer to prioritize meaningful blocks first. It will
improve the overall performance in facing of DoS attacks. It will also
prioritize self-mined blocks as a desirable effect.<|MERGE_RESOLUTION|>--- conflicted
+++ resolved
@@ -4,11 +4,9 @@
 
 ## Improvements
 
-<<<<<<< HEAD
 - Improve the performance of the consensus layer for unstable TreeGraph scenarios. 
-=======
+
 - Add support for WebSockets in RPC.
->>>>>>> 8e9ab9b5
 
 # 0.5.0
 
