--- conflicted
+++ resolved
@@ -65,14 +65,12 @@
 
 - Add support for CHAINID, SELFBALANCE, BEGINSUB, JUMPSUB, RETURNSUB opcodes.
 
-<<<<<<< HEAD
 - NUMBER opcode in call_virtual() now returns the correct block number.
 
 - BLOCKHASH opcode now returns the last block hash (i.e., ``blockhash(block.number - 1)``) 
 or zero if not querying the last block hash.
-=======
+
 - Disable reentrancy of contract calling through other contracts. 
->>>>>>> 2995b0e5
 
 # 0.5.0
 
