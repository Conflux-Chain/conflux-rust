--- conflicted
+++ resolved
@@ -41,14 +41,13 @@
 - Improve the stratum protocol to make it more consistent with the convention.
 Now the stratum protocol can correctly work with an external miner.
 
-<<<<<<< HEAD
 - Disable transaction index recording by default. This will reduce the disk usage 
 for miners. If you want to serve transaction-related RPCs, you should set `record_tx_index=true`
 in the configuration file manually.
-=======
+
 - A new RPC ctx_getBlockRewardInfo to query block reward information inside a 
 given epoch.
->>>>>>> d697c311
+
 
 # 0.5.0
 
