# 0.6.0

## Bug Fixes

## Improvements

- Add support for WebSockets in RPC.

# 0.5.0

## Bug Fixes

- Fix UnexpectedResponse from honest peers that causes peer demotion.

- Remove some untrue debug assert.

- Forbidden CALLCODE and DELEGATECALL to internal contracts.

- RPC now returns the correct rlp size of the block

<<<<<<< HEAD
## Improvements

- Add cfx_getConfirmationRiskByHash RPC to get confirmation risk by block hash.

- Add getTransactionsFromPool debug RPC to collect transactions in pool.
=======
- Fix a race condition that may cause optimistic execution to panic.

- Delay block requests when we cannot process them to avoid wasting network bandwidth.
>>>>>>> 889e4af0

# 0.4.0

## Bug Fixes

- Fix a potential crash bug in the transaction pool compoenent

- Stop marking OverlayAccount dirty on read access. This will influnce the state root. 

- Do not mark OverlayAccount dirty in sub_balance 0 for non-existence account.

- Add missing transaction verifications for invalid block.

- Fill in correct block gas limit value for mining.

- Set block gas limit for Genesis block to 30_000_000.

- Fix definitions and logics in transaction early execution error checking.

- Use block_count - 1 in target difficulty calculation because it's the unbiased estimation of exponential distribution parameter (past mining power).

- Add fields in Receipt: gas_fee, gas_sponsored, storage_sponsored. Accumulate gas_used in Receipt, not gas_charged.

- Define gas_used to be transaction gas limit for NotEnoughCash, the same as all other exceptions.

## Improvements

- Improve the transaction address check at RPC

- Change the test net PoW to use double keccak

## EVM Updates

- Decide the storage owner (who is responsible for storage collateral) at the beginning of the transaction. 

- Only check the storage limit and balance for storage collateral at the end of EVM execution. 

# 0.3.2

## Bug Fixes

- Fix an issue that GetBlockHashesByEpoch containing blocks before checkpoint may cause the node to crash.

- Quick fix for possible duplicate block inserted into the consensus worker thread.

# 0.3.0

## Blockchain Core Updates (Not Backward Compatible)

- Changes the address scheme of Conflux. All normal address now start with 0x1.
All smart contracts address now start with 0x8. Note that your private key will
still work as long as you replace the first character in your hex address with
``0x1``. For example, if your address is 0x7b5c..., after this update your
address will change to 0x1b5c...

- Changes the state Merkle root calculation method. Merkle is calculated based
on constructed raw keccak input byte string instead of serialized rlp; checks if
compressed_path starts on the second nibble of a byte; makes sure that with the
constructed keccak input string adversary cannot construct a compressed path to
create a path Merkle of the same value as a node Merkle.

- Each epoch now has a limit of executing 200 blocks. If there are more than
200 blocks in an epoch. Only the last 200 blocks will be executed. This change
is designed to battle DoS attacks about hiding and generating a lot of blocks
suddenly.

- Add storage_root support in Conflux MPT. Define storage root as the Merkle
root computed on the account's storage subtree root node, ignoring the
compressed path; 2) force the storage root node to existing by setting a
StorageLayout value at the storage node. 

You need to use new SDK tools to connect with the main chain, otherwise your
transaction will be rejected as invalid. 

## EVM Updates

- Change the gas used in SSTORE operation to 5000 gas, no matter the zero-ness
is changed or not. And we no longer refund gas in releasing storage entry. 

## RPC/CLI Updates

- Change the CLI interface subcommand from `debug` to `local`. Its
functionality remains the same.

- Add a RPC cfx_getSkippedBlocksByEpoch to query skipped blocks of an epoch

- Add a corresponding CLI interface to query skipped blocks via local RPC

- Refactor RPC interface now most RPC takes HEX parameters and returns HEX

## Bug Fixes

- Fix an issue that may cause the P2P layer to not propagate out-of-era blocks properly

- Fix an issue that Conflux RPC may return incorrect estimate.

- Fix an issue that virtual call RPC may fail if the caller does not have enough balance

- Fix an issue that failing to send a pending request can make a block not received.

- Fix an issue that not-graph-ready compact blocks are not fully received.


## Improvements

- Make the consensus layer to prioritize meaningful blocks first. It will
improve the overall performance in facing of DoS attacks. It will also
prioritize self-mined blocks as a desirable effect.<|MERGE_RESOLUTION|>--- conflicted
+++ resolved
@@ -18,17 +18,15 @@
 
 - RPC now returns the correct rlp size of the block
 
-<<<<<<< HEAD
+- Fix a race condition that may cause optimistic execution to panic.
+
+- Delay block requests when we cannot process them to avoid wasting network bandwidth.
+
 ## Improvements
 
 - Add cfx_getConfirmationRiskByHash RPC to get confirmation risk by block hash.
 
 - Add getTransactionsFromPool debug RPC to collect transactions in pool.
-=======
-- Fix a race condition that may cause optimistic execution to panic.
-
-- Delay block requests when we cannot process them to avoid wasting network bandwidth.
->>>>>>> 889e4af0
 
 # 0.4.0
 
