--- conflicted
+++ resolved
@@ -4,11 +4,11 @@
 
 ## Improvements
 
-<<<<<<< HEAD
+
 - Improve the performance of the consensus layer for unstable TreeGraph scenarios. 
-=======
+
 - Add chain_id field into p2p Status message so that peers can disconnect peers from another Conflux chain, e.g. testnet.
->>>>>>> f45dea5a
+
 
 # 0.5.0
 
