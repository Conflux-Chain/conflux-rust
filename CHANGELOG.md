# 0.6.0

## Bug Fixes

- Fix inconsistent logics for TrackTouched.

- Make sure all internal account exists at genesis block, otherwise some
readonly operation may crash.

- Fix incorrect usages of require() in vm operations. In most cases creation of
basic account in its absense is undesired, especially when the address is a
contract. When a user account is to be created, the address space is checked.

## Improvements

- Improve the performance of the consensus layer for unstable TreeGraph scenarios. 

- Complete the protocol version mechanism for node communications and bump
the protocol version to V2. The change is backwards-compatible except for
msgid::THROTTLE (0xfe).

- Add chain_id field into sync protocol and light protocol handshake message
so that peers can disconnect peers from another Conflux chain, e.g. testnet,
another testnet.

- Keep network_id the same as chain_id. Setting network_id is only for local
experimental purposes.

- Improve the transaction replacement rule in tx-pool: now a transaction can
replace one with same sender and nonce by higher gas-price or by same gas-price
and larger epoch height.

- Change the nonce to 256 bits from 64 bits

- Introduce nonce based lower bound in the PoW difficulty calculation. This
will help to defend against block withholding attack among mining pools in
future. With this change and careful PoW design, a mining pool can withhold 
the top 128 bits of the nonce as the server nonce and the participants of 
the pool will not be able to tell whether they mined a block or not.

- Improve the stratum protocol to make it more consistent with the convention.
Now the stratum protocol can correctly work with an external miner.

<<<<<<< HEAD
- Separate `deposit_list` and `vote_stake_list` from `Account` and adjust the gas cost for `withdraw`, `deposit`, `vote_lock` internal contract call. Now, the gas cost for there three functions is related with the length of `deposit_list` or `vote_stake_list`.
=======
- Disable transaction index recording by default. This will reduce the disk usage 
for miners. If you want to serve transaction-related RPCs, you should set `record_tx_index=true`
in the configuration file manually.
>>>>>>> 0fefd81c

- A new RPC ctx_getBlockRewardInfo to query block reward information inside a 
given epoch.


# 0.5.0

## Improvements

- Add fields in Receipt: gas_fee, gas_sponsored, storage_sponsored. Accumulate gas_used in Receipt, not gas_charged.

- Delay block requests when we cannot process them to avoid wasting network bandwidth.

- Set block gas limit for Genesis block to 30_000_000.

- Define gas_used to be transaction gas limit for NotEnoughCash, the same as all other exceptions.

- Add support for WebSockets in RPC.

- cfx_gasPrice will return a price with at least 1000000000, i.e. 1GDrip.

- Move getstatus RPC from test to common, and renamed with cfx_getStatus.

## Bug Fixes

- Fix UnexpectedResponse from honest peers that causes peer demotion.

- Remove some untrue debug assert.

- Forbidden CALLCODE and DELEGATECALL to internal contracts.

- RPC now returns the correct rlp size of the block

- Fix a race condition that may cause optimistic execution to panic.

- Fill in correct block gas limit value for mining.

- Fix definitions and logics in transaction early execution error checking.

- Use block_count - 1 in target difficulty calculation because it's the unbiased estimation of exponential distribution parameter (past mining power).

## Improvements

- Add cfx_getConfirmationRiskByHash RPC to get confirmation risk by block hash.

- Add getTransactionsFromPool debug RPC to collect transactions in pool.

# 0.4.0

## Bug Fixes

- Fix a potential crash bug in the transaction pool compoenent

- Stop marking OverlayAccount dirty on read access. This will influnce the state root. 

- Do not mark OverlayAccount dirty in sub_balance 0 for non-existence account.

- Add missing transaction verifications for invalid block.

## Improvements

- Improve the transaction address check at RPC

- Change the test net PoW to use double keccak

## EVM Updates

- Decide the storage owner (who is responsible for storage collateral) at the beginning of the transaction. 

- Only check the storage limit and balance for storage collateral at the end of EVM execution. 

# 0.3.2

## Bug Fixes

- Fix an issue that GetBlockHashesByEpoch containing blocks before checkpoint may cause the node to crash.

- Quick fix for possible duplicate block inserted into the consensus worker thread.

# 0.3.0

## Blockchain Core Updates (Not Backward Compatible)

- Changes the address scheme of Conflux. All normal address now start with 0x1.
All smart contracts address now start with 0x8. Note that your private key will
still work as long as you replace the first character in your hex address with
``0x1``. For example, if your address is 0x7b5c..., after this update your
address will change to 0x1b5c...

- Changes the state Merkle root calculation method. Merkle is calculated based
on constructed raw keccak input byte string instead of serialized rlp; checks if
compressed_path starts on the second nibble of a byte; makes sure that with the
constructed keccak input string adversary cannot construct a compressed path to
create a path Merkle of the same value as a node Merkle.

- Each epoch now has a limit of executing 200 blocks. If there are more than
200 blocks in an epoch. Only the last 200 blocks will be executed. This change
is designed to battle DoS attacks about hiding and generating a lot of blocks
suddenly.

- Add storage_root support in Conflux MPT. Define storage root as the Merkle
root computed on the account's storage subtree root node, ignoring the
compressed path; 2) force the storage root node to existing by setting a
StorageLayout value at the storage node. 

You need to use new SDK tools to connect with the main chain, otherwise your
transaction will be rejected as invalid. 

## EVM Updates

- Change the gas used in SSTORE operation to 5000 gas, no matter the zero-ness
is changed or not. And we no longer refund gas in releasing storage entry. 

## RPC/CLI Updates

- Change the CLI interface subcommand from `debug` to `local`. Its
functionality remains the same.

- Add a RPC cfx_getSkippedBlocksByEpoch to query skipped blocks of an epoch

- Add a corresponding CLI interface to query skipped blocks via local RPC

- Refactor RPC interface now most RPC takes HEX parameters and returns HEX

## Bug Fixes

- Fix an issue that may cause the P2P layer to not propagate out-of-era blocks properly

- Fix an issue that Conflux RPC may return incorrect estimate.

- Fix an issue that virtual call RPC may fail if the caller does not have enough balance

- Fix an issue that failing to send a pending request can make a block not received.

- Fix an issue that not-graph-ready compact blocks are not fully received.


## Improvements

- Make the consensus layer to prioritize meaningful blocks first. It will
improve the overall performance in facing of DoS attacks. It will also
prioritize self-mined blocks as a desirable effect.<|MERGE_RESOLUTION|>--- conflicted
+++ resolved
@@ -41,13 +41,11 @@
 - Improve the stratum protocol to make it more consistent with the convention.
 Now the stratum protocol can correctly work with an external miner.
 
-<<<<<<< HEAD
 - Separate `deposit_list` and `vote_stake_list` from `Account` and adjust the gas cost for `withdraw`, `deposit`, `vote_lock` internal contract call. Now, the gas cost for there three functions is related with the length of `deposit_list` or `vote_stake_list`.
-=======
+
 - Disable transaction index recording by default. This will reduce the disk usage 
 for miners. If you want to serve transaction-related RPCs, you should set `record_tx_index=true`
 in the configuration file manually.
->>>>>>> 0fefd81c
 
 - A new RPC ctx_getBlockRewardInfo to query block reward information inside a 
 given epoch.
