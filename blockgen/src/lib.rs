--- conflicted
+++ resolved
@@ -53,11 +53,8 @@
     sync: SharedSynchronizationService,
     state: RwLock<MiningState>,
     workers: Mutex<Vec<(Worker, mpsc::Sender<ProofOfWorkProblem>)>>,
-<<<<<<< HEAD
     pub test_mining_sleep_time: Option<Duration>,
-=======
     pub stratum: RwLock<Option<Stratum>>,
->>>>>>> 6ee5dfc2
 }
 
 pub struct Worker {
@@ -94,24 +91,6 @@
                     }
                     // check if there is a problem to be solved
                     if problem.is_some() {
-<<<<<<< HEAD
-                        let boundary = problem.unwrap().boundary;
-                        let block_hash = problem.unwrap().block_hash;
-
-                        #[cfg(test)]
-                        {
-                            let difficulty = problem.unwrap().difficulty;
-                            if difficulty > 500000.into() {
-                                warn!("Difficulty is too high to mine!");
-                            }
-                        }
-
-                        for _i in 0..1 {
-                            //TODO: adjust the number of times
-                            let nonce = rand::random();
-                            let hash = compute(nonce, &block_hash);
-                            if hash < boundary {
-=======
                         trace!("problem is {:?}", problem);
                         let boundary = problem.as_ref().unwrap().boundary;
                         let block_hash = problem.as_ref().unwrap().block_hash;
@@ -120,7 +99,6 @@
                             let nonce_u256 = U256::from(nonce);
                             let hash = compute(&nonce_u256, &block_hash);
                             if ProofOfWorkProblem::validate_hash_against_boundary(&hash, &nonce_u256, &boundary) {
->>>>>>> 6ee5dfc2
                                 // problem solved
                                 match solution_sender
                                     .send(ProofOfWorkSolution { nonce: nonce_u256 })
@@ -130,30 +108,19 @@
                                         warn!("{}", e);
                                     }
                                 }
-<<<<<<< HEAD
                                 debug!("mined block");
-                                // TODO Update problem fast. This will cause
-                                // miner to stop mining
-                                // until the previous blocks is processed by
-                                // ConsensusGraph
+                                trace!("problem solved");
                                 //                                problem =
                                 // None;
                                 break;
                             }
+                            nonce += 1;
                             // This sleep is for test_mode mining of
                             // balance_attack
                             // debug!("Try nonce {}", nonce);
                             if let Some(t) = bg.test_mining_sleep_time {
                                 thread::sleep(t);
                             }
-=======
-
-                                trace!("problem solved");
-                                problem = None;
-                                break;
-                            }
-                            nonce += 1;
->>>>>>> 6ee5dfc2
                         }
                     } else {
                         thread::sleep(sleep_duration);
@@ -183,11 +150,8 @@
             sync,
             state: RwLock::new(MiningState::Start),
             workers: Mutex::new(Vec::new()),
-<<<<<<< HEAD
             test_mining_sleep_time,
-=======
             stratum: RwLock::new(None),
->>>>>>> 6ee5dfc2
         }
     }
 
@@ -721,12 +685,8 @@
     pub fn start_mining(bg: Arc<BlockGenerator>, _payload_len: u32) {
         let mut current_mining_block = None;
         let mut current_problem: Option<ProofOfWorkProblem> = None;
-<<<<<<< HEAD
-        let sleep_duration = time::Duration::from_millis(2);
-=======
         let sleep_duration =
             time::Duration::from_millis(BLOCKGEN_LOOP_SLEEP_IN_MILISECS);
->>>>>>> 6ee5dfc2
 
         let receiver: mpsc::Receiver<ProofOfWorkSolution> =
             if bg.pow_config.use_stratum {
@@ -790,15 +750,9 @@
                             &new_solution.unwrap(),
                         )
                     {
-<<<<<<< HEAD
-                        debug!(
-                            "Get solution in loop {}",
-                            new_solution.unwrap().nonce
-=======
                         warn!(
                             "Received invalid solution from miner: nonce = {}!",
                             &new_solution.unwrap().nonce
->>>>>>> 6ee5dfc2
                         );
                         new_solution = receiver.try_recv();
                     } else {
