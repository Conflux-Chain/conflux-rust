// Copyright 2019 Conflux Foundation. All rights reserved.
// Conflux is free software and distributed under GNU General Public License.
// See http://www.gnu.org/licenses/

use cfx_types::{Address, H256, U256};
use cfxcore::{
    block_parameters::*, pow::*, transaction_pool::DEFAULT_MAX_BLOCK_GAS_LIMIT,
    SharedSynchronizationGraph, SharedSynchronizationService,
    SharedTransactionPool,
};
use lazy_static::lazy_static;
use log::{debug, info, trace, warn};
use metrics::{Gauge, GaugeUsize};
use parking_lot::{Mutex, RwLock};
use primitives::*;
use std::{
    cmp::max,
    collections::HashSet,
    sync::{mpsc, Arc},
    thread, time,
};
use time::{SystemTime, UNIX_EPOCH};
use txgen::{SharedTransactionGenerator, SpecialTransactionGenerator};
lazy_static! {
    static ref PACKED_ACCOUNT_SIZE: Arc<dyn Gauge<usize>> =
        GaugeUsize::register_with_group("txpool", "packed_account_size");
}

enum MiningState {
    Start,
    Stop,
}

/// The interface for a conflux block generator
pub struct BlockGenerator {
    pow_config: ProofOfWorkConfig,
    mining_author: Address,
    graph: SharedSynchronizationGraph,
    txpool: SharedTransactionPool,
    txgen: SharedTransactionGenerator,
    special_txgen: Arc<Mutex<SpecialTransactionGenerator>>,
    sync: SharedSynchronizationService,
    state: RwLock<MiningState>,
    workers: Mutex<Vec<(Worker, mpsc::Sender<ProofOfWorkProblem>)>>,
    pub test_mining_sleep_time: Option<Duration>,
}

pub struct Worker {
    #[allow(dead_code)]
    thread: thread::JoinHandle<()>,
}

impl Worker {
    pub fn new(
        bg: Arc<BlockGenerator>, sender: mpsc::Sender<ProofOfWorkSolution>,
        receiver: mpsc::Receiver<ProofOfWorkProblem>,
    ) -> Self
    {
        let bg_handle = bg.clone();

        let thread = thread::Builder::new()
            .name("blockgen".into())
            .spawn(move || {
                let sleep_duration = time::Duration::from_millis(100);
                let mut problem: Option<ProofOfWorkProblem> = None;

                loop {
                    match *bg_handle.state.read() {
                        MiningState::Stop => return,
                        _ => {}
                    }

                    // check if there is a new problem
                    let new_problem = receiver.try_recv();
                    if new_problem.is_ok() {
                        problem = Some(new_problem.unwrap());
                    }
                    // check if there is a problem to be solved
                    if problem.is_some() {
                        let boundary = problem.unwrap().boundary;
                        let block_hash = problem.unwrap().block_hash;

                        #[cfg(test)]
                        {
                            let difficulty = problem.unwrap().difficulty;
                            if difficulty > 500000.into() {
                                warn!("Difficulty is too high to mine!");
                            }
                        }

                        for _i in 0..1 {
                            //TODO: adjust the number of times
                            let nonce = rand::random();
                            let hash = compute(nonce, &block_hash);
                            if hash < boundary {
                                // problem solved
                                match sender.send(ProofOfWorkSolution { nonce })
                                {
                                    Ok(_) => {}
                                    Err(e) => {
                                        warn!("{}", e);
                                    }
                                }
                                debug!("mined block");
                                // TODO Update problem fast. This will cause
                                // miner to stop mining
                                // until the previous blocks is processed by
                                // ConsensusGraph
//                                problem = None;
                                break;
                            }
                            // This sleep is for test_mode mining of
                            // balance_attack
                            debug!("Try nonce {}", nonce);
                            if let Some(t) = bg.test_mining_sleep_time {
                                thread::sleep(t);
                            }
                        }
                    } else {
                        thread::sleep(sleep_duration);
                    }
                }
            })
            .expect("only one blockgen thread, so it should not fail");
        Worker { thread }
    }
}

impl BlockGenerator {
    pub fn new(
        graph: SharedSynchronizationGraph, txpool: SharedTransactionPool,
        sync: SharedSynchronizationService, txgen: SharedTransactionGenerator,
        special_txgen: Arc<Mutex<SpecialTransactionGenerator>>,
        pow_config: ProofOfWorkConfig, mining_author: Address,
        test_mining_sleep_time: Option<Duration>,
    ) -> Self
    {
        BlockGenerator {
            pow_config,
            mining_author,
            graph,
            txpool,
            txgen,
            special_txgen,
            sync,
            state: RwLock::new(MiningState::Start),
            workers: Mutex::new(Vec::new()),
            test_mining_sleep_time,
        }
    }

    /// Stop mining
    pub fn stop(bg: &BlockGenerator) {
        {
            let mut write = bg.state.write();
            *write = MiningState::Stop;
        }
        bg.txgen.stop()
    }

    /// Send new PoW problem to workers
    pub fn send_problem(bg: Arc<BlockGenerator>, problem: ProofOfWorkProblem) {
        for item in bg.workers.lock().iter() {
            item.1
                .send(problem)
                .expect("Failed to send the PoW problem.")
        }
    }

    // TODO: should not hold and pass write lock to consensus.
    fn assemble_new_block_impl(
        &self, parent_hash: H256, referee: Vec<H256>, blame: u32,
        deferred_state_root_with_aux_info: StateRootWithAuxInfo,
        deferred_state_root: H256, deferred_receipts_root: H256,
        deferred_logs_bloom_hash: H256, block_gas_limit: U256,
        transactions: Vec<Arc<SignedTransaction>>, difficulty: u64,
        adaptive_opt: Option<bool>,
    ) -> Block
    {
        let parent_height =
            self.graph.block_height_by_hash(&parent_hash).unwrap();

        let parent_timestamp =
            self.graph.block_timestamp_by_hash(&parent_hash).unwrap();

        trace!("{} txs packed", transactions.len());

        let mut expected_difficulty =
            self.graph.expected_difficulty(&parent_hash);
        let adaptive = if let Some(x) = adaptive_opt {
            x
        } else {
            self.graph.check_mining_adaptive_block(
                &mut *self.graph.consensus.inner.write(),
                &parent_hash,
                &expected_difficulty,
            )
        };
        if U256::from(difficulty) > expected_difficulty {
            expected_difficulty = U256::from(difficulty);
        }

        let now = SystemTime::now()
            .duration_since(UNIX_EPOCH)
            .unwrap()
            .as_secs();

        let my_timestamp = max(parent_timestamp, now);

        let block_header = BlockHeaderBuilder::new()
            .with_transactions_root(Block::compute_transaction_root(
                &transactions,
            ))
            .with_parent_hash(parent_hash)
            .with_height(parent_height + 1)
            .with_timestamp(my_timestamp)
            .with_author(self.mining_author)
            .with_blame(blame)
            .with_deferred_state_root_with_aux_info(
                deferred_state_root_with_aux_info,
            )
            .with_deferred_state_root(deferred_state_root)
            .with_deferred_receipts_root(deferred_receipts_root)
            .with_deferred_logs_bloom_hash(deferred_logs_bloom_hash)
            .with_difficulty(expected_difficulty)
            .with_adaptive(adaptive)
            .with_referee_hashes(referee)
            .with_nonce(0)
            .with_gas_limit(block_gas_limit)
            .build();

        Block::new(block_header, transactions)
    }

    /// Assemble a new block with specified parent and referee, this is for test
    /// only
    pub fn assemble_new_fixed_block(
        &self, parent_hash: H256, referee: Vec<H256>, num_txs: usize,
        difficulty: u64, adaptive: bool,
    ) -> Result<Block, String>
    {
        let (
            blame,
            state_root_with_aux,
            state_root,
            receipts_root,
            logs_bloom_hash,
        ) = self
            .graph
            .consensus
            .force_compute_blame_and_deferred_state_for_generation(
                &parent_hash,
            )?;

        let block_gas_limit = DEFAULT_MAX_BLOCK_GAS_LIMIT.into();
        let block_size_limit = MAX_BLOCK_SIZE_IN_BYTES;

        let transactions = self.txpool.pack_transactions(
            num_txs,
            block_gas_limit,
            block_size_limit,
        );

        Ok(self.assemble_new_block_impl(
            parent_hash,
            referee,
            blame,
            state_root_with_aux,
            state_root,
            receipts_root,
            logs_bloom_hash,
            block_gas_limit,
            transactions,
            difficulty,
            Some(adaptive),
        ))
    }

    /// Assemble a new block without nonce
    pub fn assemble_new_block(
        &self, num_txs: usize, block_size_limit: usize,
        additional_transactions: Vec<Arc<SignedTransaction>>,
    ) -> Block
    {
        let block_gas_limit = DEFAULT_MAX_BLOCK_GAS_LIMIT.into();

        let (best_info, transactions) =
            self.txpool.get_best_info_with_packed_transactions(
                num_txs,
                block_size_limit,
                block_gas_limit,
                additional_transactions,
            );

        let mut sender_accounts = HashSet::new();
        for tx in &transactions {
            let tx_hash = tx.hash();
            if tx_hash[0] & 254 == 0 {
                debug!("Sampled transaction {:?} in packing block", tx_hash);
            }
            sender_accounts.insert(tx.sender);
        }
        PACKED_ACCOUNT_SIZE.update(sender_accounts.len());

        let (
            blame,
            state_root_with_aux,
            deferred_state_root,
            deferred_receipts_root,
            deferred_logs_bloom_hash,
        ) = self
            .graph
            .consensus
            .get_blame_and_deferred_state_for_generation(
                &best_info.best_block_hash,
            )
            .unwrap();

        let best_block_hash = best_info.best_block_hash.clone();
        let mut referee = best_info.bounded_terminal_block_hashes.clone();
        referee.retain(|r| *r != best_block_hash);

        self.assemble_new_block_impl(
            best_block_hash,
            referee,
            blame,
            state_root_with_aux,
            deferred_state_root,
            deferred_receipts_root,
            deferred_logs_bloom_hash,
            block_gas_limit,
            transactions,
            0,
            None,
        )
    }

    /// Assemble a new block without nonce and with options to override the
    /// states/blame. This function is used for testing only to generate
    /// incorrect blocks
    pub fn assemble_new_block_with_blame_info(
        &self, num_txs: usize, block_size_limit: usize,
        additional_transactions: Vec<Arc<SignedTransaction>>,
        blame_override: Option<u32>, state_root_override: Option<H256>,
        receipt_root_override: Option<H256>,
        logs_bloom_hash_override: Option<H256>,
    ) -> Block
    {
        let block_gas_limit = DEFAULT_MAX_BLOCK_GAS_LIMIT.into();

        let (best_info, transactions) =
            self.txpool.get_best_info_with_packed_transactions(
                num_txs,
                block_size_limit,
                block_gas_limit,
                additional_transactions,
            );

        let (
            mut blame,
            state_root_with_aux,
            mut deferred_state_root,
            mut deferred_receipts_root,
            mut deferred_logs_bloom_hash,
        ) = self
            .graph
            .consensus
            .get_blame_and_deferred_state_for_generation(
                &best_info.best_block_hash,
            )
            .unwrap();

        if let Some(x) = blame_override {
            blame = x;
        }
        if let Some(x) = state_root_override {
            deferred_state_root = x;
        }
        if let Some(x) = receipt_root_override {
            deferred_receipts_root = x;
        }
        if let Some(x) = logs_bloom_hash_override {
            deferred_logs_bloom_hash = x;
        }

        let best_block_hash = best_info.best_block_hash.clone();
        let mut referee = best_info.bounded_terminal_block_hashes.clone();
        referee.retain(|r| *r != best_block_hash);

        self.assemble_new_block_impl(
            best_block_hash,
            referee,
            blame,
            state_root_with_aux,
            deferred_state_root,
            deferred_receipts_root,
            deferred_logs_bloom_hash,
            block_gas_limit,
            transactions,
            0,
            None,
        )
    }

    /// Update and sync a new block
    pub fn on_mined_block(&self, block: Block) {
        self.sync.on_mined_block(block);
    }

    /// Check if we need to mine on a new block
    pub fn is_mining_block_outdated(&self, block: Option<&Block>) -> bool {
        if block.is_none() {
            return true;
        }

        // 1st Check: if the parent block changed
        let best_block_hash = self.graph.consensus.best_block_hash();
        if best_block_hash != *block.unwrap().block_header.parent_hash() {
            return true;
        }
        // TODO: 2nd check: if the referee hashes changed
        // TODO: 3rd check: if we want to pack a new set of transactions
        false
    }

    pub fn generate_special_transactions(
        &self, block_size_limit: &mut usize, num_txs_simple: usize,
        num_txs_erc20: usize,
    ) -> Vec<Arc<SignedTransaction>>
    {
        self.special_txgen.lock().generate_transactions(
            block_size_limit,
            num_txs_simple,
            num_txs_erc20,
        )
    }

    /// Generate a block with fake transactions
    pub fn generate_block_with_transactions(
        &self, num_txs: usize, block_size_limit: usize,
    ) -> H256 {
        let mut txs = Vec::new();
        for _ in 0..num_txs {
            let tx = self.txgen.generate_transaction();
            txs.push(tx);
        }
        self.generate_block(
            num_txs,
            block_size_limit,
            txs.into_iter().map(|tx| Arc::new(tx)).collect(),
        )
    }

    pub fn generate_fixed_block(
        &self, parent_hash: H256, referee: Vec<H256>, num_txs: usize,
        difficulty: u64, adaptive: bool,
    ) -> Result<H256, String>
    {
        let block = self.assemble_new_fixed_block(
            parent_hash,
            referee,
            num_txs,
            difficulty,
            adaptive,
        )?;
        Ok(self.generate_block_impl(block))
    }

    /// Generate a block with transactions in the pool
    pub fn generate_block(
        &self, num_txs: usize, block_size_limit: usize,
        additional_transactions: Vec<Arc<SignedTransaction>>,
    ) -> H256
    {
        let block = self.assemble_new_block(
            num_txs,
            block_size_limit,
            additional_transactions,
        );
        self.generate_block_impl(block)
    }

    /// Generate a block with transactions in the pool.
    /// This is used for testing only
    pub fn generate_block_with_blame_info(
        &self, num_txs: usize, block_size_limit: usize,
        additional_transactions: Vec<Arc<SignedTransaction>>,
        blame: Option<u32>, state_root: Option<H256>,
        receipts_root: Option<H256>, logs_bloom_hash: Option<H256>,
    ) -> H256
    {
        let block = self.assemble_new_block_with_blame_info(
            num_txs,
            block_size_limit,
            additional_transactions,
            blame,
            state_root,
            receipts_root,
            logs_bloom_hash,
        );
        self.generate_block_impl(block)
    }

    pub fn generate_custom_block(
        &self, transactions: Vec<Arc<SignedTransaction>>,
    ) -> H256 {
        let block_gas_limit = DEFAULT_MAX_BLOCK_GAS_LIMIT.into();
        // get the best block
        let (best_info, _) =
            self.txpool.get_best_info_with_packed_transactions(
                0,
                0,
                block_gas_limit,
                Vec::new(),
            );
        let (
            blame,
            state_root_with_aux,
            deferred_state_root,
            deferred_receipts_root,
            deferred_logs_bloom_hash,
        ) = self
            .graph
            .consensus
            .get_blame_and_deferred_state_for_generation(
                &best_info.best_block_hash,
            )
            .unwrap();

        let best_block_hash = best_info.best_block_hash.clone();
        let mut referee = best_info.bounded_terminal_block_hashes.clone();
        referee.retain(|r| *r != best_block_hash);

        let block = self.assemble_new_block_impl(
            best_block_hash,
            referee,
            blame,
            state_root_with_aux,
            deferred_state_root,
            deferred_receipts_root,
            deferred_logs_bloom_hash,
            block_gas_limit,
            transactions,
            0,
            None,
        );

        self.generate_block_impl(block)
    }

    pub fn generate_custom_block_with_parent(
        &self, parent_hash: H256, referee: Vec<H256>,
        transactions: Vec<Arc<SignedTransaction>>, adaptive: bool,
    ) -> Result<H256, String>
    {
        let (
            blame,
            state_root_with_aux,
            state_root,
            receipts_root,
            logs_bloom_hash,
        ) = self
            .graph
            .consensus
            .force_compute_blame_and_deferred_state_for_generation(
                &parent_hash,
            )?;

        let block = self.assemble_new_block_impl(
            parent_hash,
            referee,
            blame,
            state_root_with_aux,
            state_root,
            receipts_root,
            logs_bloom_hash,
            DEFAULT_MAX_BLOCK_GAS_LIMIT.into(),
            transactions,
            0,
            Some(adaptive),
        );

        Ok(self.generate_block_impl(block))
    }

    fn generate_block_impl(&self, block_init: Block) -> H256 {
        let mut block = block_init;
<<<<<<< HEAD
        let test_diff = block.block_header.difficulty().clone();
        let problem = ProofOfWorkProblem {
            block_hash: block.block_header.problem_hash(),
            difficulty: test_diff.clone(),
            boundary: difficulty_to_boundary(&test_diff),
=======
        let difficulty = block.block_header.difficulty();
        let problem = ProofOfWorkProblem {
            block_hash: block.block_header.problem_hash(),
            difficulty: *difficulty,
            boundary: difficulty_to_boundary(difficulty),
>>>>>>> a8b158b0
        };
        loop {
            let nonce = rand::random();
            if validate(&problem, &ProofOfWorkSolution { nonce }) {
                block.block_header.set_nonce(nonce);
                break;
            }
        }
        let hash = block.block_header.compute_hash();
        info!(
            "generate_block with block header:{:?} tx_number:{}, block_size:{}",
            block.block_header,
            block.transactions.len(),
            block.size(),
        );
        self.on_mined_block(block);

        // FIXME: We should add a flag to enable/disable this wait
        // Ensure that when `generate**` function returns, the block has been
        // handled by Consensus This order is assumed by some tests, and
        // this function is also only used in tests.
        self.graph.consensus.wait_for_generation(&hash);

        hash
    }

    pub fn pow_config(&self) -> ProofOfWorkConfig {
        return self.pow_config.clone();
    }

    /// Start num_worker new workers
    pub fn start_new_worker(
        num_worker: u32, bg: Arc<BlockGenerator>,
    ) -> mpsc::Receiver<ProofOfWorkSolution> {
        let (tx, rx) = mpsc::channel();
        let mut workers = bg.workers.lock();
        for _ in 0..num_worker {
            let (sender_handle, receiver_handle) = mpsc::channel();
            workers.push((
                Worker::new(bg.clone(), tx.clone(), receiver_handle),
                sender_handle,
            ));
        }
        rx
    }

    pub fn start_mining(bg: Arc<BlockGenerator>, _payload_len: u32) {
        let mut current_mining_block = None;
        let mut current_problem: Option<ProofOfWorkProblem> = None;
<<<<<<< HEAD
        let sleep_duration = time::Duration::from_millis(2);
=======
        // FIXME: change to notification.
        let sleep_duration = time::Duration::from_millis(50);
>>>>>>> a8b158b0

        let receiver: mpsc::Receiver<ProofOfWorkSolution> =
            BlockGenerator::start_new_worker(1, bg.clone());

        loop {
            match *bg.state.read() {
                MiningState::Stop => return,
                _ => {}
            }

            if bg.is_mining_block_outdated(current_mining_block.as_ref()) {
                // TODO: #transations TBD
                if !bg.pow_config.test_mode && bg.sync.catch_up_mode() {
                    thread::sleep(sleep_duration);
                    continue;
                }

                current_mining_block = Some(bg.assemble_new_block(
                    MAX_TRANSACTION_COUNT_PER_BLOCK,
                    MAX_BLOCK_SIZE_IN_BYTES,
                    vec![],
                ));

                // set a mining problem
                let current_difficulty = current_mining_block
                    .as_ref()
                    .unwrap()
                    .block_header
                    .difficulty();
                let problem = ProofOfWorkProblem {
                    block_hash: current_mining_block
                        .as_ref()
                        .unwrap()
                        .block_header
                        .problem_hash(),
                    difficulty: *current_difficulty,
                    boundary: difficulty_to_boundary(current_difficulty),
                };
                BlockGenerator::send_problem(bg.clone(), problem);
                current_problem = Some(problem);
            } else {
                // check if the problem solved
                let mut new_solution = receiver.try_recv();
                loop {
                    // check if the block received valid
                    if new_solution.is_ok()
                        && !validate(
                            &current_problem.unwrap(),
                            &new_solution.unwrap(),
                        )
                    {
                        debug!("Get solution in loop {}", new_solution.unwrap().nonce);
                        new_solution = receiver.try_recv();
                    } else {
                        break;
                    }
                }
                if new_solution.is_ok() {
                    debug!("Get solution {}", new_solution.unwrap().nonce);
                    let solution = new_solution.unwrap();
                    current_mining_block
                        .as_mut()
                        .unwrap()
                        .block_header
                        .set_nonce(solution.nonce);
                    current_mining_block
                        .as_mut()
                        .unwrap()
                        .block_header
                        .compute_hash();
                    bg.on_mined_block(current_mining_block.unwrap());
                    current_mining_block = None;
                    current_problem = None;
                } else {
                    // wait a moment and check again
                    thread::sleep(sleep_duration);
                    continue;
                }
            }
        }
    }
}<|MERGE_RESOLUTION|>--- conflicted
+++ resolved
@@ -21,6 +21,7 @@
 };
 use time::{SystemTime, UNIX_EPOCH};
 use txgen::{SharedTransactionGenerator, SpecialTransactionGenerator};
+use std::time::Duration;
 lazy_static! {
     static ref PACKED_ACCOUNT_SIZE: Arc<dyn Gauge<usize>> =
         GaugeUsize::register_with_group("txpool", "packed_account_size");
@@ -111,7 +112,7 @@
                             }
                             // This sleep is for test_mode mining of
                             // balance_attack
-                            debug!("Try nonce {}", nonce);
+                            // debug!("Try nonce {}", nonce);
                             if let Some(t) = bg.test_mining_sleep_time {
                                 thread::sleep(t);
                             }
@@ -585,19 +586,11 @@
 
     fn generate_block_impl(&self, block_init: Block) -> H256 {
         let mut block = block_init;
-<<<<<<< HEAD
-        let test_diff = block.block_header.difficulty().clone();
-        let problem = ProofOfWorkProblem {
-            block_hash: block.block_header.problem_hash(),
-            difficulty: test_diff.clone(),
-            boundary: difficulty_to_boundary(&test_diff),
-=======
         let difficulty = block.block_header.difficulty();
         let problem = ProofOfWorkProblem {
             block_hash: block.block_header.problem_hash(),
             difficulty: *difficulty,
             boundary: difficulty_to_boundary(difficulty),
->>>>>>> a8b158b0
         };
         loop {
             let nonce = rand::random();
@@ -647,12 +640,7 @@
     pub fn start_mining(bg: Arc<BlockGenerator>, _payload_len: u32) {
         let mut current_mining_block = None;
         let mut current_problem: Option<ProofOfWorkProblem> = None;
-<<<<<<< HEAD
         let sleep_duration = time::Duration::from_millis(2);
-=======
-        // FIXME: change to notification.
-        let sleep_duration = time::Duration::from_millis(50);
->>>>>>> a8b158b0
 
         let receiver: mpsc::Receiver<ProofOfWorkSolution> =
             BlockGenerator::start_new_worker(1, bg.clone());
