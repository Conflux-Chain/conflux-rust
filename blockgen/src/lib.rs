--- conflicted
+++ resolved
@@ -88,15 +88,8 @@
                     if problem.is_some() {
                         let boundary = problem.as_ref().unwrap().boundary;
                         let block_hash = problem.as_ref().unwrap().block_hash;
-
-<<<<<<< HEAD
                         let mut nonce: u64 = rand::random();
                         for _i in 0..MINING_ITERATION {
-=======
-                        //TODO: adjust the number of times
-                        let mut nonce: u64 = rand::random();
-                        for _i in 0..100_000 {
->>>>>>> b3d09e28
                             let nonce_u256 = U256::from(nonce);
                             let hash = compute(&nonce_u256, &block_hash);
                             if ProofOfWorkProblem::validate_hash_against_boundary(&hash, &nonce_u256, &boundary) {
