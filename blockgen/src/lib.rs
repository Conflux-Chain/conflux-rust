// Copyright 2019 Conflux Foundation. All rights reserved.
// Conflux is free software and distributed under GNU General Public License.
// See http://www.gnu.org/licenses/

use cfx_types::{Address, H256, U256};
use cfxcore::{
    consensus::DEFERRED_STATE_EPOCH_COUNT, pow::*,
    transaction_pool::DEFAULT_MAX_BLOCK_GAS_LIMIT, SharedSynchronizationGraph,
    SharedSynchronizationService, SharedTransactionPool,
};
use log::{info, trace, warn};
use parking_lot::{Mutex, RwLock};
use primitives::{
    block::{MAX_BLOCK_SIZE_IN_BYTES, MAX_TRANSACTION_COUNT_PER_BLOCK},
    *,
};
use std::{
    sync::{mpsc, Arc},
    thread, time,
};
use time::{SystemTime, UNIX_EPOCH};
use txgen::{SharedTransactionGenerator, SpecialTransactionGenerator};

pub struct BlockGeneratorConfig {
    pub test_chain_path: Option<String>,
}

enum MiningState {
    Start,
    Stop,
}

/// The interface for a conflux block generator
pub struct BlockGenerator {
    pow_config: ProofOfWorkConfig,
    mining_author: Address,
    graph: SharedSynchronizationGraph,
    txpool: SharedTransactionPool,
    txgen: SharedTransactionGenerator,
    special_txgen: Arc<Mutex<SpecialTransactionGenerator>>,
    sync: SharedSynchronizationService,
    state: RwLock<MiningState>,
    workers: Mutex<Vec<(Worker, mpsc::Sender<ProofOfWorkProblem>)>>,
}

pub struct Worker {
    #[allow(dead_code)]
    thread: thread::JoinHandle<()>,
}

impl Worker {
    pub fn new(
        bg: Arc<BlockGenerator>, sender: mpsc::Sender<ProofOfWorkSolution>,
        receiver: mpsc::Receiver<ProofOfWorkProblem>,
    ) -> Self
    {
        let bg_handle = bg.clone();

        let thread = thread::Builder::new()
            .name("blockgen".into())
            .spawn(move || {
                let sleep_duration = time::Duration::from_millis(100);
                let mut problem: Option<ProofOfWorkProblem> = None;

                loop {
                    match *bg_handle.state.read() {
                        MiningState::Stop => return,
                        _ => {}
                    }

                    // check if there is a new problem
                    let new_problem = receiver.try_recv();
                    if new_problem.is_ok() {
                        problem = Some(new_problem.unwrap());
                    }
                    // check if there is a problem to be solved
                    if problem.is_some() {
                        let boundary = problem.unwrap().boundary;
                        let block_hash = problem.unwrap().block_hash;

                        #[cfg(test)]
                        {
                            let difficulty = problem.unwrap().difficulty;
                            if difficulty > 500000.into() {
                                warn!("Difficulty is too high to mine!");
                            }
                        }

                        for _i in 0..100000 {
                            //TODO: adjust the number of times
                            let nonce = rand::random();
                            let hash = compute(nonce, &block_hash);
                            if hash < boundary {
                                // problem solved
                                match sender.send(ProofOfWorkSolution { nonce })
                                {
                                    Ok(_) => {}
                                    Err(e) => {
                                        warn!("{}", e);
                                    }
                                }
                                // TODO Update problem fast. This will cause
                                // miner to stop mining
                                // until the previous blocks is processed by
                                // ConsensusGraph
                                problem = None;
                                break;
                            }
                        }
                    } else {
                        thread::sleep(sleep_duration);
                    }
                }
            })
            .expect("only one blockgen thread, so it should not fail");
        Worker { thread }
    }
}

impl BlockGenerator {
    pub fn new(
        graph: SharedSynchronizationGraph, txpool: SharedTransactionPool,
        sync: SharedSynchronizationService, txgen: SharedTransactionGenerator,
        special_txgen: Arc<Mutex<SpecialTransactionGenerator>>,
        pow_config: ProofOfWorkConfig, mining_author: Address,
    ) -> Self
    {
        BlockGenerator {
            pow_config,
            mining_author,
            graph,
            txpool,
            txgen,
            special_txgen,
            sync,
            state: RwLock::new(MiningState::Start),
            workers: Mutex::new(Vec::new()),
        }
    }

    /// Stop mining
    pub fn stop(bg: &BlockGenerator) {
        {
            let mut write = bg.state.write();
            *write = MiningState::Stop;
        }
        bg.txgen.stop()
    }

    /// Send new PoW problem to workers
    pub fn send_problem(bg: Arc<BlockGenerator>, problem: ProofOfWorkProblem) {
        for item in bg.workers.lock().iter() {
            item.1
                .send(problem)
                .expect("Failed to send the PoW problem.")
        }
    }

    // TODO: should not hold and pass write lock to consensus.
    fn assemble_new_block_impl(
        &self, parent_hash: H256, referee: Vec<H256>,
        deferred_state_root: H256, deferred_receipts_root: H256,
        block_gas_limit: U256, transactions: Vec<Arc<SignedTransaction>>,
        difficulty: u64, adaptive_opt: Option<bool>,
    ) -> Block
    {
        let parent_height =
            self.graph.block_height_by_hash(&parent_hash).unwrap();

        trace!("{} txs packed", transactions.len());

        let mut expected_difficulty =
            self.graph.inner.read().expected_difficulty(&parent_hash);
        let adaptive = if let Some(x) = adaptive_opt {
            x
        } else {
            self.graph.check_mining_adaptive_block(
                &mut *self.graph.consensus.inner.write(),
                &parent_hash,
                &expected_difficulty,
            )
        };
        if U256::from(difficulty) > expected_difficulty {
            expected_difficulty = U256::from(difficulty);
        }

        let block_header = BlockHeaderBuilder::new()
            .with_transactions_root(Block::compute_transaction_root(
                &transactions,
            ))
            .with_parent_hash(parent_hash)
            .with_height(parent_height + 1)
            .with_timestamp(
                SystemTime::now()
                    .duration_since(UNIX_EPOCH)
                    .unwrap()
                    .as_secs(),
            )
            //            .with_timestamp(0)
            .with_author(self.mining_author)
            .with_deferred_state_root(deferred_state_root)
            .with_deferred_receipts_root(deferred_receipts_root)
            .with_difficulty(expected_difficulty)
            .with_adaptive(adaptive)
            .with_referee_hashes(referee)
            .with_nonce(0)
            .with_gas_limit(block_gas_limit)
            .build();

        Block::new(block_header, transactions)
    }

    /// Assemble a new block with specified parent and referee, this is for test
    /// only
    pub fn assemble_new_fixed_block(
        &self, parent_hash: H256, referee: Vec<H256>, num_txs: usize,
        difficulty: u64, adaptive: bool,
    ) -> Block
    {
        let (state_root, receipts_root) =
            self.graph.consensus.compute_deferred_state_for_block(
                &parent_hash,
                DEFERRED_STATE_EPOCH_COUNT as usize - 1,
            );

        let block_gas_limit = DEFAULT_MAX_BLOCK_GAS_LIMIT.into();
        let block_size_limit = MAX_BLOCK_SIZE_IN_BYTES;

        let transactions = self.txpool.pack_transactions(
            num_txs,
            block_gas_limit,
            block_size_limit,
        );

        self.assemble_new_block_impl(
            parent_hash,
            referee,
            state_root,
            receipts_root,
            block_gas_limit,
            transactions,
            difficulty,
            Some(adaptive),
        )
    }

    /// Assemble a new block without nonce
    pub fn assemble_new_block(
        &self, num_txs: usize, block_size_limit: usize,
        additional_transactions: Vec<Arc<SignedTransaction>>,
    ) -> Block
    {
        let block_gas_limit = DEFAULT_MAX_BLOCK_GAS_LIMIT.into();
        // NOTE: We need to lock consensus inner during `pack_transactions` to
        // ensure transaction pool consistency.
        let (best_info, transactions) = {
            // get the best block
            let (guarded, best_info) = self.graph.get_best_info().into();

            let transactions_from_pool = self.txpool.pack_transactions(
                num_txs,
                block_gas_limit,
                block_size_limit,
                self.txgen
                    .get_best_state_at(&guarded.best_state_block_hash()),
            );
            let transactions = [
                additional_transactions.as_slice(),
                transactions_from_pool.as_slice(),
            ]
            .concat();
            (best_info, transactions)
        };

        let best_block_hash = best_info.best_block_hash;
        let mut referee = best_info.terminal_block_hashes;
        referee.retain(|r| *r != best_block_hash);
<<<<<<< HEAD
        let block_gas_limit = DEFAULT_MAX_BLOCK_GAS_LIMIT.into();

        let transactions_from_pool = self.txpool.pack_transactions(
            num_txs,
            block_gas_limit,
            block_size_limit,
        );
        let transactions = [
            additional_transactions.as_slice(),
            transactions_from_pool.as_slice(),
        ]
        .concat();
=======
>>>>>>> e98cbd1e

        self.assemble_new_block_impl(
            best_block_hash,
            referee,
            best_info.deferred_state_root,
            best_info.deferred_receipts_root,
            block_gas_limit,
            transactions,
            0,
            None,
        )
    }

    /// Update and sync a new block
    pub fn on_mined_block(&self, block: Block) {
        self.sync.on_mined_block(block);
    }

    /// Check if we need to mine on a new block
    pub fn is_mining_block_outdated(&self, block: Option<&Block>) -> bool {
        if block.is_none() {
            return true;
        }

        // 1st Check: if the parent block changed
        let best_block_hash =
            self.graph.get_best_info().as_ref().best_block_hash;
        if best_block_hash != *block.unwrap().block_header.parent_hash() {
            return true;
        }
        // TODO: 2nd check: if the referee hashes changed
        // TODO: 3rd check: if we want to pack a new set of transactions
        false
    }

    pub fn generate_special_transactions(
        &self, block_size_limit: &mut usize, num_txs_simple: usize,
        num_txs_erc20: usize,
    ) -> Vec<Arc<SignedTransaction>>
    {
        self.special_txgen.lock().generate_transactions(
            block_size_limit,
            num_txs_simple,
            num_txs_erc20,
        )
    }

    /// Generate a block with fake transactions
    pub fn generate_block_with_transactions(
        &self, num_txs: usize, block_size_limit: usize,
    ) -> H256 {
        let mut txs = Vec::new();
        for _ in 0..num_txs {
            let tx = self.txgen.generate_transaction();
            txs.push(tx);
        }
        self.generate_block(
            num_txs,
            block_size_limit,
            txs.into_iter().map(|tx| Arc::new(tx)).collect(),
        )
    }

    pub fn generate_fixed_block(
        &self, parent_hash: H256, referee: Vec<H256>, num_txs: usize,
        difficulty: u64, adaptive: bool,
    ) -> H256
    {
        let block = self.assemble_new_fixed_block(
            parent_hash,
            referee,
            num_txs,
            difficulty,
            adaptive,
        );
        self.generate_block_impl(block)
    }

    /// Generate a block with transactions in the pool
    pub fn generate_block(
        &self, num_txs: usize, block_size_limit: usize,
        additional_transactions: Vec<Arc<SignedTransaction>>,
    ) -> H256
    {
        let block = self.assemble_new_block(
            num_txs,
            block_size_limit,
            additional_transactions,
        );
        self.generate_block_impl(block)
    }

    pub fn generate_custom_block(
        &self, transactions: Vec<Arc<SignedTransaction>>,
    ) -> H256 {
        // get the best block
        let (_, best_info) = self.graph.get_best_info().into();
        let best_block_hash = best_info.best_block_hash;
        let mut referee = best_info.terminal_block_hashes;
        referee.retain(|r| *r != best_block_hash);
        let block_gas_limit = DEFAULT_MAX_BLOCK_GAS_LIMIT.into();

        let block = self.assemble_new_block_impl(
            best_block_hash,
            referee,
            best_info.deferred_state_root,
            best_info.deferred_receipts_root,
            block_gas_limit,
            transactions,
            0,
            None,
        );

        self.generate_block_impl(block)
    }

    pub fn generate_custom_block_with_parent(
        &self, parent_hash: H256, referee: Vec<H256>,
        transactions: Vec<Arc<SignedTransaction>>, adaptive: bool,
    ) -> H256
    {
        let (state_root, receipts_root) =
            self.graph.consensus.compute_deferred_state_for_block(
                &parent_hash,
                DEFERRED_STATE_EPOCH_COUNT as usize - 1,
            );

        let block = self.assemble_new_block_impl(
            parent_hash,
            referee,
            state_root,
            receipts_root,
            DEFAULT_MAX_BLOCK_GAS_LIMIT.into(),
            transactions,
            0,
            Some(adaptive),
        );

        self.generate_block_impl(block)
    }

    fn generate_block_impl(&self, block_init: Block) -> H256 {
        let mut block = block_init;
        let difficulty = block.block_header.difficulty();
        let problem = ProofOfWorkProblem {
            block_hash: block.block_header.problem_hash(),
            difficulty: *difficulty,
            boundary: difficulty_to_boundary(difficulty),
        };
        loop {
            let nonce = rand::random();
            if validate(&problem, &ProofOfWorkSolution { nonce }) {
                block.block_header.set_nonce(nonce);
                break;
            }
        }
        let hash = block.block_header.compute_hash();
        info!(
            "generate_block with block header:{:?} tx_number:{}, block_size:{}",
            block.block_header,
            block.transactions.len(),
            block.size(),
        );
        self.on_mined_block(block);

        // FIXME: We should add a flag to enable/disable this wait
        // Ensure that when `generate**` function returns, the block has been
        // handled by Consensus This order is assumed by some tests, and
        // this function is also only used in tests.
        self.graph.consensus.wait_for_generation(&hash);

        hash
    }

    pub fn pow_config(&self) -> ProofOfWorkConfig {
        return self.pow_config.clone();
    }

    /// Start num_worker new workers
    pub fn start_new_worker(
        num_worker: u32, bg: Arc<BlockGenerator>,
    ) -> mpsc::Receiver<ProofOfWorkSolution> {
        let (tx, rx) = mpsc::channel();
        let mut workers = bg.workers.lock();
        for _ in 0..num_worker {
            let (sender_handle, receiver_handle) = mpsc::channel();
            workers.push((
                Worker::new(bg.clone(), tx.clone(), receiver_handle),
                sender_handle,
            ));
        }
        rx
    }

    pub fn start_mining(bg: Arc<BlockGenerator>, _payload_len: u32) {
        let mut current_mining_block = None;
        let mut current_problem: Option<ProofOfWorkProblem> = None;
        // FIXME: change to notification.
        let sleep_duration = time::Duration::from_millis(50);

        let receiver: mpsc::Receiver<ProofOfWorkSolution> =
            BlockGenerator::start_new_worker(1, bg.clone());

        loop {
            match *bg.state.read() {
                MiningState::Stop => return,
                _ => {}
            }

            if bg.is_mining_block_outdated(current_mining_block.as_ref()) {
                // TODO: #transations TBD
                if bg.sync.catch_up_mode() {
                    thread::sleep(sleep_duration);
                    continue;
                }

                current_mining_block = Some(bg.assemble_new_block(
                    MAX_TRANSACTION_COUNT_PER_BLOCK,
                    MAX_BLOCK_SIZE_IN_BYTES,
                    vec![],
                ));

                // set a mining problem
                let current_difficulty = current_mining_block
                    .as_ref()
                    .unwrap()
                    .block_header
                    .difficulty();
                let problem = ProofOfWorkProblem {
                    block_hash: current_mining_block
                        .as_ref()
                        .unwrap()
                        .block_header
                        .problem_hash(),
                    difficulty: *current_difficulty,
                    boundary: difficulty_to_boundary(current_difficulty),
                };
                BlockGenerator::send_problem(bg.clone(), problem);
                current_problem = Some(problem);
            } else {
                // check if the problem solved
                let mut new_solution = receiver.try_recv();
                loop {
                    // check if the block received valid
                    if new_solution.is_ok()
                        && !validate(
                            &current_problem.unwrap(),
                            &new_solution.unwrap(),
                        )
                    {
                        new_solution = receiver.try_recv();
                    } else {
                        break;
                    }
                }
                if new_solution.is_ok() {
                    let solution = new_solution.unwrap();
                    current_mining_block
                        .as_mut()
                        .unwrap()
                        .block_header
                        .set_nonce(solution.nonce);
                    current_mining_block
                        .as_mut()
                        .unwrap()
                        .block_header
                        .compute_hash();
                    bg.on_mined_block(current_mining_block.unwrap());
                    current_mining_block = None;
                    current_problem = None;
                } else {
                    // wait a moment and check again
                    thread::sleep(sleep_duration);
                    continue;
                }
            }
        }
    }
}<|MERGE_RESOLUTION|>--- conflicted
+++ resolved
@@ -255,14 +255,12 @@
         // ensure transaction pool consistency.
         let (best_info, transactions) = {
             // get the best block
-            let (guarded, best_info) = self.graph.get_best_info().into();
+            let (_guarded, best_info) = self.graph.get_best_info().into();
 
             let transactions_from_pool = self.txpool.pack_transactions(
                 num_txs,
                 block_gas_limit,
                 block_size_limit,
-                self.txgen
-                    .get_best_state_at(&guarded.best_state_block_hash()),
             );
             let transactions = [
                 additional_transactions.as_slice(),
@@ -275,21 +273,6 @@
         let best_block_hash = best_info.best_block_hash;
         let mut referee = best_info.terminal_block_hashes;
         referee.retain(|r| *r != best_block_hash);
-<<<<<<< HEAD
-        let block_gas_limit = DEFAULT_MAX_BLOCK_GAS_LIMIT.into();
-
-        let transactions_from_pool = self.txpool.pack_transactions(
-            num_txs,
-            block_gas_limit,
-            block_size_limit,
-        );
-        let transactions = [
-            additional_transactions.as_slice(),
-            transactions_from_pool.as_slice(),
-        ]
-        .concat();
-=======
->>>>>>> e98cbd1e
 
         self.assemble_new_block_impl(
             best_block_hash,
