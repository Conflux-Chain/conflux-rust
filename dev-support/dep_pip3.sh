--- conflicted
+++ resolved
@@ -2,11 +2,7 @@
 
 set -e
 
-<<<<<<< HEAD
-pip3 install cfx-account eth-utils py-ecc rlp trie coincurve safe-pysha3 web3==7.4.0 py-solc-x jsonrpcclient==3.3.6 asyncio websockets pyyaml numpy pytest pytest-xdist
-=======
-pip3 install cfx-account eth-utils py-ecc rlp trie coincurve safe-pysha3 conflux-web3==1.4.0b5 web3 py-solc-x jsonrpcclient==3.3.6 asyncio websockets pyyaml numpy
->>>>>>> 3217751d
+pip3 install cfx-account eth-utils py-ecc rlp trie coincurve safe-pysha3 conflux-web3==1.4.0b5 web3 py-solc-x jsonrpcclient==3.3.6 asyncio websockets pyyaml numpy pytest pytest-xdist
 
 python3 -m solcx.install v0.5.17
 
