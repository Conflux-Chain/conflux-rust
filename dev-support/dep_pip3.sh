--- conflicted
+++ resolved
@@ -2,13 +2,7 @@
 
 set -e
 
-<<<<<<< HEAD
-pip3 install cfx-account eth-utils py-ecc rlp trie coincurve safe-pysha3 conflux-web3==1.4.0b5 web3 py-solc-x jsonrpcclient==3.3.6 asyncio websockets pyyaml numpy pytest pytest-xdist
-
-python3 -m solcx.install v0.5.17
-=======
 pip3 install cfx-account eth-utils py-ecc rlp trie coincurve safe-pysha3 conflux-web3==1.4.0b5 web3 jsonrpcclient==3.3.6 asyncio websockets pyyaml numpy
->>>>>>> 22c4a3b0
 
 # TODO cross platform
 #yum install clang snappy snappy-devel zlib zlib-devel bzip2 bzip2-devel lz4-devel
