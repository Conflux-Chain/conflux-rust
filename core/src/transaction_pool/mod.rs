// Copyright 2019 Conflux Foundation. All rights reserved.
// Conflux is free software and distributed under GNU General Public License.
// See http://www.gnu.org/licenses/

mod impls;

#[cfg(test)]
mod test_treap;

extern crate rand;

pub use self::impls::TreapMap;
use crate::{
    block_data_manager::BlockDataManager, executive,
    pow::WORKER_COMPUTATION_PARALLELISM, statedb::StateDb, storage::Storage,
    vm,
};
use cfx_types::{Address, H256, H512, U256, U512};
use metrics::{Gauge, GaugeUsize};
use parking_lot::{Mutex, RwLock};
use primitives::{
    Account, Action, EpochId, SignedTransaction, TransactionWithSignature,
};
use rlp::*;
use std::{
    collections::{hash_map::HashMap, BTreeMap, VecDeque},
    mem,
    ops::{Deref, DerefMut},
    sync::{mpsc::channel, Arc},
};
use threadpool::ThreadPool;

lazy_static! {
    static ref TX_POOL_GAUGE: Arc<Gauge<usize>> =
        GaugeUsize::register_with_group("txpool", "size");
    static ref TX_POOL_READY_GAUGE: Arc<Gauge<usize>> =
        GaugeUsize::register_with_group("txpool", "ready_size");
}

pub const DEFAULT_MIN_TRANSACTION_GAS_PRICE: u64 = 1;
pub const DEFAULT_MAX_TRANSACTION_GAS_LIMIT: u64 = 100_000_000;
pub const DEFAULT_MAX_BLOCK_GAS_LIMIT: u64 = 30_000 * 100_000;

pub const FURTHEST_FUTURE_TRANSACTION_NONCE_OFFSET: u32 = 2000;

pub struct AccountCache<'storage> {
    pub accounts: HashMap<Address, Account>,
    pub storage: StateDb<'storage>,
}

impl<'storage> AccountCache<'storage> {
    pub fn new(storage: Storage<'storage>) -> Self {
        AccountCache {
            accounts: HashMap::new(),
            storage: StateDb::new(storage),
        }
    }

    pub fn get_ready_account(&mut self, address: &Address) -> Option<&Account> {
        self.accounts.get(address)
    }

    pub fn get_account_mut(
        &mut self, address: &Address,
    ) -> Option<&mut Account> {
        if !self.accounts.contains_key(&address) {
            let account =
                self.storage.get_account(&address).ok().and_then(|x| x);
            if let Some(account) = account {
                self.accounts.insert((*address).clone(), account);
            }
        }
        self.accounts.get_mut(&address)
    }
}

#[derive(Clone, Debug, PartialEq)]
struct TxWithReadyInfo {
    transaction: Arc<SignedTransaction>,
    packed: bool,
}

impl TxWithReadyInfo {
    pub fn is_already_packed(&self) -> bool { self.packed }

    pub fn get_arc_tx(&self) -> &Arc<SignedTransaction> { &self.transaction }

    pub fn should_replace(&self, x: &Self, force: bool) -> bool {
        if force {
            return true;
        }
        if x.is_already_packed() {
            return false;
        }
        if self.is_already_packed() {
            return true;
        }
        self.gas_price > x.gas_price
    }
}

impl Deref for TxWithReadyInfo {
    type Target = SignedTransaction;

    fn deref(&self) -> &Self::Target { &self.transaction }
}

#[derive(Debug, PartialEq)]
enum InsertResult {
    /// new item added
    NewAdded,
    /// failed to update with lower gas price tx
    Failed(String),
    /// succeeded to update with higher gas price tx
    Updated(TxWithReadyInfo),
}

struct NoncePool {
    inner: BTreeMap<U256, TxWithReadyInfo>,
}

impl NoncePool {
    fn new() -> Self {
        NoncePool {
            inner: Default::default(),
        }
    }

    // FIXME: later we should limit the number of txs from one sender.
    //  the FURTHEST_FUTURE_TRANSACTION_NONCE_OFFSET roughly doing this job
    fn insert(&mut self, tx: &TxWithReadyInfo, force: bool) -> InsertResult {
        let mut ret = if self.inner.contains_key(&tx.nonce) {
            InsertResult::Failed(format!("Tx with same nonce already inserted, try to replace it with a higher gas price"))
        } else {
            InsertResult::NewAdded
        };

        let tx_in_pool = self.inner.entry(tx.nonce).or_insert(tx.clone());
        if tx.should_replace(tx_in_pool, force) {
            // replace with higher gas price transaction
            ret = InsertResult::Updated(tx_in_pool.clone());
            *tx_in_pool = tx.clone();
        }
        ret
    }

    fn get_tx_by_nonce(&self, nonce: U256) -> Option<TxWithReadyInfo> {
        self.inner.get(&nonce).map(|x| x.clone())
    }

    fn get_lowest_nonce(&self) -> Option<&U256> {
        self.inner.iter().next().map(|(k, _)| k)
    }

    fn remove(&mut self, nonce: &U256) -> Option<TxWithReadyInfo> {
        self.inner.remove(nonce)
    }

    fn remove_lowest_nonce(&mut self) -> Option<TxWithReadyInfo> {
        let lowest_nonce = self.get_lowest_nonce().map(|x| x.clone());
        lowest_nonce.and_then(|nonce| self.remove(&nonce))
    }

    fn recalculate_readiness_with_local_info(
        &self, nonce: U256, balance: U256,
    ) -> Option<Arc<SignedTransaction>> {
        let mut next_nonce = nonce;
        let mut balance_left = balance;
        while let Some(tx) = self.inner.get(&next_nonce) {
            let cost = tx.value + tx.gas_price * tx.gas;
            if balance_left < cost {
                return None;
            }

            if !tx.packed {
                return Some(tx.transaction.clone());
            }
            balance_left -= cost;
            next_nonce += 1.into();
        }
        None
    }

    fn is_empty(&self) -> bool { self.inner.is_empty() }
}

struct DeferredPool {
    buckets: HashMap<Address, NoncePool>,
}

impl DeferredPool {
    fn new() -> Self {
        DeferredPool {
            buckets: Default::default(),
        }
    }

    fn clear(&mut self) { self.buckets.clear() }

    fn insert(&mut self, tx: TxWithReadyInfo, force: bool) -> InsertResult {
        // It's safe to create a new bucket, cause inserting to a empty bucket
        // will always be success
        let bucket = self.buckets.entry(tx.sender).or_insert(NoncePool::new());
        bucket.insert(&tx, force)
    }

    fn contain_address(&self, addr: &Address) -> bool {
        self.buckets.contains_key(addr)
    }

    fn remove_lowest_nonce(
        &mut self, addr: &Address,
    ) -> Option<TxWithReadyInfo> {
        match self.buckets.get_mut(addr) {
            None => None,
            Some(bucket) => {
                let ret = bucket.remove_lowest_nonce();
                if bucket.is_empty() {
                    self.buckets.remove(addr);
                }
                ret
            }
        }
    }

    fn get_lowest_nonce(&self, addr: &Address) -> Option<&U256> {
        self.buckets
            .get(addr)
            .and_then(|bucket| bucket.get_lowest_nonce())
    }

    fn recalculate_readiness_with_local_info(
        &mut self, addr: &Address, nonce: U256, balance: U256,
    ) -> Option<Arc<SignedTransaction>> {
        if let Some(bucket) = self.buckets.get(addr) {
            bucket.recalculate_readiness_with_local_info(nonce, balance)
        } else {
            None
        }
    }

    fn check_tx_packed(&self, addr: Address, nonce: U256) -> bool {
        if let Some(bucket) = self.buckets.get(&addr) {
            if let Some(tx_with_ready_info) = bucket.get_tx_by_nonce(nonce) {
                tx_with_ready_info.is_already_packed()
            } else {
                false
            }
        } else {
            false
        }
    }
}

struct ReadyAccountPool {
    treap: TreapMap<Address, Arc<SignedTransaction>, U512>,
}

impl ReadyAccountPool {
    fn new() -> Self {
        ReadyAccountPool {
            treap: TreapMap::new(),
        }
    }

    fn clear(&mut self) {
        while self.len() != 0 {
            self.pop();
        }
    }

    fn len(&self) -> usize { self.treap.len() }

    fn get(&self, address: &Address) -> Option<Arc<SignedTransaction>> {
        self.treap.get(address).map(|tx| tx.clone())
    }

    fn remove(&mut self, address: &Address) -> Option<Arc<SignedTransaction>> {
        self.treap.remove(address)
    }

    fn update(
        &mut self, address: &Address, tx: Option<Arc<SignedTransaction>>,
    ) -> Option<Arc<SignedTransaction>> {
        let replaced = if let Some(tx) = tx {
            self.insert(tx)
        } else {
            self.remove(address)
        };
        replaced
    }

    fn insert(
        &mut self, tx: Arc<SignedTransaction>,
    ) -> Option<Arc<SignedTransaction>> {
        self.treap
            .insert(tx.sender(), tx.clone(), U512::from(tx.gas_price))
    }

    fn pop(&mut self) -> Option<Arc<SignedTransaction>> {
        if self.treap.len() == 0 {
            return None;
        }

        let sum_gas_price = self.treap.sum_weight();
        let mut rand_value = U512::from(H512::random());
        rand_value = rand_value % sum_gas_price;

        let tx = self
            .treap
            .get_by_weight(rand_value)
            .expect("Failed to pick transaction by weight")
            .clone();
        trace!("Get transaction from ready pool. tx: {:?}", tx.clone());

        self.remove(&tx.sender())
    }
}

pub struct TransactionPoolInner {
    capacity: usize,
    deferred_pool: DeferredPool,
    ready_account_pool: ReadyAccountPool,
    ready_nonces_and_balances: HashMap<Address, (U256, U256)>,
    garbage_collection_queue: VecDeque<Address>,
    txs: HashMap<H256, Arc<SignedTransaction>>,
}

impl TransactionPoolInner {
    pub fn with_capacity(capacity: usize) -> Self {
        TransactionPoolInner {
            capacity,
            deferred_pool: DeferredPool::new(),
            ready_account_pool: ReadyAccountPool::new(),
            ready_nonces_and_balances: HashMap::new(),
            garbage_collection_queue: VecDeque::new(),
            txs: HashMap::new(),
        }
    }

    pub fn clear(&mut self) {
        self.deferred_pool.clear();
        self.ready_account_pool.clear();
        self.ready_nonces_and_balances.clear();
        self.garbage_collection_queue.clear();
        self.txs.clear();
    }

    pub fn len(&self) -> usize { self.txs.len() }

    fn get(&self, tx_hash: &H256) -> Option<Arc<SignedTransaction>> {
        self.txs.get(tx_hash).map(|x| x.clone())
    }

    fn collect_garbage(&mut self) {
        while self.garbage_collection_queue.len() > self.capacity {
            let addr = self.garbage_collection_queue.pop_front().unwrap();
            let removed_tx = self
                .deferred_pool
                .remove_lowest_nonce(&addr)
                .unwrap()
                .get_arc_tx()
                .clone();

            // maintain ready account pool
            if let Some(ready_tx) = self.ready_account_pool.get(&addr) {
                if ready_tx.hash() == removed_tx.hash() {
                    warn!("a ready tx is garbage-collected");
                    self.ready_account_pool.remove(&addr);
                }
            }

            // alert if a tx after ready nonce is collected
            let (nonce, _) = self
                .get_local_nonce_and_balance(&addr)
                .unwrap_or((0.into(), 0.into()));
            if removed_tx.nonce() >= nonce {
                warn!("a tx after execution is garbage-collected");
            }

            // maintain ready info
            if !self.deferred_pool.contain_address(&addr) {
                self.ready_nonces_and_balances.remove(&addr);
            }

            // maintain txs
            self.txs.remove(&removed_tx.hash());
        }
    }

    fn insert(
        &mut self, transaction: Arc<SignedTransaction>, packed: bool,
        force: bool,
    ) -> InsertResult
    {
        let result = self.deferred_pool.insert(
            TxWithReadyInfo {
                transaction: transaction.clone(),
                packed,
            },
            force,
        );

        match &result {
            InsertResult::NewAdded => {
                self.garbage_collection_queue
                    .push_back(transaction.sender());
                self.txs.insert(transaction.hash(), transaction);
                self.collect_garbage();
            }
            InsertResult::Failed(_) => {}
            InsertResult::Updated(replaced_tx) => {
                self.txs.remove(&replaced_tx.hash());
                self.txs.insert(transaction.hash(), transaction);
            }
        }

        result
    }

    fn get_local_nonce_and_balance(
        &self, address: &Address,
    ) -> Option<(U256, U256)> {
        self.ready_nonces_and_balances.get(address).map(|x| *x)
    }

    fn update_nonce_and_balance(
        &mut self, address: &Address, nonce: U256, balance: U256,
    ) {
        self.ready_nonces_and_balances
            .insert((*address).clone(), (nonce, balance));
    }

    fn get_nonce_and_balance_from_storage(
        &self, address: &Address, account_cache: &mut AccountCache,
    ) -> (U256, U256) {
        match account_cache.get_account_mut(address) {
            Some(account) => (account.nonce.clone(), account.balance.clone()),
            None => (0.into(), 0.into()),
        }
    }

    fn get_and_update_nonce_and_balance_from_storage(
        &mut self, address: &Address, account_cache: &mut AccountCache,
    ) -> (U256, U256) {
        let ret = match account_cache.get_account_mut(address) {
            Some(account) => (account.nonce.clone(), account.balance.clone()),
            None => (0.into(), 0.into()),
        };
        self.ready_nonces_and_balances
            .insert((*address).clone(), ret);
        ret
    }

    fn get_lowest_nonce(&self, addr: &Address) -> U256 {
        let mut ret = 0.into();
        if let Some((nonce, _)) = self.get_local_nonce_and_balance(addr) {
            ret = nonce;
        }
        if let Some(nonce) = self.deferred_pool.get_lowest_nonce(addr) {
            if *nonce < ret {
                ret = *nonce;
            }
        }
        ret
    }

    fn recalculate_readiness_with_local_info(&mut self, addr: &Address) {
        let (nonce, balance) = self
            .get_local_nonce_and_balance(addr)
            .unwrap_or((0.into(), 0.into()));
        let ret = self
            .deferred_pool
            .recalculate_readiness_with_local_info(addr, nonce, balance);
        self.ready_account_pool.update(addr, ret);
    }

    fn recalculate_readiness_with_fixed_info(
        &mut self, addr: &Address, nonce: U256, balance: U256,
    ) {
        self.update_nonce_and_balance(addr, nonce, balance);
        let ret = self
            .deferred_pool
            .recalculate_readiness_with_local_info(addr, nonce, balance);
        self.ready_account_pool.update(addr, ret);
    }

    fn recalculate_readiness_with_state(
        &mut self, addr: &Address, account_cache: &mut AccountCache,
    ) {
        let (nonce, balance) = self
            .get_and_update_nonce_and_balance_from_storage(addr, account_cache);
        let ret = self
            .deferred_pool
            .recalculate_readiness_with_local_info(addr, nonce, balance);
        self.ready_account_pool.update(addr, ret);
    }

    fn check_tx_packed_in_deferred_pool(&self, tx_hash: &H256) -> bool {
        match self.txs.get(tx_hash) {
            Some(tx) => {
                self.deferred_pool.check_tx_packed(tx.sender(), tx.nonce())
            }
            None => false,
        }
    }
}

pub struct TransactionPool {
    inner: RwLock<TransactionPoolInner>,
    pub worker_pool: Arc<Mutex<ThreadPool>>,
    to_propagate_trans: Arc<RwLock<HashMap<H256, Arc<SignedTransaction>>>>,
    pub data_man: Arc<BlockDataManager>,
    spec: vm::Spec,
    pub best_executed_epoch: Mutex<EpochId>,
}

pub type SharedTransactionPool = Arc<TransactionPool>;

impl TransactionPool {
    pub fn with_capacity(
        capacity: usize, worker_pool: Arc<Mutex<ThreadPool>>,
        data_man: Arc<BlockDataManager>,
    ) -> Self
    {
        let genesis_hash = data_man.genesis_block.hash();
        TransactionPool {
            inner: RwLock::new(TransactionPoolInner::with_capacity(capacity)),
            worker_pool,
            to_propagate_trans: Arc::new(RwLock::new(HashMap::new())),
            data_man,
            spec: vm::Spec::new_spec(),
            best_executed_epoch: Mutex::new(genesis_hash),
        }
    }

    pub fn len(&self) -> usize { self.inner.read().len() }

    pub fn get_transaction(
        &self, tx_hash: &H256,
    ) -> Option<Arc<SignedTransaction>> {
        self.inner.read().get(tx_hash)
    }

    pub fn check_tx_packed_in_deferred_pool(&self, tx_hash: &H256) -> bool {
        self.inner.read().check_tx_packed_in_deferred_pool(tx_hash)
    }

    pub fn get_local_account_info(&self, address: &Address) -> (U256, U256) {
        self.inner
            .read()
            .get_local_nonce_and_balance(address)
            .unwrap_or((0.into(), 0.into()))
    }

    pub fn get_state_account_info(&self, address: &Address) -> (U256, U256) {
        let mut account_cache = self.get_best_state_account_cache();
        self.inner
            .read()
            .get_nonce_and_balance_from_storage(address, &mut account_cache)
    }

    pub fn insert_new_transactions(
        &self, transactions: &Vec<TransactionWithSignature>,
    ) -> (Vec<Arc<SignedTransaction>>, HashMap<H256, String>) {
        let mut failures = HashMap::new();
        let uncached_trans =
            self.data_man.get_uncached_transactions(transactions);

        let mut signed_trans = Vec::new();
        if uncached_trans.len() < WORKER_COMPUTATION_PARALLELISM * 8 {
            let mut signed_txes = Vec::new();
            for tx in uncached_trans {
                match tx.recover_public() {
                    Ok(public) => {
                        let signed_tx =
                            Arc::new(SignedTransaction::new(public, tx));
                        signed_txes.push(signed_tx);
                    }
                    Err(e) => {
                        debug!(
                            "Unable to recover the public key of transaction {:?}: {:?}",
                            tx.hash(), e
                        );
                        failures.insert(
                            tx.hash(),
                            format!(
                                "failed to recover the public key: {:?}",
                                e
                            ),
                        );
                    }
                }
            }
            signed_trans.push(signed_txes);
        } else {
            let tx_num = uncached_trans.len();
            let tx_num_per_worker = tx_num / WORKER_COMPUTATION_PARALLELISM;
            let mut remainder =
                tx_num - (tx_num_per_worker * WORKER_COMPUTATION_PARALLELISM);
            let mut start_idx = 0;
            let mut end_idx = 0;
            let mut unsigned_trans = Vec::new();

            for tx in uncached_trans {
                if start_idx == end_idx {
                    // a new segment of transactions
                    end_idx = start_idx + tx_num_per_worker;
                    if remainder > 0 {
                        end_idx += 1;
                        remainder -= 1;
                    }
                    let unsigned_txes = Vec::new();
                    unsigned_trans.push(unsigned_txes);
                }

                unsigned_trans.last_mut().unwrap().push(tx);

                start_idx += 1;
            }

            signed_trans.resize(unsigned_trans.len(), Vec::new());
            let (sender, receiver) = channel();
            let worker_pool = self.worker_pool.lock().clone();
            let mut idx = 0;
            for unsigned_txes in unsigned_trans {
                let sender = sender.clone();
                worker_pool.execute(move || {
                    let mut signed_txes = Vec::new();
                    let mut failed_txes = HashMap::new();
                    for tx in unsigned_txes {
                        match tx.recover_public() {
                            Ok(public) => {
                                let signed_tx = Arc::new(SignedTransaction::new(public, tx));
                                signed_txes.push(signed_tx);
                            }
                            Err(e) => {
                                debug!(
                                    "Unable to recover the public key of transaction {:?}: {:?}",
                                    tx.hash(), e
                                );
                                failed_txes.insert(tx.hash(), format!("failed to recover the public key: {:?}", e));
                            }
                        }
                    }
                    sender.send((idx, (signed_txes, failed_txes))).unwrap();
                });
                idx += 1;
            }
            worker_pool.join();

            for (idx, signed_failed_txes) in
                receiver.iter().take(signed_trans.len())
            {
                signed_trans[idx] = signed_failed_txes.0;

                for (tx_hash, error) in signed_failed_txes.1 {
                    failures.insert(tx_hash, error);
                }
            }
        }

        let mut account_cache = self.get_best_state_account_cache();
        let mut passed_transactions = Vec::new();
        {
            let mut inner = self.inner.write();
            let inner = &mut *inner;

            for txes in signed_trans {
                for tx in txes {
                    self.data_man.cache_transaction(&tx.hash(), tx.clone());
                    if let Err(e) = self.verify_transaction(tx.as_ref()) {
                        warn!("Transaction discarded due to failure of passing verification {:?}: {}", tx.hash(), e);
                        failures.insert(tx.hash(), e);
                        continue;
                    }
                    let hash = tx.hash();
                    match self.add_transaction_and_check_readiness_without_lock(
                        inner,
                        &mut account_cache,
                        tx.clone(),
                        false,
                        false,
                    ) {
                        Ok(_) => {
                            let mut to_prop = self.to_propagate_trans.write();
                            if !to_prop.contains_key(&tx.hash) {
                                to_prop.insert(tx.hash, tx.clone());
                            }
                            passed_transactions.push(tx);
                        }
                        Err(e) => {
                            failures.insert(hash, e);
                        }
                    }
                }
            }
        }
        TX_POOL_GAUGE.update(self.len());
        TX_POOL_READY_GAUGE.update(self.inner.read().ready_account_pool.len());

        (passed_transactions, failures)
    }

    // verify transactions based on the rules that
    // have nothing to do with readiness
    pub fn verify_transaction(
        &self, transaction: &SignedTransaction,
    ) -> Result<(), String> {
        // check transaction gas limit
        if transaction.gas > DEFAULT_MAX_TRANSACTION_GAS_LIMIT.into() {
            warn!(
                "Transaction discarded due to above gas limit: {} > {}",
                transaction.gas(),
                DEFAULT_MAX_TRANSACTION_GAS_LIMIT
            );
            return Err(format!(
                "transaction gas {} exceeds the maximum value {}",
                transaction.gas(),
                DEFAULT_MAX_TRANSACTION_GAS_LIMIT
            ));
        }

        // check transaction intrinsic gas
        let tx_intrinsic_gas = executive::Executive::gas_required_for(
            transaction.action == Action::Create,
            &transaction.data,
            &self.spec,
        );
        if transaction.gas < (tx_intrinsic_gas as usize).into() {
            debug!(
                "Transaction discarded due to gas less than required: {} < {}",
                transaction.gas, tx_intrinsic_gas
            );
            return Err(format!(
                "transaction gas {} less than intrinsic gas {}",
                transaction.gas, tx_intrinsic_gas
            ));
        }

        // check transaction gas price
        if transaction.gas_price < DEFAULT_MIN_TRANSACTION_GAS_PRICE.into() {
            warn!("Transaction {} discarded due to below minimal gas price: price {}", transaction.hash(), transaction.gas_price);
            return Err(format!(
                "transaction gas price {} less than the minimum value {}",
                transaction.gas_price, DEFAULT_MIN_TRANSACTION_GAS_PRICE
            ));
        }

        if let Err(e) = transaction.transaction.verify_basic() {
            warn!("Transaction {:?} discarded due to not pass basic verification.", transaction.hash());
            return Err(format!("{:?}", e));
        }

        Ok(())
    }

    // Add transaction into deferred pool and maintain its readiness
    // the packed tag provided
    // if force tag is true, the replacement in nonce pool must be happened
    pub fn add_transaction_and_check_readiness_without_lock(
        &self, inner: &mut TransactionPoolInner,
        account_cache: &mut AccountCache, transaction: Arc<SignedTransaction>,
        packed: bool, force: bool,
    ) -> Result<(), String>
    {
        /*
        if self.capacity <= inner.len() {
            warn!("Transaction discarded due to insufficient txpool capacity: {:?}", transaction.hash());
            return Err(format!("Transaction discarded due to insufficient txpool capacity: {:?}", transaction.hash()));
        }
        */
        let (state_nonce, _) = inner.get_nonce_and_balance_from_storage(
            &transaction.sender,
            account_cache,
        );

        if transaction.nonce
            >= state_nonce
                + U256::from(FURTHEST_FUTURE_TRANSACTION_NONCE_OFFSET)
        {
            debug!(
                "Transaction {:?} is discarded due to in too distant future",
                transaction.hash()
            );
            return Err(format!(
                "Transaction {:?} is discarded due to in too distant future",
                transaction.hash()
            ));
        } else if transaction.nonce
            < inner.get_lowest_nonce(&transaction.sender)
        {
            debug!(
                "Transaction {:?} is discarded due to a too stale nonce",
                transaction.hash()
            );
            return Err(format!(
                "Transaction {:?} is discarded due to a too stale nonce",
                transaction.hash()
            ));
        }

        let result = self.add_to_deferred_pool_without_lock(
            inner,
            transaction.clone(),
            packed,
            force,
        );
        if let InsertResult::Failed(info) = result {
            return Err(format!("Failed imported to deferred pool: {}", info));
        }

        inner.recalculate_readiness_with_state(
            &transaction.sender,
            account_cache,
        );

        Ok(())
    }

    pub fn get_to_propagate_trans(
        &self,
    ) -> HashMap<H256, Arc<SignedTransaction>> {
        let mut to_prop = self.to_propagate_trans.write();
        let mut res = HashMap::new();
        mem::swap(&mut *to_prop, &mut res);
        res
    }

    pub fn set_to_propagate_trans(
        &self, transactions: HashMap<H256, Arc<SignedTransaction>>,
    ) {
        let mut to_prop = self.to_propagate_trans.write();
        to_prop.extend(transactions);
    }

    // If a tx is failed executed due to invalid nonce or if its enclosing block
    // becomes orphan due to era transition. This function should be invoked
    // to recycle it
<<<<<<< HEAD
    pub fn recycle_failed_executed_transactions(
=======
    pub fn recycle_transactions(
>>>>>>> f9ef0326
        &self, transactions: Vec<Arc<SignedTransaction>>,
    ) {
        if transactions.is_empty() {
            // Fast return. Also used to for bench mode.
            return;
        }
        let mut account_cache = self.get_best_state_account_cache();
        let mut inner = self.inner.write();
        let inner = inner.deref_mut();
        for tx in transactions {
            debug!(
                "should not trigger recycle transaction, nonce = {}, sender = {:?}, \
                account nonce = {}, hash = {:?} .",
                &tx.nonce, &tx.sender,
                &account_cache.get_account_mut(&tx.sender).map_or(0.into(), |x| x.nonce), tx.hash);
            self.add_transaction_and_check_readiness_without_lock(
                inner,
                &mut account_cache,
                tx,
                false,
                true,
            )
            .ok();
        }
    }

    fn add_to_deferred_pool_without_lock(
        &self, inner: &mut TransactionPoolInner,
        transaction: Arc<SignedTransaction>, packed: bool, force: bool,
    ) -> InsertResult
    {
        trace!(
            "Insert tx into deferred pool, hash={:?} sender={:?}",
            transaction.hash(),
            transaction.sender
        );
        inner.insert(transaction, packed, force)
    }

    pub fn remove_to_propagate(&self, tx_hash: &H256) {
        self.to_propagate_trans.write().remove(tx_hash);
    }

    pub fn set_tx_packed(&self, transactions: Vec<Arc<SignedTransaction>>) {
        if transactions.is_empty() {
            // Fast return. Also used to for bench mode.
            return;
        }
        let mut inner = self.inner.write();
        let inner = inner.deref_mut();
        let mut account_cache = self.get_best_state_account_cache();
        for tx in transactions {
            self.add_transaction_and_check_readiness_without_lock(
                inner,
                &mut account_cache,
                tx,
                true,
                false,
            )
            .ok();
        }
    }

    /// pack at most num_txs transactions randomly
    pub fn pack_transactions<'a>(
        &self, num_txs: usize, block_gas_limit: U256, block_size_limit: usize,
    ) -> Vec<Arc<SignedTransaction>> {
        let mut packed_transactions: Vec<Arc<SignedTransaction>> = Vec::new();
        if num_txs == 0 {
            return packed_transactions;
        }
        let mut inner = self.inner.write();

        let mut total_tx_gas_limit: U256 = 0.into();
        let mut total_tx_size: usize = 0;

        let mut big_tx_resample_times_limit = 10;
        let mut too_big_txs = Vec::new();

        'out: while let Some(tx) = inner.ready_account_pool.pop() {
            let tx_size = tx.rlp_size();
            if block_gas_limit - total_tx_gas_limit < *tx.gas_limit()
                || block_size_limit - total_tx_size < tx_size
            {
                too_big_txs.push(tx.clone());
                if big_tx_resample_times_limit > 0 {
                    big_tx_resample_times_limit -= 1;
                    continue 'out;
                } else {
                    break 'out;
                }
            }

            total_tx_gas_limit += *tx.gas_limit();
            total_tx_size += tx_size;

            packed_transactions.push(tx.clone());
            inner.insert(tx.clone(), true, true);
            inner.recalculate_readiness_with_local_info(&tx.sender());

            if packed_transactions.len() >= num_txs {
                break 'out;
            }
        }

        for tx in too_big_txs {
            inner.ready_account_pool.insert(tx);
        }

        if log::max_level() >= log::Level::Debug {
            let mut rlp_s = RlpStream::new();
            for tx in &packed_transactions {
                rlp_s.append::<TransactionWithSignature>(&**tx);
            }
            debug!(
                "After packing packed_transactions: {}, rlp size: {}",
                packed_transactions.len(),
                rlp_s.out().len(),
            );
        }

        packed_transactions
    }

    pub fn notify_state_start(&self, accounts_from_execution: Vec<Account>) {
        let mut inner = self.inner.write();
        let inner = inner.deref_mut();

        for account in &accounts_from_execution {
            inner.recalculate_readiness_with_fixed_info(
                &account.address,
                account.nonce,
                account.balance,
            );
        }
    }

    pub fn clear_tx_pool(&self) {
        let mut inner = self.inner.write();
        inner.clear()
    }

    /// stats retrieves the length of ready and deferred pool.
    pub fn stats(&self) -> (usize, usize) {
        let inner = self.inner.read();
        (inner.ready_account_pool.len(), inner.len())
    }

    /// content retrieves the ready and deferred transactions.
    pub fn content(
        &self,
    ) -> (Vec<Arc<SignedTransaction>>, Vec<Arc<SignedTransaction>>) {
        let inner = self.inner.read();

        let ready_txs = inner
            .ready_account_pool
            .treap
            .iter()
            .map(|(_, tx)| tx.clone())
            .collect();

        let deferred_txs = inner.txs.values().map(|v| v.clone()).collect();

        (ready_txs, deferred_txs)
    }

    fn get_best_state_account_cache(&self) -> AccountCache {
        AccountCache::new(unsafe {
            self.data_man
                .storage_manager
                .get_state_readonly_assumed_existence(
                    *self.best_executed_epoch.lock(),
                )
                .unwrap()
        })
    }
}

#[cfg(test)]
mod test_transaction_pool {
    use super::{InsertResult, TxWithReadyInfo};
    use cfx_types::{Address, U256};
    use keylib::{Generator, KeyPair, Random};
    use primitives::{Action, SignedTransaction, Transaction};
    use std::sync::Arc;

    fn new_test_tx(
        sender: &KeyPair, nonce: usize, gas_price: usize, value: usize,
    ) -> Arc<SignedTransaction> {
        Arc::new(
            Transaction {
                nonce: U256::from(nonce),
                gas_price: U256::from(gas_price),
                gas: U256::from(50000),
                action: Action::Call(Address::random()),
                value: U256::from(value),
                data: Vec::new(),
            }
            .sign(sender.secret()),
        )
    }

    fn new_test_tx_with_read_info(
        sender: &KeyPair, nonce: usize, gas_price: usize, value: usize,
        packed: bool,
    ) -> TxWithReadyInfo
    {
        let transaction = new_test_tx(sender, nonce, gas_price, value);
        TxWithReadyInfo {
            transaction,
            packed,
        }
    }

    #[test]
    fn test_deferred_pool_insert_and_remove() {
        let mut deferred_pool = super::DeferredPool::new();

        // insert txs of same sender
        let alice = Random.generate().unwrap();
        let bob = Random.generate().unwrap();
        let eva = Random.generate().unwrap();

        let alice_tx1 = new_test_tx_with_read_info(&alice, 5, 10, 100, false);
        let alice_tx2 = new_test_tx_with_read_info(&alice, 6, 10, 100, false);
        let bob_tx1 = new_test_tx_with_read_info(&bob, 1, 10, 100, false);
        let bob_tx2 = new_test_tx_with_read_info(&bob, 2, 10, 100, false);
        let bob_tx2_new = new_test_tx_with_read_info(&bob, 2, 11, 100, false);

        assert_eq!(
            deferred_pool.insert(alice_tx1.clone(), false),
            InsertResult::NewAdded
        );

        assert_eq!(deferred_pool.contain_address(&alice.address()), true);

        assert_eq!(deferred_pool.contain_address(&eva.address()), false);

        assert_eq!(deferred_pool.remove_lowest_nonce(&eva.address()), None);

        assert_eq!(deferred_pool.contain_address(&bob.address()), false);

        assert_eq!(
            deferred_pool.insert(alice_tx2.clone(), false),
            InsertResult::NewAdded
        );

        assert_eq!(deferred_pool.remove_lowest_nonce(&bob.address()), None);

        assert_eq!(
            deferred_pool.insert(bob_tx1.clone(), false),
            InsertResult::NewAdded
        );

        assert_eq!(deferred_pool.contain_address(&bob.address()), true);

        assert_eq!(
            deferred_pool.insert(bob_tx2.clone(), false),
            InsertResult::NewAdded
        );

        assert_eq!(
            deferred_pool.insert(bob_tx2_new.clone(), false),
            InsertResult::Updated(bob_tx2.clone())
        );

        assert_eq!(
            deferred_pool.insert(bob_tx2.clone(), false),
            InsertResult::Failed(format!("Tx with same nonce already inserted, try to replace it with a higher gas price"))
        );

        assert_eq!(
            deferred_pool.get_lowest_nonce(&bob.address()),
            Some(&(1.into()))
        );

        assert_eq!(
            deferred_pool.remove_lowest_nonce(&bob.address()),
            Some(bob_tx1.clone())
        );

        assert_eq!(
            deferred_pool.get_lowest_nonce(&bob.address()),
            Some(&(2.into()))
        );

        assert_eq!(deferred_pool.contain_address(&bob.address()), true);

        assert_eq!(
            deferred_pool.remove_lowest_nonce(&bob.address()),
            Some(bob_tx2_new.clone())
        );

        assert_eq!(deferred_pool.get_lowest_nonce(&bob.address()), None);

        assert_eq!(deferred_pool.contain_address(&bob.address()), false);
    }

    #[test]
    fn test_deferred_pool_recalculate_readiness() {
        let mut deferred_pool = super::DeferredPool::new();

        let alice = Random.generate().unwrap();

        let gas = 50000;
        let tx1 = new_test_tx_with_read_info(&alice, 5, 10, 10000, true);
        let tx2 = new_test_tx_with_read_info(&alice, 6, 10, 10000, true);
        let tx3 = new_test_tx_with_read_info(&alice, 7, 10, 10000, true);
        let tx4 = new_test_tx_with_read_info(&alice, 8, 10, 10000, false);
        let tx5 = new_test_tx_with_read_info(&alice, 9, 10, 10000, false);
        let exact_cost = 4 * (gas * 10 + 10000);

        deferred_pool.insert(tx1.clone(), false);
        deferred_pool.insert(tx2.clone(), false);
        deferred_pool.insert(tx4.clone(), false);
        deferred_pool.insert(tx5.clone(), false);

        assert_eq!(
            deferred_pool.recalculate_readiness_with_local_info(
                &alice.address(),
                5.into(),
                exact_cost.into()
            ),
            None
        );

        assert_eq!(
            deferred_pool.recalculate_readiness_with_local_info(
                &alice.address(),
                7.into(),
                exact_cost.into()
            ),
            None
        );

        assert_eq!(
            deferred_pool.recalculate_readiness_with_local_info(
                &alice.address(),
                8.into(),
                exact_cost.into()
            ),
            Some(tx4.transaction.clone())
        );

        deferred_pool.insert(tx3.clone(), false);
        assert_eq!(
            deferred_pool.recalculate_readiness_with_local_info(
                &alice.address(),
                4.into(),
                exact_cost.into()
            ),
            None
        );

        assert_eq!(
            deferred_pool.recalculate_readiness_with_local_info(
                &alice.address(),
                5.into(),
                exact_cost.into()
            ),
            Some(tx4.transaction.clone())
        );

        assert_eq!(
            deferred_pool.recalculate_readiness_with_local_info(
                &alice.address(),
                7.into(),
                exact_cost.into()
            ),
            Some(tx4.transaction.clone())
        );

        assert_eq!(
            deferred_pool.recalculate_readiness_with_local_info(
                &alice.address(),
                8.into(),
                exact_cost.into()
            ),
            Some(tx4.transaction.clone())
        );

        assert_eq!(
            deferred_pool.recalculate_readiness_with_local_info(
                &alice.address(),
                9.into(),
                exact_cost.into()
            ),
            Some(tx5.transaction.clone())
        );

        assert_eq!(
            deferred_pool.recalculate_readiness_with_local_info(
                &alice.address(),
                10.into(),
                exact_cost.into()
            ),
            None
        );

        assert_eq!(
            deferred_pool.recalculate_readiness_with_local_info(
                &alice.address(),
                5.into(),
                (exact_cost - 1).into()
            ),
            None
        );
    }
}<|MERGE_RESOLUTION|>--- conflicted
+++ resolved
@@ -837,11 +837,7 @@
     // If a tx is failed executed due to invalid nonce or if its enclosing block
     // becomes orphan due to era transition. This function should be invoked
     // to recycle it
-<<<<<<< HEAD
     pub fn recycle_failed_executed_transactions(
-=======
-    pub fn recycle_transactions(
->>>>>>> f9ef0326
         &self, transactions: Vec<Arc<SignedTransaction>>,
     ) {
         if transactions.is_empty() {
