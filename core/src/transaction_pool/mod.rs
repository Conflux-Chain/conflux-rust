--- conflicted
+++ resolved
@@ -262,25 +262,7 @@
         }
     }
 
-<<<<<<< HEAD
-    fn add_to_deferred_pool_without_lock(
-        &self, inner: &mut TransactionPoolInner,
-        transaction: Arc<SignedTransaction>, packed: bool, force: bool,
-    ) -> InsertResult
-    {
-        let _timer = MeterTimer::time_func(TX_POOL_INNER_INSERT_TIMER.as_ref());
-        trace!(
-            "Insert tx into deferred pool, hash={:?} sender={:?}",
-            transaction.hash(),
-            transaction.sender
-        );
-        inner.insert(transaction, packed, force)
-    }
-
     pub fn set_tx_packed(&self, transactions: &Vec<Arc<SignedTransaction>>) {
-=======
-    pub fn set_tx_packed(&self, transactions: Vec<Arc<SignedTransaction>>) {
->>>>>>> af8ed9b6
         if transactions.is_empty() {
             // Fast return. Also used to for bench mode.
             return;
