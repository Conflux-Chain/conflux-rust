// Copyright 2019 Conflux Foundation. All rights reserved.
// Conflux is free software and distributed under GNU General Public License.
// See http://www.gnu.org/licenses/

mod impls;
mod ready;

#[cfg(test)]
mod tests;

extern crate rand;

pub use self::impls::TreapMap;
use self::ready::Readiness;
use crate::{
    cache_manager::{CacheId, CacheManager},
    executive,
    pow::WORKER_COMPUTATION_PARALLELISM,
    state::State,
    statedb::StateDb,
    storage::{Storage, StorageManager, StorageManagerTrait},
    vm,
};
use cfx_types::{Address, H256, H512, U256, U512};
use parking_lot::{Mutex, RwLock};
use primitives::{
    Account, Action, EpochId, SignedTransaction, TransactionAddress,
    TransactionWithSignature,
};
use rlp::*;
use std::{
    cmp::{min, Ordering},
    collections::{hash_map::HashMap, BTreeMap, HashSet, VecDeque},
    fmt::Debug,
    ops::{Deref, DerefMut},
    sync::{mpsc::channel, Arc},
};
use threadpool::ThreadPool;

pub const DEFAULT_MIN_TRANSACTION_GAS_PRICE: u64 = 1;
pub const DEFAULT_MAX_TRANSACTION_GAS_LIMIT: u64 = 100_000_000;
pub const DEFAULT_MAX_BLOCK_GAS_LIMIT: u64 = 30_000 * 100_000;

pub const FURTHEST_FUTURE_TRANSACTION_NONCE_OFFSET: u32 = 2000;

pub struct AccountCache<'storage> {
    pub accounts: HashMap<Address, Account>,
    pub storage: StateDb<'storage>,
}

impl<'storage> AccountCache<'storage> {
    pub fn new(storage: Storage<'storage>) -> Self {
        AccountCache {
            accounts: HashMap::new(),
            storage: StateDb::new(storage),
        }
    }

    pub fn get_ready_account(&mut self, address: &Address) -> Option<&Account> {
        self.accounts.get(address)
    }

    pub fn get_account_mut(
        &mut self, address: &Address,
    ) -> Option<&mut Account> {
        if !self.accounts.contains_key(&address) {
            let account = self
                .storage
                .get_account(&address, false)
                .ok()
                .and_then(|x| x);
            if let Some(account) = account {
                self.accounts.insert(address.clone(), account);
            }
        }
        self.accounts.get_mut(&address)
    }

    fn is_ready(&mut self, tx: &SignedTransaction) -> Readiness {
        let sender = tx.sender();
        let account = self.get_account_mut(&sender);
        if let Some(account) = account {
            match tx.nonce().cmp(&account.nonce) {
                Ordering::Greater => {
                    if (tx.nonce() - account.nonce)
                        > FURTHEST_FUTURE_TRANSACTION_NONCE_OFFSET.into()
                    {
                        Readiness::TooDistantFuture
                    } else {
                        Readiness::Future
                    }
                }
                Ordering::Less => Readiness::Stale,
                Ordering::Equal => Readiness::Ready,
            }
        } else {
            if tx.nonce() > FURTHEST_FUTURE_TRANSACTION_NONCE_OFFSET.into() {
                Readiness::TooDistantFuture
            } else {
                // TODO: when tx.nonce == 0, we should check if the transaction
                // is receiver paid.
                if tx.nonce == 0.into() {
                    debug!("Transaction from empty account: {:?}.", tx);
                }
                Readiness::Future
            }
        }
    }
}

trait TxTypeTrait : Clone /*+ Debug */+ Send + Sync + Deref<Target = SignedTransaction> {
    fn replaces(&self, x: &Self) -> bool;
}

impl TxTypeTrait for Arc<SignedTransaction> {
    fn replaces(&self, x: &Self) -> bool { self.gas_price > x.gas_price }
}

#[derive(Clone, Debug)]
struct TxWithPackedMarkAndCachedBalance(Arc<SignedTransaction>, bool, U256);

impl TxWithPackedMarkAndCachedBalance {
    pub fn is_already_packed(&self) -> bool { self.1 }

    pub fn get_arc_tx(&self) -> &Arc<SignedTransaction> { &self.0 }

    pub fn get_cached_account_balance_before_tx(&self) -> &U256 { &self.2 }

    pub fn get_cached_account_balance_before_tx_mut(&mut self) -> &mut U256 {
        &mut self.2
    }
}

impl Deref for TxWithPackedMarkAndCachedBalance {
    type Target = SignedTransaction;

    fn deref(&self) -> &Self::Target { &self.0 }
}

impl TxTypeTrait for TxWithPackedMarkAndCachedBalance {
    fn replaces(&self, x: &Self) -> bool {
        !x.is_already_packed()
            && (self.is_already_packed()
                || self.get_arc_tx().replaces(x.get_arc_tx()))
    }
}

#[derive(Debug, PartialEq)]
enum InsertResult<TxType: TxTypeTrait> {
    /// new item added
    NewAdded,
    /// failed to update with lower gas price tx
    Failed,
    /// succeeded to update with higher gas price tx
    Updated(TxType),
}

struct NoncePool<TxType: TxTypeTrait> {
    buckets: HashMap<Address, BTreeMap<U256, TxType>>,
}

impl<TxType: TxTypeTrait> NoncePool<TxType> {
    fn new() -> Self {
        NoncePool {
            buckets: Default::default(),
        }
    }

    fn insert(&mut self, tx: TxType) -> InsertResult<TxType> {
        let bucket =
            self.buckets.entry(tx.sender).or_insert(Default::default());

        let mut ret = if bucket.contains_key(&tx.nonce) {
            InsertResult::Failed
        } else {
            InsertResult::NewAdded
        };

        let tx_in_pool = bucket.entry(tx.nonce).or_insert(tx.clone());
        if tx.replaces(tx_in_pool) {
            // replace with higher gas price transaction
            ret = InsertResult::Updated(tx_in_pool.clone());
            *tx_in_pool = tx.clone();
        }

        ret
    }

    fn remove_below(
        &mut self, addr: &Address, nonce: &U256,
    ) -> (Vec<H256>, bool) {
        let mut result = (vec![], false);

        match self.buckets.get_mut(addr) {
            None => {}
            Some(bucket) => {
                let nonces_to_delete = bucket
                    .range(&0.into()..nonce)
                    .map(|(key, _)| *key)
                    .collect::<Vec<_>>();

                for nonce in nonces_to_delete {
                    match bucket.remove(&nonce) {
                        Some(tx) => {
                            result.0.push(tx.hash);
                        }
                        None => {}
                    }
                }

                if bucket.is_empty() {
                    self.buckets.remove(addr);
                    result.1 = true;
                }
            }
        }

        result
    }

    fn remove(&mut self, addr: &Address, nonce: &U256) -> Option<TxType> {
        match self.buckets.get_mut(addr) {
            None => None,
            Some(bucket) => {
                let ret = bucket.remove(nonce);

                if bucket.is_empty() {
                    self.buckets.remove(addr);
                }

                ret
            }
        }
    }

    fn get(&self, addr: &Address, nonce: &U256) -> Option<TxType> {
        self.buckets
            .get(addr)
            .and_then(|bucket| bucket.get(nonce))
            .map(|tx| tx.clone())
    }

    fn get_mut(&mut self, addr: &Address, nonce: &U256) -> Option<&mut TxType> {
        self.buckets
            .get_mut(addr)
            .and_then(|bucket| bucket.get_mut(nonce))
    }

    fn get_lowest_nonce_transaction(
        &self, addr: &Address,
    ) -> Option<(&U256, &TxType)> {
        self.buckets
            .get(addr)
            .and_then(|bucket| bucket.iter().next())
    }
}

struct UnexecutedTransactions {
    nonce_pool: NoncePool<TxWithPackedMarkAndCachedBalance>,
    ready_nonces_and_balances: HashMap<Address, (U256, U256)>,
    txs: HashMap<H256, Arc<SignedTransaction>>,
    recent_states_accounts: VecDeque<HashMap<Address, U256>>,
    recent_states_accounts_nonces: HashMap<Address, VecDeque<U256>>,
    number_packed_txs: usize,
}

impl UnexecutedTransactions {
    const KEEP_NONCE_AT_OLD_STATE: usize = 100;

    fn new() -> Self {
        UnexecutedTransactions {
            nonce_pool: NoncePool::new(),
            ready_nonces_and_balances: Default::default(),
            txs: HashMap::new(),
            recent_states_accounts: Default::default(),
            recent_states_accounts_nonces: Default::default(),
            number_packed_txs: 0,
        }
    }

    pub fn number_packed_txs(&self) -> usize { self.number_packed_txs }

    fn pending_pool_size(&self) -> usize {
        self.txs.len() - self.number_packed_txs
    }

    pub fn notify_state_start(&mut self) {
        let mut removed_txs = 0;
        // FIXME: Use a better way than this Self::KEEP_NONCE_AT_OLD_STATE.
        // FIXME: maybe maintain a difference of known transactions and transactions that
        // FIXME: already packed in pivot-chain (with deferred state). When deferred pivot
        // FIXME: changes maintain transaction pool.
        if self.recent_states_accounts.len() > Self::KEEP_NONCE_AT_OLD_STATE {
            match self.recent_states_accounts.pop_front() {
                None => {}
                Some(old_state_accounts) => {
                    for (address, _nonce) in old_state_accounts {
                        // FIXME: Maintenance of self.recent_states_accounts_nonces is forgotten.
                        // FIXME: this is why the code below doesn't run.
                        // FIXME: Note that we should fix the counting of
                        // FIXME: total transactions packed by chain as well.
                        match self
                            .recent_states_accounts_nonces
                            .get_mut(&address)
                        {
                            None => {}
                            Some(nonces) => {
                                // Unwrap is safe here because it's guaranteed
                                // to exist.
                                let oldest_nonce = nonces
                                    .iter()
                                    .min_by_key(|x| *x)
                                    .unwrap()
                                    .clone();
                                let (removed_tx_hashes, address_cleared) = self
                                    .nonce_pool
                                    .remove_below(&address, &oldest_nonce);
                                if address_cleared {
                                    self.ready_nonces_and_balances
                                        .remove(&address);
                                }
                                removed_txs += removed_tx_hashes.len();
                                for hash in removed_tx_hashes {
                                    self.txs.remove(&hash);
                                }

                                // Remove old account nonce data.
                                nonces.pop_front();
                            }
                        }
                    }
                }
            }
        }

        debug!("Removed {} old txs from transaction pool.", removed_txs);
        self.recent_states_accounts.push_back(Default::default());
    }

    pub fn notify_state_account(&mut self, address: Address, nonce: U256) {
        match self.recent_states_accounts.back_mut() {
            None => {
                unreachable!();
            }
            Some(ref mut last_state) => match last_state.get(&address) {
                Some(largest_nonce) => {
                    if nonce.gt(largest_nonce) {
                        last_state.insert(address, nonce);
                    }
                }
                None => {
                    last_state.insert(address, nonce);
                }
            },
        }
    }

    fn insert(&mut self, tx: Arc<SignedTransaction>, packed: bool) -> bool {
        let balance = match self.nonce_pool.get_mut(&tx.sender, &tx.nonce) {
            Some(tx) => tx.get_cached_account_balance_before_tx().clone(),
            None => 0.into(),
        };

        let result = match self.nonce_pool.insert(
            TxWithPackedMarkAndCachedBalance(tx.clone(), packed, balance),
        ) {
            InsertResult::NewAdded => {
                self.txs.entry(tx.hash()).or_insert(tx.clone());
                true
            }
            InsertResult::Failed => false,
            InsertResult::Updated(old_tx) => {
                self.txs.remove(&old_tx.hash());
                self.txs.insert(tx.hash(), tx.clone());
                true
            }
        };

        if packed && result {
            self.number_packed_txs += 1;
        }

        result
    }

    pub fn get_mut(
        &mut self, address: &Address, nonce: &U256,
    ) -> Option<&mut TxWithPackedMarkAndCachedBalance> {
        self.nonce_pool.get_mut(address, nonce)
    }

    fn get_by_hash(&self, tx_hash: &H256) -> Option<Arc<SignedTransaction>> {
        self.txs.get(tx_hash).map(|tx| tx.clone())
    }

    fn get_balance_and_nonce_info(
        &self, address: &Address,
    ) -> Option<&(U256, U256)> {
        self.ready_nonces_and_balances.get(address)
    }

    fn get_cached_balance_and_nonce_info(
        &self, address: &Address, account_cache: &mut AccountCache,
    ) -> (U256, U256) {
        match self.get_balance_and_nonce_info(address) {
            Some(info) => info.clone(),
            None => match account_cache.get_account_mut(address) {
                Some(account) => {
                    (account.nonce.clone(), account.balance.clone())
                }
                None => (0.into(), 0.into()),
            },
        }
    }
}

struct ReadyTransactionPool {
    nonce_pool: NoncePool<Arc<SignedTransaction>>,
    treap: TreapMap<H256, Arc<SignedTransaction>, U512>,
}

impl ReadyTransactionPool {
    fn new() -> Self {
        ReadyTransactionPool {
            nonce_pool: NoncePool::new(),
            treap: TreapMap::new(),
        }
    }

    fn len(&self) -> usize { self.treap.len() }

    fn get(&self, tx_hash: &H256) -> Option<Arc<SignedTransaction>> {
        self.treap.get(tx_hash).map(|tx| tx.clone())
    }

    pub fn get_by_nonce(
        &self, address: &Address, nonce: &U256,
    ) -> Option<Arc<SignedTransaction>> {
        self.nonce_pool.get(address, nonce)
    }

    fn remove(
        &mut self, address: &Address, nonce: &U256,
    ) -> Option<Arc<SignedTransaction>> {
        let result = self.nonce_pool.remove(address, nonce);
        match result {
            Some(ref tx) => {
                self.treap.remove(&tx.hash);
            }
            None => {}
        }

        result
    }

    fn remove_below(&mut self, address: &Address, nonce: &U256) {
        let (tx_hashes, empty_after_removal) =
            self.nonce_pool.remove_below(address, nonce);
        for hash in tx_hashes {
            self.treap.remove(&hash);
        }
    }

    fn remove_by_hash(
        &mut self, tx_hash: &H256,
    ) -> Option<Arc<SignedTransaction>> {
        self.treap
            .remove(tx_hash)
            .and_then(|tx| self.nonce_pool.remove(&tx.sender, &tx.nonce))
    }

    fn insert(&mut self, tx: Arc<SignedTransaction>) -> bool {
        match self.nonce_pool.insert(tx.clone()) {
            InsertResult::NewAdded => {
                self.treap.insert(
                    tx.hash(),
                    tx.clone(),
                    U512::from(tx.gas_price),
                );
                true
            }
            InsertResult::Failed => false,
            InsertResult::Updated(old_tx) => {
                self.treap.remove(&old_tx.hash());
                self.treap.insert(
                    tx.hash(),
                    tx.clone(),
                    U512::from(tx.gas_price),
                );
                true
            }
        }
    }

    // FIXME: remove debug method.
    fn _assert_nonce_consecutive(&self, address: &Address) {
        match self.nonce_pool.buckets.get(address) {
            Some(bucket) => {
                let mut iter = bucket.iter();
                match iter.next() {
                    Some((start_nonce, _)) => {
                        let mut prev_nonce = start_nonce;
                        while let Some((nonce, _)) = iter.next() {
                            let expected = *prev_nonce + U256::from(1);
                            assert_eq!(
                                *nonce, expected,
                                "assert nonce failed for {:?}, start_nonce = {}, missing = {}, next = {}",
                                address, start_nonce, expected, nonce
                            );
                            prev_nonce = nonce;
                        }
                    }
                    None => {}
                }
            }
            None => {}
        }
    }

    fn pop(&mut self) -> Option<Arc<SignedTransaction>> {
        if self.treap.len() == 0 {
            return None;
        }

        let sum_gas_price = self.treap.sum_weight();
        let mut rand_value = U512::from(H512::random());
        rand_value = rand_value % sum_gas_price;

        let tx = self
            .treap
            .get_by_weight(rand_value)
            .expect("Failed to pick transaction by weight")
            .clone();
        trace!("Get transaction from ready pool. tx: {:?}", tx.clone());

        self.remove_by_hash(&tx.hash())
    }
}

pub struct TransactionPoolInner {
    unexecuted_txs: UnexecutedTransactions,
    ready_transactions: ReadyTransactionPool,
}

impl TransactionPoolInner {
    pub fn new() -> Self {
        TransactionPoolInner {
            unexecuted_txs: UnexecutedTransactions::new(),
            ready_transactions: ReadyTransactionPool::new(),
        }
    }

    // The size of unconfirmed txs. Not exact same as pending pool size.
    pub fn len(&self) -> usize { self.unexecuted_txs.txs.len() }

    fn get(&self, tx_hash: &H256) -> Option<Arc<SignedTransaction>> {
        self.ready_transactions
            .get(tx_hash)
            .or_else(|| self.unexecuted_txs.get_by_hash(tx_hash))
    }
}

pub struct TransactionPool {
    capacity: usize,
    inner: RwLock<TransactionPoolInner>,
    storage_manager: Arc<StorageManager>,
    pub transaction_pubkey_cache: RwLock<HashMap<H256, Arc<SignedTransaction>>>,
    pub unexecuted_transaction_addresses:
        Mutex<HashMap<H256, HashSet<TransactionAddress>>>,
    pub worker_pool: Arc<Mutex<ThreadPool>>,
    cache_man: Arc<Mutex<CacheManager<CacheId>>>,
    spec: vm::Spec,
}

pub type SharedTransactionPool = Arc<TransactionPool>;

impl TransactionPool {
    pub fn with_capacity(
        capacity: usize, storage_manager: Arc<StorageManager>,
        worker_pool: Arc<Mutex<ThreadPool>>,
        cache_man: Arc<Mutex<CacheManager<CacheId>>>,
    ) -> Self
    {
        TransactionPool {
            capacity,
            inner: RwLock::new(TransactionPoolInner::new()),
            storage_manager,
            // TODO Cache capacity should be set seperately
            transaction_pubkey_cache: RwLock::new(HashMap::with_capacity(
                capacity,
            )),
            unexecuted_transaction_addresses: Mutex::new(HashMap::new()),
            worker_pool,
            cache_man,
            spec: vm::Spec::new_spec(),
        }
    }

    pub fn len(&self) -> usize { self.inner.read().len() }

    pub fn get_transaction(
        &self, tx_hash: &H256,
    ) -> Option<Arc<SignedTransaction>> {
        self.inner.read().get(tx_hash)
    }

    pub fn insert_new_transactions(
        &self, latest_epoch: EpochId,
        transactions: &Vec<TransactionWithSignature>,
    ) -> Vec<Result<H256, String>>
    {
        // FIXME: do not unwrap.
        let mut failures = HashMap::new();

        let uncached_trans: Vec<TransactionWithSignature>;
        {
            let tx_cache = self.transaction_pubkey_cache.read();
            let unexecuted_transaction_addresses =
                self.unexecuted_transaction_addresses.lock();
            uncached_trans = transactions
                .iter()
                .map(|tx| tx.clone())
                .filter(|tx| {
                    let tx_hash = tx.hash();
                    let inserted = tx_cache.contains_key(&tx_hash)
                        || unexecuted_transaction_addresses
                            .contains_key(&tx_hash);

                    if inserted {
                        failures.insert(
                            tx_hash,
                            "transaction already exists".into(),
                        );
                    }

                    !inserted
                })
                .collect();
        }

        let mut signed_trans = Vec::new();
        if uncached_trans.len() < WORKER_COMPUTATION_PARALLELISM * 8 {
            let mut signed_txes = Vec::new();
            for tx in uncached_trans {
                match tx.recover_public() {
                    Ok(public) => {
                        let signed_tx =
                            Arc::new(SignedTransaction::new(public, tx));
                        signed_txes.push(signed_tx);
                    }
                    Err(e) => {
                        debug!(
                            "Unable to recover the public key of transaction {:?}: {:?}",
                            tx.hash(), e
                        );
                        failures.insert(
                            tx.hash(),
                            format!(
                                "failed to recover the public key: {:?}",
                                e
                            ),
                        );
                    }
                }
            }
            signed_trans.push(signed_txes);
        } else {
            let tx_num = uncached_trans.len();
            let tx_num_per_worker = tx_num / WORKER_COMPUTATION_PARALLELISM;
            let mut remainder =
                tx_num - (tx_num_per_worker * WORKER_COMPUTATION_PARALLELISM);
            let mut start_idx = 0;
            let mut end_idx = 0;
            let mut unsigned_trans = Vec::new();

            for tx in uncached_trans {
                if start_idx == end_idx {
                    // a new segment of transactions
                    end_idx = start_idx + tx_num_per_worker;
                    if remainder > 0 {
                        end_idx += 1;
                        remainder -= 1;
                    }
                    let unsigned_txes = Vec::new();
                    unsigned_trans.push(unsigned_txes);
                }

                unsigned_trans.last_mut().unwrap().push(tx);

                start_idx += 1;
            }

            signed_trans.resize(unsigned_trans.len(), Vec::new());
            let (sender, receiver) = channel();
            let worker_pool = self.worker_pool.lock().clone();
            let mut idx = 0;
            for unsigned_txes in unsigned_trans {
                let sender = sender.clone();
                worker_pool.execute(move || {
                    let mut signed_txes = Vec::new();
                    let mut failed_txes = HashMap::new();
                    for tx in unsigned_txes {
                        match tx.recover_public() {
                            Ok(public) => {
                                let signed_tx = Arc::new(SignedTransaction::new(public, tx));
                                signed_txes.push(signed_tx);
                            }
                            Err(e) => {
                                debug!(
                                    "Unable to recover the public key of transaction {:?}: {:?}",
                                    tx.hash(), e
                                );
                                failed_txes.insert(tx.hash(), format!("failed to recover the public key: {:?}", e));
                            }
                        }
                    }
                    sender.send((idx, (signed_txes, failed_txes))).unwrap();
                });
                idx += 1;
            }
            worker_pool.join();

            for (idx, signed_failed_txes) in
                receiver.iter().take(signed_trans.len())
            {
                signed_trans[idx] = signed_failed_txes.0;

                for (tx_hash, error) in signed_failed_txes.1 {
                    failures.insert(tx_hash, error);
                }
            }
        }

        let mut account_cache = AccountCache::new(
            self.storage_manager.get_state_at(latest_epoch).unwrap(),
        );
        {
            let mut tx_cache = self.transaction_pubkey_cache.write();
            let mut cache_man = self.cache_man.lock();

            let mut inner = self.inner.write();
            let mut inner = &mut *inner;

            for txes in signed_trans {
                for tx in txes {
                    tx_cache.insert(tx.hash(), tx.clone());
                    cache_man.note_used(CacheId::TransactionPubkey(tx.hash()));
                    if let Err(e) = self.verify_transaction(tx.as_ref()) {
                        warn!("Transaction discarded due to failure of passing verification {:?}: {}", tx.hash(), e);
                        failures.insert(tx.hash(), e);
                        continue;
                    }
                    let hash = tx.hash();
                    match self.add_transaction_and_check_readiness_without_lock(
                        inner,
                        &mut account_cache,
                        tx,
                    ) {
                        Ok(_) => {}
                        Err(e) => {
                            failures.insert(hash, e);
                        }
                    }
                }
            }
        }

        transactions
            .iter()
            .map(|tx| {
                let tx_hash = tx.hash();
                match failures.get(&tx_hash) {
                    Some(e) => Err(e.clone()),
                    None => Ok(tx_hash),
                }
            })
            .collect()
    }

    // verify transactions based on the rules that
    // have nothing to do with readiness
    pub fn verify_transaction(
        &self, transaction: &SignedTransaction,
    ) -> Result<(), String> {
        // check transaction gas limit
        if transaction.gas > DEFAULT_MAX_TRANSACTION_GAS_LIMIT.into() {
            warn!(
                "Transaction discarded due to above gas limit: {} > {}",
                transaction.gas(),
                DEFAULT_MAX_TRANSACTION_GAS_LIMIT
            );
            return Err(format!(
                "transaction gas {} exceeds the maximum value {}",
                transaction.gas(),
                DEFAULT_MAX_TRANSACTION_GAS_LIMIT
            ));
        }

        // check transaction intrinsic gas
        let tx_intrinsic_gas = executive::Executive::gas_required_for(
            transaction.action == Action::Create,
            &transaction.data,
            &self.spec,
        );
        if transaction.gas < (tx_intrinsic_gas as usize).into() {
            debug!(
                "Transaction discarded due to gas less than required: {} < {}",
                transaction.gas, tx_intrinsic_gas
            );
            return Err(format!(
                "transaction gas {} less than intrinsic gas {}",
                transaction.gas, tx_intrinsic_gas
            ));
        }

        // check transaction gas price
        if transaction.gas_price < DEFAULT_MIN_TRANSACTION_GAS_PRICE.into() {
            warn!("Transaction {} discarded due to below minimal gas price: price {}", transaction.hash(), transaction.gas_price);
            return Err(format!(
                "transaction gas price {} less than the minimum value {}",
                transaction.gas_price, DEFAULT_MIN_TRANSACTION_GAS_PRICE
            ));
        }

        if let Err(e) = transaction.transaction.verify_basic() {
            warn!("Transaction {:?} discarded due to not pass basic verification.", transaction.hash());
            return Err(format!("{:?}", e));
        }

        Ok(())
    }

    // Only call this method when nonce matches.
    // The second step verification for ready transactions
    fn verify_ready_transaction(
        &self, next_nonce: &mut U256, account_balance: &mut U256,
        transaction: &SignedTransaction,
    ) -> bool
    {
        // check balance
        let cost = transaction.value + transaction.gas_price * transaction.gas;
        if account_balance.deref().lt(&cost) {
            // FIXME: change back to trace,
            trace!(
                "Transaction {:?} not ready due to not enough balance: {} < {}",
                transaction,
                //transaction.hash(),
                account_balance,
                cost
            );
            return false;
        }
        *account_balance -= cost;
        *next_nonce += 1.into();
        true
    }

    pub fn add_transaction_and_check_readiness_without_lock(
        &self, inner: &mut TransactionPoolInner,
        account_cache: &mut AccountCache, transaction: Arc<SignedTransaction>,
    ) -> Result<(), String>
    {
        // FIXME: remove the cap check in experiment.
        /*
        if self.capacity <= inner.len() {
            warn!("Transaction discarded due to insufficient txpool capacity: {:?}", transaction.hash());
            return Err(format!("Transaction discarded due to insufficient txpool capacity: {:?}", transaction.hash()));
        }
        */

        // Now the balance is updated. For the new transaction we check if: it's
        // new; its nonce is ready to be packed, the balance at the
        // transaction; when the pending pool can not tell if the nonce
        // is ready to be packed, e.g. the pending pool doesn't contain
        // any packed transaction, account_cached's nonce and balance is
        // used.
        let (mut next_nonce, mut balance) =
            inner.unexecuted_txs.get_cached_balance_and_nonce_info(
                &transaction.sender,
                account_cache,
            );

        if transaction.nonce
            >= next_nonce + U256::from(FURTHEST_FUTURE_TRANSACTION_NONCE_OFFSET)
        {
            debug!(
                "Transaction {:?} is discarded due to in too distant future",
                transaction.hash()
            );
            return Err(format!(
                "Transaction {:?} is discarded due to in too distant future",
                transaction.hash()
            ));
        }

        /*
            else if transaction.nonce <= inner.unconfirmed_txs.nonce_pool.get_lowest_nonce_transaction(&transaction.sender) {
            // FIXME: this log is unnecessary.
            debug!(
                "Transaction {:?} is discarded due to stale nonce",
                transaction.hash()
            );
            return Err(format!(
                "Transaction {:?} is discarded due to stale nonce",
                transaction.hash()
            ))
        }
        */

        if !self.add_pending_without_lock(inner, transaction.clone(), false) {
            return Err(format!("Failed imported to pending queue"));
        }

        if transaction.nonce == next_nonce {
            self.recalculate_ready_without_lock(
                inner,
                &transaction.sender,
                &mut next_nonce,
                &mut balance,
                false,
            );

            if next_nonce == transaction.nonce {
                debug!(
                    "new transaction is not ready because of insufficient \
                     balance. See previous log. {:?}",
                    transaction.hash()
                );
                return Err(format!(
                    "Transaction is not ready because of insufficient balance."
                ));
            }
        } else if next_nonce < transaction.nonce {
            trace!("new transaction is not ready because nonce {} > ready nonce {}, sender {:?}. tx_hash {:?}",
                   transaction.nonce, next_nonce, transaction.sender, transaction.hash());
            return Err(format!("Transaction is not ready because of nonce."));
        } else {
            next_nonce = transaction.nonce.clone();
            balance = inner
                .unexecuted_txs
                .get_mut(&transaction.sender, &transaction.nonce)
                .unwrap()
                .get_cached_account_balance_before_tx()
                .clone();

            // Replace the old transaction from ready pool first,
            inner.ready_transactions.insert(transaction.clone());

            // Replacing a pending transaction with higher gas price.
            // May need to take out some transactions from ready pool!
            self.recalculate_ready_without_lock(
                inner,
                &transaction.sender,
                &mut next_nonce,
                &mut balance,
                false,
            )
        }

        Ok(())
    }

    // FIXME: remove unused methods.
    pub fn _add_ready(&self, transaction: Arc<SignedTransaction>) -> bool {
        let mut inner = self.inner.write();
        let inner = inner.deref_mut();
        self._add_ready_without_lock(inner, transaction)
    }

    pub fn _add_ready_without_lock(
        &self, inner: &mut TransactionPoolInner,
        transaction: Arc<SignedTransaction>,
    ) -> bool
    {
        trace!(
            "Insert tx into ready hash={:?} sender={:?}",
            transaction.hash(),
            transaction.sender
        );
        let result = inner.ready_transactions.insert(transaction.clone());
        if !result {
            match inner
                .ready_transactions
                .get_by_nonce(&transaction.sender, &transaction.nonce)
            {
                Some(existing_transaction) => {
                    if existing_transaction.hash() != transaction.hash() {
                        debug!(
                            "can not insert transaction {:?} because of existing transaction {:?}",
                            existing_transaction.deref(), transaction.deref()
                        );
                    }
                }
                None => {
                    debug!("can not happen.");
                }
            }
        }

        result
    }

    // TODO: unused.
    pub fn _add_pending(&self, transaction: Arc<SignedTransaction>) -> bool {
        let mut inner = self.inner.write();
        let inner = inner.deref_mut();
        self.add_pending_without_lock(inner, transaction, false)
    }

    // TODO: maybe use a better name? The transactions here are transactions
    // TODO: with invalid nonce found by block execution.
    pub fn recycle_future_transactions(
        &self, transactions: Vec<Arc<SignedTransaction>>, state: Storage,
    ) {
        let mut account_cache = AccountCache::new(state);
        let mut inner = self.inner.write();
        let inner = inner.deref_mut();
        for tx in transactions {
            debug!(
                "should not trigger recycle transaction, nonce = {}, sender = {:?}, \
                account nonce = {}, hash = {:?} .",
                &tx.nonce, &tx.sender,
                &account_cache.get_account_mut(&tx.sender).map_or(0.into(), |x| x.nonce), tx.hash);
            self.add_transaction_and_check_readiness_without_lock(
                inner,
                &mut account_cache,
                tx,
            )
            .ok();
        }
    }

    pub fn add_pending_without_lock(
        &self, inner: &mut TransactionPoolInner,
        transaction: Arc<SignedTransaction>, packed: bool,
    ) -> bool
    {
        trace!(
            "Insert tx into pending hash={:?} sender={:?}",
            transaction.hash(),
            transaction.sender
        );
        inner.unexecuted_txs.insert(transaction, packed)
    }

    // FIXME: I noticed that the order of ready transaction removal may be
    // FIXME: behind the state execution, which is weird. Moving the caller
    // FIXME: to the end of on_new_block may crash _assert_nonce_consecutive
    // easier.
    pub fn set_tx_stale_for_ready(&self, transaction: Arc<SignedTransaction>) {
        let mut inner = self.inner.write();
        let inner = inner.deref_mut();
        self.add_pending_without_lock(inner, transaction.clone(), true);
        // FIXME: this is a temporary workaround for the issue explained above.
        // FIXME: similar workaround can be found in notify_ready.
        self.remove_lower_nonces_from_ready_pool_without_lock(
            inner,
            &transaction.sender,
            &(transaction.nonce + U256::from(1)),
        );

        match inner
            .unexecuted_txs
            .get_balance_and_nonce_info(&transaction.sender)
            .cloned()
        {
            Some(mut nonce_info) => {
                if transaction.nonce.eq(&nonce_info.0) {
                    self.recalculate_ready_without_lock(
                        inner,
                        &transaction.sender,
                        &mut nonce_info.0,
                        &mut nonce_info.1,
                        false,
                    );
                }
            }
            None => {}
        }
    }

    pub fn remove_lower_nonces_from_ready_pool_without_lock(
        &self, inner: &mut TransactionPoolInner, address: &Address,
        nonce: &U256,
    )
    {
        inner.ready_transactions.remove_below(address, nonce);
    }

    // TODO: Unused. think about when/how to use this method.
    pub fn _remove_confirmed_tx(
        &self, transaction: &SignedTransaction,
    ) -> bool {
        let mut inner = self.inner.write();
        let inner = inner.deref_mut();
        if self
            .remove_pending_without_lock(inner, transaction)
            .is_some()
        {
            true
        } else {
            false
        }
    }

    pub fn remove_pending_without_lock(
        &self, _inner: &mut TransactionPoolInner,
        _transaction: &SignedTransaction,
    ) -> Option<Arc<SignedTransaction>>
    {
        None
    }

    /// pack at most num_txs transactions randomly
    pub fn pack_transactions<'a>(
        &self, num_txs: usize, block_gas_limit: U256, block_size_limit: usize,
        state: State<'a>,
    ) -> Vec<Arc<SignedTransaction>>
    {
        let mut packed_transactions: Vec<Arc<SignedTransaction>> = Vec::new();
        if num_txs == 0 {
            return packed_transactions;
        }
        let mut inner = self.inner.write();
        let num_txs = min(num_txs, inner.ready_transactions.len());
        let mut nonce_map = HashMap::new();
        let mut future_txs = HashMap::new();
        debug!(
            "Before packing ready pool size:{}, pending pool size:{}",
            inner.ready_transactions.len(),
            inner.unexecuted_txs.pending_pool_size()
        );

        let mut total_tx_gas_limit: U256 = 0.into();
        let mut total_tx_size: usize = 0;

        let mut big_tx_resample_times_limit = 10;

        // FIXME: the sampling should be per account.
        'out: while let Some(tx) = inner.ready_transactions.pop() {
            let sender = tx.sender;
            // Get the nonce to pack from ready pool.
            // FIXME: should use state balance to determine the end nonce range.
            let rest_lowest_nonce_tx_from_same_sender = inner
                .ready_transactions
                .nonce_pool
                .get_lowest_nonce_transaction(&sender);
            let lowest_nonce_in_ready_pool =
                match rest_lowest_nonce_tx_from_same_sender {
                    Some((nonce, _tx)) => {
                        if nonce.lt(&tx.nonce) {
                            nonce.clone()
                        } else {
                            tx.nonce.clone()
                        }
                    }
                    None => tx.nonce.clone(),
                };
            let nonce_entry = nonce_map.entry(tx.sender);
            let nonce = nonce_entry.or_insert(lowest_nonce_in_ready_pool);
            if tx.nonce > *nonce {
                future_txs
                    .entry(sender)
                    .or_insert(HashMap::new())
                    .insert(tx.nonce, tx);
            } else if tx.nonce == *nonce {
                let tx_size = tx.rlp_size();
                if block_gas_limit - total_tx_gas_limit < *tx.gas_limit()
                    || block_size_limit - total_tx_size < tx_size
                {
                    future_txs
                        .entry(sender)
                        .or_insert(HashMap::new())
                        .insert(tx.nonce, tx);
                    if big_tx_resample_times_limit > 0 {
                        big_tx_resample_times_limit -= 1;
                        continue 'out;
                    } else {
                        break 'out;
                    }
                }

                total_tx_gas_limit += *tx.gas_limit();
                total_tx_size += tx_size;

                *nonce += 1.into();
                packed_transactions.push(tx);

                if packed_transactions.len() >= num_txs {
                    break 'out;
                }

                if let Some(tx_map) = future_txs.get_mut(&sender) {
                    while let Some(tx) = tx_map.remove(nonce) {
                        let tx_size = tx.rlp_size();
                        if block_gas_limit - total_tx_gas_limit
                            < *tx.gas_limit()
                            || block_size_limit - total_tx_size < tx_size
                        {
                            tx_map.insert(tx.nonce, tx);
                            if big_tx_resample_times_limit > 0 {
                                big_tx_resample_times_limit -= 1;
                                continue 'out;
                            } else {
                                break 'out;
                            }
                        }

                        total_tx_gas_limit += *tx.gas_limit();
                        total_tx_size += tx_size;

                        packed_transactions.push(tx);
                        *nonce += 1.into();

                        if packed_transactions.len() >= num_txs {
                            break 'out;
                        }
                    }
                }
            } else {
                debug!(
                    "Ready tx nonce below state nonce, drop transaction {:?} \
                     from ready_transactions",
                    tx.clone(),
                )
            }
        }

        for tx in packed_transactions.iter() {
            inner.ready_transactions.insert(tx.clone());
        }

        for (_, txs) in future_txs.into_iter() {
            for (_, tx) in txs.into_iter() {
                inner.ready_transactions.insert(tx.clone());
            }
        }

        if log::max_level() >= log::Level::Debug {
            let mut rlp_s = RlpStream::new();
            for tx in &packed_transactions {
                rlp_s.append::<TransactionWithSignature>(&**tx);
            }
            debug!(
                "After packing ready pool size:{}, pending pool size:{}, packed_transactions: {}, \
                rlp size: {}, total txs received {}, total txs packed by chain {}",
                inner.ready_transactions.len(),
                inner.unexecuted_txs.pending_pool_size(),
                packed_transactions.len(),
                rlp_s.out().len(),
                // FIXME: use correct counter to get total number of txs received.
                inner.len(),
                inner.unexecuted_txs.number_packed_txs(),
            );
        }

        packed_transactions
    }

    pub fn transactions_to_propagate(
        &self,
    ) -> HashMap<H256, Arc<SignedTransaction>> {
        let inner = self.inner.read();
<<<<<<< HEAD
        let mut tx_to_prop = inner.pending_transactions.txs.clone();
        for (h, tx) in inner.ready_transactions.treap.iter() {
            tx_to_prop.insert(*h, tx.clone());
        }
        tx_to_prop
=======

        inner
            .unexecuted_txs
            .nonce_pool
            .buckets
            .values()
            .flat_map(|nonce_map| nonce_map.values())
            .filter_map(|x| {
                if x.is_already_packed() {
                    None
                } else {
                    Some(x.get_arc_tx().clone())
                }
            })
            .collect()
>>>>>>> c9d8d5a5
    }

    pub fn notify_state_start(&self, accounts_from_execution: Vec<Account>) {
        let mut inner = self.inner.write();
        let inner = inner.deref_mut();
        inner.unexecuted_txs.notify_state_start();

        for account in &accounts_from_execution {
            self.notify_ready(inner, &account.address, account);
        }
    }

    // TODO: In the final version we must check for all block if their nonce
    // TODO: sequence is correct before issuing any notify_ready call.
    pub fn notify_ready(
        &self, inner: &mut TransactionPoolInner, address: &Address,
        account: &Account,
    )
    {
        // FIXME: this is wrong. we can only remove what being packed.

        // FIXME: to overcome the deliver order issue,
        // FIXME: we remove all lower nonces in ready_pool, to prevent gap from
        // FIXME: being introduced into ready pool.
        match inner
            .ready_transactions
            .nonce_pool
            .get_lowest_nonce_transaction(address)
        {
            Some((nonce, _)) => {
                if nonce.lt(&account.nonce) {
                    debug!(
                        "remove lower nonce for address {:?} nonce {:?} from ready pool by\
                        block execution result, which should not happen.",
                        address, account.nonce,
                    );
                    self.remove_lower_nonces_from_ready_pool_without_lock(
                        inner,
                        address,
                        &account.nonce,
                    );
                }
            }
            None => {}
        }
        // In this case we check if there are unpacked transaction that are
        // waiting to be packed, and if the balance really need
        // to be updated.
        //
        // We check for the highest consecutive nonce for the account and
        // see if there is any unpacked transaction. But for
        // balance update we should still process from the nonce
        // of the state.
        //
        // Conclusion: Do checking the balance at the nonce first, if
        // performance isn't good, check for unpacked
        // transaction to avoid useless account balance update?
        match inner.unexecuted_txs.get_mut(address, &account.nonce) {
            Some(tx) => {
                if tx
                    .get_cached_account_balance_before_tx()
                    .gt(&account.balance)
                {
                    // No need to update the ready pool when the pool is still
                    // recent.
                    return;
                }
            }
            None => {
                // No transaction to pack immediately, nothing to do.
                return;
            }
        }

        self.recalculate_ready_without_lock(
            inner,
            address,
            &mut account.nonce.clone(),
            &mut account.balance.clone(),
            true,
        );
    }

    fn recalculate_ready_without_lock(
        &self, inner: &mut TransactionPoolInner, address: &Address,
        next_nonce: &mut U256, account_balance: &mut U256,
        from_block_execution: bool,
    )
    {
        let mut start_nonce = next_nonce.clone();

        if from_block_execution {
            inner
                .unexecuted_txs
                .notify_state_account(address.clone(), next_nonce.clone());
        }

        trace!("Notify ready {:?} with nonce {:?}", address, next_nonce);

        loop {
            if let Some(tx) = inner.unexecuted_txs.get_mut(address, next_nonce)
            {
                trace!(
                    "We got the tx from pending_pool with hash {:?}",
                    tx.hash()
                );
                // Set the correct account balance before this transaction.
                *tx.get_cached_account_balance_before_tx_mut() =
                    *account_balance;

                // The unpacked transaction should be ready but we need to
                // process it to calculate the balance.
                if self.verify_ready_transaction(
                    next_nonce,
                    account_balance,
                    tx.deref(),
                ) {
                    // FIXME: change back to trace
                    trace!(
                        "Successfully verified tx with hash {:?}",
                        tx.hash()
                    );
                } else {
                    break;
                }
            } else {
                break;
            }
        }

        // Update the next ready nonce.
        match inner
            .unexecuted_txs
            .ready_nonces_and_balances
            .get_mut(address)
        {
            Some(ready_nonce_info) => {
                let old_ready_nonce = ready_nonce_info.0;
                *ready_nonce_info =
                    (next_nonce.clone(), account_balance.clone());
                if next_nonce.deref().lt(&old_ready_nonce) {
                    // Remove transactions from ready.
                    let mut nonce = next_nonce.clone();
                    while nonce < old_ready_nonce {
                        inner.ready_transactions.remove(address, &nonce);
                        nonce += 1.into();
                    }
                }

                if old_ready_nonce > start_nonce {
                    start_nonce = old_ready_nonce;
                }
            }
            None => {
                // There is a new transaction added before calling.
                if !from_block_execution {
                    inner.unexecuted_txs.ready_nonces_and_balances.insert(
                        address.clone(),
                        (next_nonce.clone(), account_balance.clone()),
                    );
                }
            }
        }

        while start_nonce.lt(next_nonce) {
            match inner
                .unexecuted_txs
                .get_mut(address, &start_nonce)
                .cloned()
            {
                Some(tx) => {
                    if !tx.is_already_packed() {
                        inner
                            .ready_transactions
                            .insert(tx.get_arc_tx().clone());
                    }
                }
                None => {
                    debug!(
                        "unreachable: start_nonce = {}, next_nonce = {}",
                        start_nonce, next_nonce
                    );
                    unreachable!()
                }
            }

            start_nonce += 1.into();
        }
    }

    /// stats retrieves the length of ready and pending queue.
    pub fn stats(&self) -> (usize, usize, usize) {
        let inner = self.inner.read();
        (
            inner.ready_transactions.len(),
            inner.unexecuted_txs.pending_pool_size(),
            // FIXME: change it to the number of total tx received, and check why there is no tx removal (or why the len() == total received).
            inner.len(),
        )
    }

    /// content retrieves the ready and pending transactions.
    pub fn content(
        &self,
    ) -> (Vec<Arc<SignedTransaction>>, Vec<Arc<SignedTransaction>>) {
        let inner = self.inner.read();

        let ready_txs = inner
            .ready_transactions
            .treap
            .iter()
            .map(|(_, tx)| tx.clone())
            .collect();

        let pending_txs = inner
            .unexecuted_txs
            .txs
            .values()
            .map(|v| v.clone())
            .collect();

        (ready_txs, pending_txs)
    }
}

#[cfg(test)]
mod tests2 {
    use cfx_types::{Address, U256};
    use keylib::{Generator, KeyPair, Random};
    use primitives::{Action, SignedTransaction, Transaction};
    use std::sync::Arc;

    fn new_test_tx(
        sender: &KeyPair, nonce: usize, gas_price: usize, value: usize,
    ) -> Arc<SignedTransaction> {
        Arc::new(
            Transaction {
                nonce: U256::from(nonce),
                gas_price: U256::from(gas_price),
                gas: U256::from(50000),
                action: Action::Call(Address::random()),
                value: U256::from(value),
                data: Vec::new(),
            }
            .sign(sender.secret()),
        )
    }

    #[test]
    fn test_nonce_pool_new_added() {
        let mut nonce_pool = super::NoncePool::new();

        // insert txs of same sender
        let sender1 = Random.generate().unwrap();
        let tx11 = new_test_tx(&sender1, 5, 10, 100);
        assert_eq!(
            nonce_pool.insert(tx11.clone()),
            super::InsertResult::NewAdded
        );
        let tx12 = new_test_tx(&sender1, 6, 10, 100);
        assert_eq!(
            nonce_pool.insert(tx12.clone()),
            super::InsertResult::NewAdded
        );

        // insert txs of different sender
        let sender2 = Random.generate().unwrap();
        let tx21 = new_test_tx(&sender2, 5, 10, 100);
        assert_eq!(
            nonce_pool.insert(tx21.clone()),
            super::InsertResult::NewAdded
        );

        // could get all txs with valid sender address and nonce
        assert_eq!(
            nonce_pool.get(&tx11.sender, &tx11.nonce),
            Some(tx11.clone())
        );
        assert_eq!(
            nonce_pool.get(&tx12.sender, &tx12.nonce),
            Some(tx12.clone())
        );
        assert_eq!(
            nonce_pool.get(&tx21.sender, &tx21.nonce),
            Some(tx21.clone())
        );

        // could remove txs with valid sender address and nonce
        assert_eq!(
            nonce_pool.remove(&tx21.sender, &tx21.nonce),
            Some(tx21.clone())
        );
        assert_eq!(
            nonce_pool.remove(&tx12.sender, &tx12.nonce),
            Some(tx12.clone())
        );

        // could not remove or get txs with invalid sender address and nonce
        assert_eq!(nonce_pool.remove(&tx21.sender, &tx21.nonce), None);
        assert_eq!(nonce_pool.remove(&tx12.sender, &tx12.nonce), None);
        assert_eq!(nonce_pool.get(&tx12.sender, &tx12.nonce), None);
        assert_eq!(nonce_pool.get(&tx21.sender, &tx21.nonce), None);
    }

    #[test]
    fn test_nonce_pool_update() {
        let mut pool = super::NoncePool::new();

        let sender = Random.generate().unwrap();
        let tx = new_test_tx(&sender, 5, 10, 100);
        assert_eq!(pool.insert(tx.clone()), super::InsertResult::NewAdded);
        assert_eq!(pool.get(&tx.sender, &tx.nonce), Some(tx.clone()));

        // insert duplicated tx
        assert_eq!(pool.insert(tx.clone()), super::InsertResult::Failed);

        // update with lower gas price tx
        let tx2 = new_test_tx(&sender, 5, 9, 100);
        assert_eq!(pool.insert(tx2.clone()), super::InsertResult::Failed);
        assert_eq!(pool.get(&tx2.sender, &tx2.nonce), Some(tx.clone()));

        // update with higher gas price tx
        let tx3 = new_test_tx(&sender, 5, 11, 100);
        assert_eq!(
            pool.insert(tx3.clone()),
            super::InsertResult::Updated(tx.clone())
        );
        assert_eq!(pool.get(&tx3.sender, &tx3.nonce), Some(tx3.clone()));
        assert_eq!(pool.get(&tx.sender, &tx.nonce), Some(tx3.clone()));
    }
/*
    #[test]
    fn test_pending_pool() {
        let mut pool = super::UnconfirmedTransactions::new();
        assert_eq!(pool.pending_pool_size(), 0);

        // new added tx
        let sender = Random.generate().unwrap();
        let tx = new_test_tx(&sender, 5, 10, 100);
        assert!(pool.insert(tx.clone()));
        assert_eq!(pool.pending_pool_size(), 1);
        assert_eq!(pool.get_mut(&tx.sender, &tx.nonce), Some(tx.clone()));
        assert_eq!(pool.get_by_hash(&tx.hash()), Some(tx.clone()));

        // new added tx of different nonce
        let tx2 = new_test_tx(&sender, 6, 10, 100);
        assert!(pool.insert(tx2.clone()));
        assert_eq!(pool.pending_pool_size(), 2);
        assert_eq!(pool.remove(&tx2.sender, &tx2.nonce), Some(tx2.clone()));
        assert_eq!(pool.pending_pool_size(), 1);

        // update tx with lower gas price
        let tx3 = new_test_tx(&sender, 5, 9, 100);
        assert!(!pool.insert(tx3.clone()));
        assert_eq!(pool.pending_pool_size(), 1);

        // update tx with higher gas price
        let tx4 = new_test_tx(&sender, 5, 11, 100);
        assert!(pool.insert(tx4.clone()));
        assert_eq!(pool.pending_pool_size(), 1);
        assert_eq!(pool.get_mut(&tx.sender, &tx.nonce), Some(tx4.clone()));
        assert_eq!(pool.get_by_hash(&tx.hash()), None);
        assert_eq!(pool.get_by_hash(&tx4.hash()), Some(tx4.clone()));
    }
*/
    #[test]
    fn test_ready_pool() {
        let mut pool = super::ReadyTransactionPool::new();
        assert_eq!(pool.len(), 0);

        // new added tx
        let sender = Random.generate().unwrap();
        let tx = new_test_tx(&sender, 5, 10, 100);
        assert!(pool.insert(tx.clone()));
        assert_eq!(pool.len(), 1);
        assert_eq!(pool.get(&tx.hash()), Some(tx.clone()));
        assert_eq!(pool.get_by_nonce(&tx.sender, &tx.nonce), Some(tx.clone()));

        // update tx with lower gas price
        let tx2 = new_test_tx(&sender, 5, 9, 100);
        assert!(!pool.insert(tx2.clone()));
        assert_eq!(pool.len(), 1);

        // update tx with higher gas price
        let tx3 = new_test_tx(&sender, 5, 11, 100);
        assert!(pool.insert(tx3.clone()));
        assert_eq!(pool.len(), 1);
        assert_eq!(pool.get_by_nonce(&tx.sender, &tx.nonce), Some(tx3.clone()));
        assert_eq!(pool.get(&tx.hash()), None);
        assert_eq!(pool.get(&tx3.hash()), Some(tx3.clone()));
    }
}<|MERGE_RESOLUTION|>--- conflicted
+++ resolved
@@ -1117,6 +1117,7 @@
         state: State<'a>,
     ) -> Vec<Arc<SignedTransaction>>
     {
+        let mut inner = self.inner.write();
         let mut packed_transactions: Vec<Arc<SignedTransaction>> = Vec::new();
         if num_txs == 0 {
             return packed_transactions;
@@ -1257,17 +1258,8 @@
         packed_transactions
     }
 
-    pub fn transactions_to_propagate(
-        &self,
-    ) -> HashMap<H256, Arc<SignedTransaction>> {
+    pub fn transactions_to_propagate(&self) -> Vec<Arc<SignedTransaction>> {
         let inner = self.inner.read();
-<<<<<<< HEAD
-        let mut tx_to_prop = inner.pending_transactions.txs.clone();
-        for (h, tx) in inner.ready_transactions.treap.iter() {
-            tx_to_prop.insert(*h, tx.clone());
-        }
-        tx_to_prop
-=======
 
         inner
             .unexecuted_txs
@@ -1283,7 +1275,6 @@
                 }
             })
             .collect()
->>>>>>> c9d8d5a5
     }
 
     pub fn notify_state_start(&self, accounts_from_execution: Vec<Account>) {
