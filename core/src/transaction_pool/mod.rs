// Copyright 2019 Conflux Foundation. All rights reserved.
// Conflux is free software and distributed under GNU General Public License.
// See http://www.gnu.org/licenses/

mod impls;

#[cfg(test)]
mod test_treap;

mod account_cache;
mod transaction_pool_inner;

extern crate rand;

pub use self::impls::TreapMap;
use crate::{
    block_data_manager::BlockDataManager, executive,
    pow::WORKER_COMPUTATION_PARALLELISM, vm,
};
<<<<<<< HEAD
use account_cache::AccountCache;
use cfx_types::{Address, H256, U256};
use metrics::{Gauge, GaugeUsize};
=======
use cfx_types::{Address, H256, H512, U256, U512};
use metrics::{
    register_meter_with_group, Gauge, GaugeUsize, Meter, MeterTimer,
};
>>>>>>> fa51b24b
use parking_lot::{Mutex, RwLock};
use primitives::{
    Account, Action, EpochId, SignedTransaction, TransactionWithSignature,
};
use std::{
    collections::hash_map::HashMap,
    mem,
    ops::DerefMut,
    sync::{mpsc::channel, Arc},
};
use threadpool::ThreadPool;
use transaction_pool_inner::TransactionPoolInner;

lazy_static! {
    static ref TX_POOL_GAUGE: Arc<Gauge<usize>> =
        GaugeUsize::register_with_group("txpool", "size");
    static ref TX_POOL_READY_GAUGE: Arc<Gauge<usize>> =
        GaugeUsize::register_with_group("txpool", "ready_size");
    static ref TX_POOL_INSERT_TIMER: Arc<Meter> =
        register_meter_with_group("timer", "tx_pool::insert_new_tx");
    static ref TX_POOL_RECOVER_TIMER: Arc<Meter> =
        register_meter_with_group("timer", "tx_pool::recover_public");
    static ref TX_POOL_RECALCULATE: Arc<Meter> =
        register_meter_with_group("timer", "tx_pool::recalculate");
    static ref TX_POOL_INNER_INSERT_TIMER: Arc<Meter> =
        register_meter_with_group("timer", "tx_pool::inner_insert");
}

pub const DEFAULT_MIN_TRANSACTION_GAS_PRICE: u64 = 1;
pub const DEFAULT_MAX_TRANSACTION_GAS_LIMIT: u64 = 100_000_000;
pub const DEFAULT_MAX_BLOCK_GAS_LIMIT: u64 = 30_000 * 100_000;

<<<<<<< HEAD
=======
pub const FURTHEST_FUTURE_TRANSACTION_NONCE_OFFSET: u32 = 2000;

pub struct AccountCache<'storage> {
    pub accounts: HashMap<Address, Account>,
    pub storage: StateDb<'storage>,
}

impl<'storage> AccountCache<'storage> {
    pub fn new(storage: Storage<'storage>) -> Self {
        AccountCache {
            accounts: HashMap::new(),
            storage: StateDb::new(storage),
        }
    }

    pub fn get_ready_account(&mut self, address: &Address) -> Option<&Account> {
        self.accounts.get(address)
    }

    pub fn get_account_mut(
        &mut self, address: &Address,
    ) -> Option<&mut Account> {
        if !self.accounts.contains_key(&address) {
            let account =
                self.storage.get_account(&address).ok().and_then(|x| x);
            if let Some(account) = account {
                self.accounts.insert((*address).clone(), account);
            }
        }
        self.accounts.get_mut(&address)
    }
}

#[derive(Clone, Debug, PartialEq)]
struct TxWithReadyInfo {
    transaction: Arc<SignedTransaction>,
    packed: bool,
}

impl TxWithReadyInfo {
    pub fn is_already_packed(&self) -> bool { self.packed }

    pub fn get_arc_tx(&self) -> &Arc<SignedTransaction> { &self.transaction }

    pub fn should_replace(&self, x: &Self, force: bool) -> bool {
        if force {
            return true;
        }
        if x.is_already_packed() {
            return false;
        }
        if self.is_already_packed() {
            return true;
        }
        self.gas_price > x.gas_price
    }
}

impl Deref for TxWithReadyInfo {
    type Target = SignedTransaction;

    fn deref(&self) -> &Self::Target { &self.transaction }
}

#[derive(Debug, PartialEq)]
enum InsertResult {
    /// new item added
    NewAdded,
    /// failed to update with lower gas price tx
    Failed(String),
    /// succeeded to update with higher gas price tx
    Updated(TxWithReadyInfo),
}

struct NoncePool {
    inner: BTreeMap<U256, TxWithReadyInfo>,
}

impl NoncePool {
    fn new() -> Self {
        NoncePool {
            inner: Default::default(),
        }
    }

    // FIXME: later we should limit the number of txs from one sender.
    //  the FURTHEST_FUTURE_TRANSACTION_NONCE_OFFSET roughly doing this job
    fn insert(&mut self, tx: &TxWithReadyInfo, force: bool) -> InsertResult {
        let mut ret = if self.inner.contains_key(&tx.nonce) {
            InsertResult::Failed(format!("Tx with same nonce already inserted, try to replace it with a higher gas price"))
        } else {
            InsertResult::NewAdded
        };

        let tx_in_pool = self.inner.entry(tx.nonce).or_insert(tx.clone());
        if tx.should_replace(tx_in_pool, force) {
            // replace with higher gas price transaction
            ret = InsertResult::Updated(tx_in_pool.clone());
            *tx_in_pool = tx.clone();
        }
        ret
    }

    fn get_tx_by_nonce(&self, nonce: U256) -> Option<TxWithReadyInfo> {
        self.inner.get(&nonce).map(|x| x.clone())
    }

    fn get_lowest_nonce(&self) -> Option<&U256> {
        self.inner.iter().next().map(|(k, _)| k)
    }

    fn remove(&mut self, nonce: &U256) -> Option<TxWithReadyInfo> {
        self.inner.remove(nonce)
    }

    fn remove_lowest_nonce(&mut self) -> Option<TxWithReadyInfo> {
        let lowest_nonce = self.get_lowest_nonce().map(|x| x.clone());
        lowest_nonce.and_then(|nonce| self.remove(&nonce))
    }

    fn recalculate_readiness_with_local_info(
        &self, nonce: U256, balance: U256,
    ) -> Option<Arc<SignedTransaction>> {
        let mut next_nonce = nonce;
        let mut balance_left = balance;
        while let Some(tx) = self.inner.get(&next_nonce) {
            let cost = tx.value + tx.gas_price * tx.gas;
            if balance_left < cost {
                return None;
            }

            if !tx.packed {
                return Some(tx.transaction.clone());
            }
            balance_left -= cost;
            next_nonce += 1.into();
        }
        None
    }

    fn is_empty(&self) -> bool { self.inner.is_empty() }
}

struct DeferredPool {
    buckets: HashMap<Address, NoncePool>,
}

impl DeferredPool {
    fn new() -> Self {
        DeferredPool {
            buckets: Default::default(),
        }
    }

    fn clear(&mut self) { self.buckets.clear() }

    fn insert(&mut self, tx: TxWithReadyInfo, force: bool) -> InsertResult {
        // It's safe to create a new bucket, cause inserting to a empty bucket
        // will always be success
        let bucket = self.buckets.entry(tx.sender).or_insert(NoncePool::new());
        bucket.insert(&tx, force)
    }

    fn contain_address(&self, addr: &Address) -> bool {
        self.buckets.contains_key(addr)
    }

    fn remove_lowest_nonce(
        &mut self, addr: &Address,
    ) -> Option<TxWithReadyInfo> {
        match self.buckets.get_mut(addr) {
            None => None,
            Some(bucket) => {
                let ret = bucket.remove_lowest_nonce();
                if bucket.is_empty() {
                    self.buckets.remove(addr);
                }
                ret
            }
        }
    }

    fn get_lowest_nonce(&self, addr: &Address) -> Option<&U256> {
        self.buckets
            .get(addr)
            .and_then(|bucket| bucket.get_lowest_nonce())
    }

    fn recalculate_readiness_with_local_info(
        &mut self, addr: &Address, nonce: U256, balance: U256,
    ) -> Option<Arc<SignedTransaction>> {
        if let Some(bucket) = self.buckets.get(addr) {
            bucket.recalculate_readiness_with_local_info(nonce, balance)
        } else {
            None
        }
    }

    fn check_tx_packed(&self, addr: Address, nonce: U256) -> bool {
        if let Some(bucket) = self.buckets.get(&addr) {
            if let Some(tx_with_ready_info) = bucket.get_tx_by_nonce(nonce) {
                tx_with_ready_info.is_already_packed()
            } else {
                false
            }
        } else {
            false
        }
    }
}

struct ReadyAccountPool {
    treap: TreapMap<Address, Arc<SignedTransaction>, U512>,
}

impl ReadyAccountPool {
    fn new() -> Self {
        ReadyAccountPool {
            treap: TreapMap::new(),
        }
    }

    fn clear(&mut self) {
        while self.len() != 0 {
            self.pop();
        }
    }

    fn len(&self) -> usize { self.treap.len() }

    fn get(&self, address: &Address) -> Option<Arc<SignedTransaction>> {
        self.treap.get(address).map(|tx| tx.clone())
    }

    fn remove(&mut self, address: &Address) -> Option<Arc<SignedTransaction>> {
        self.treap.remove(address)
    }

    fn update(
        &mut self, address: &Address, tx: Option<Arc<SignedTransaction>>,
    ) -> Option<Arc<SignedTransaction>> {
        let replaced = if let Some(tx) = tx {
            self.insert(tx)
        } else {
            self.remove(address)
        };
        replaced
    }

    fn insert(
        &mut self, tx: Arc<SignedTransaction>,
    ) -> Option<Arc<SignedTransaction>> {
        self.treap
            .insert(tx.sender(), tx.clone(), U512::from(tx.gas_price))
    }

    fn pop(&mut self) -> Option<Arc<SignedTransaction>> {
        if self.treap.len() == 0 {
            return None;
        }

        let sum_gas_price = self.treap.sum_weight();
        let mut rand_value = U512::from(H512::random());
        rand_value = rand_value % sum_gas_price;

        let tx = self
            .treap
            .get_by_weight(rand_value)
            .expect("Failed to pick transaction by weight")
            .clone();
        trace!("Get transaction from ready pool. tx: {:?}", tx.clone());

        self.remove(&tx.sender())
    }
}

pub struct TransactionPoolInner {
    capacity: usize,
    deferred_pool: DeferredPool,
    ready_account_pool: ReadyAccountPool,
    ready_nonces_and_balances: HashMap<Address, (U256, U256)>,
    garbage_collection_queue: VecDeque<Address>,
    txs: HashMap<H256, Arc<SignedTransaction>>,
}

impl TransactionPoolInner {
    pub fn with_capacity(capacity: usize) -> Self {
        TransactionPoolInner {
            capacity,
            deferred_pool: DeferredPool::new(),
            ready_account_pool: ReadyAccountPool::new(),
            ready_nonces_and_balances: HashMap::new(),
            garbage_collection_queue: VecDeque::new(),
            txs: HashMap::new(),
        }
    }

    pub fn clear(&mut self) {
        self.deferred_pool.clear();
        self.ready_account_pool.clear();
        self.ready_nonces_and_balances.clear();
        self.garbage_collection_queue.clear();
        self.txs.clear();
    }

    pub fn len(&self) -> usize { self.txs.len() }

    fn get(&self, tx_hash: &H256) -> Option<Arc<SignedTransaction>> {
        self.txs.get(tx_hash).map(|x| x.clone())
    }

    fn collect_garbage(&mut self) {
        while self.garbage_collection_queue.len() > self.capacity {
            let addr = self.garbage_collection_queue.pop_front().unwrap();
            let removed_tx = self
                .deferred_pool
                .remove_lowest_nonce(&addr)
                .unwrap()
                .get_arc_tx()
                .clone();

            // maintain ready account pool
            if let Some(ready_tx) = self.ready_account_pool.get(&addr) {
                if ready_tx.hash() == removed_tx.hash() {
                    warn!("a ready tx is garbage-collected");
                    self.ready_account_pool.remove(&addr);
                }
            }

            // alert if a tx after ready nonce is collected
            let (nonce, _) = self
                .get_local_nonce_and_balance(&addr)
                .unwrap_or((0.into(), 0.into()));
            if removed_tx.nonce() >= nonce {
                warn!("a tx after execution is garbage-collected");
            }

            // maintain ready info
            if !self.deferred_pool.contain_address(&addr) {
                self.ready_nonces_and_balances.remove(&addr);
            }

            // maintain txs
            self.txs.remove(&removed_tx.hash());
        }
    }

    fn insert(
        &mut self, transaction: Arc<SignedTransaction>, packed: bool,
        force: bool,
    ) -> InsertResult
    {
        let result = self.deferred_pool.insert(
            TxWithReadyInfo {
                transaction: transaction.clone(),
                packed,
            },
            force,
        );

        match &result {
            InsertResult::NewAdded => {
                self.garbage_collection_queue
                    .push_back(transaction.sender());
                self.txs.insert(transaction.hash(), transaction);
                self.collect_garbage();
            }
            InsertResult::Failed(_) => {}
            InsertResult::Updated(replaced_tx) => {
                self.txs.remove(&replaced_tx.hash());
                self.txs.insert(transaction.hash(), transaction);
            }
        }

        result
    }

    fn get_local_nonce_and_balance(
        &self, address: &Address,
    ) -> Option<(U256, U256)> {
        self.ready_nonces_and_balances.get(address).map(|x| *x)
    }

    fn update_nonce_and_balance(
        &mut self, address: &Address, nonce: U256, balance: U256,
    ) {
        self.ready_nonces_and_balances
            .insert((*address).clone(), (nonce, balance));
    }

    fn get_nonce_and_balance_from_storage(
        &self, address: &Address, account_cache: &mut AccountCache,
    ) -> (U256, U256) {
        match account_cache.get_account_mut(address) {
            Some(account) => (account.nonce.clone(), account.balance.clone()),
            None => (0.into(), 0.into()),
        }
    }

    fn get_and_update_nonce_and_balance_from_storage(
        &mut self, address: &Address, account_cache: &mut AccountCache,
    ) -> (U256, U256) {
        let ret = match account_cache.get_account_mut(address) {
            Some(account) => (account.nonce.clone(), account.balance.clone()),
            None => (0.into(), 0.into()),
        };
        self.ready_nonces_and_balances
            .insert((*address).clone(), ret);
        ret
    }

    fn get_lowest_nonce(&self, addr: &Address) -> U256 {
        let mut ret = 0.into();
        if let Some((nonce, _)) = self.get_local_nonce_and_balance(addr) {
            ret = nonce;
        }
        if let Some(nonce) = self.deferred_pool.get_lowest_nonce(addr) {
            if *nonce < ret {
                ret = *nonce;
            }
        }
        ret
    }

    fn recalculate_readiness_with_local_info(&mut self, addr: &Address) {
        let (nonce, balance) = self
            .get_local_nonce_and_balance(addr)
            .unwrap_or((0.into(), 0.into()));
        let ret = self
            .deferred_pool
            .recalculate_readiness_with_local_info(addr, nonce, balance);
        self.ready_account_pool.update(addr, ret);
    }

    fn recalculate_readiness_with_fixed_info(
        &mut self, addr: &Address, nonce: U256, balance: U256,
    ) {
        self.update_nonce_and_balance(addr, nonce, balance);
        let ret = self
            .deferred_pool
            .recalculate_readiness_with_local_info(addr, nonce, balance);
        self.ready_account_pool.update(addr, ret);
    }

    fn recalculate_readiness_with_state(
        &mut self, addr: &Address, account_cache: &mut AccountCache,
    ) {
        let (nonce, balance) = self
            .get_and_update_nonce_and_balance_from_storage(addr, account_cache);
        let _timer = MeterTimer::time_func(TX_POOL_RECALCULATE.as_ref());
        let ret = self
            .deferred_pool
            .recalculate_readiness_with_local_info(addr, nonce, balance);
        self.ready_account_pool.update(addr, ret);
    }

    fn check_tx_packed_in_deferred_pool(&self, tx_hash: &H256) -> bool {
        match self.txs.get(tx_hash) {
            Some(tx) => {
                self.deferred_pool.check_tx_packed(tx.sender(), tx.nonce())
            }
            None => false,
        }
    }
}

>>>>>>> fa51b24b
pub struct TransactionPool {
    inner: RwLock<TransactionPoolInner>,
    pub worker_pool: Arc<Mutex<ThreadPool>>,
    to_propagate_trans: Arc<RwLock<HashMap<H256, Arc<SignedTransaction>>>>,
    pub data_man: Arc<BlockDataManager>,
    spec: vm::Spec,
    pub best_executed_epoch: Mutex<EpochId>,
}

pub type SharedTransactionPool = Arc<TransactionPool>;

impl TransactionPool {
    pub fn with_capacity(
        capacity: usize, worker_pool: Arc<Mutex<ThreadPool>>,
        data_man: Arc<BlockDataManager>,
    ) -> Self
    {
        let genesis_hash = data_man.genesis_block.hash();
        TransactionPool {
            inner: RwLock::new(TransactionPoolInner::with_capacity(capacity)),
            worker_pool,
            to_propagate_trans: Arc::new(RwLock::new(HashMap::new())),
            data_man,
            spec: vm::Spec::new_spec(),
            best_executed_epoch: Mutex::new(genesis_hash),
        }
    }

    pub fn get_transaction(
        &self, tx_hash: &H256,
    ) -> Option<Arc<SignedTransaction>> {
        self.inner.read().get(tx_hash)
    }

    pub fn check_tx_packed_in_deferred_pool(&self, tx_hash: &H256) -> bool {
        self.inner.read().check_tx_packed_in_deferred_pool(tx_hash)
    }

    pub fn get_local_account_info(&self, address: &Address) -> (U256, U256) {
        self.inner
            .read()
            .get_local_nonce_and_balance(address)
            .unwrap_or((0.into(), 0.into()))
    }

    pub fn get_state_account_info(&self, address: &Address) -> (U256, U256) {
        let mut account_cache = self.get_best_state_account_cache();
        self.inner
            .read()
            .get_nonce_and_balance_from_storage(address, &mut account_cache)
    }

    pub fn insert_new_transactions(
        &self, transactions: &Vec<TransactionWithSignature>,
    ) -> (Vec<Arc<SignedTransaction>>, HashMap<H256, String>) {
        let _timer = MeterTimer::time_func(TX_POOL_INSERT_TIMER.as_ref());
        let mut failures = HashMap::new();
        let uncached_trans =
            self.data_man.get_uncached_transactions(transactions);

        let mut signed_trans = Vec::new();
        if uncached_trans.len() < WORKER_COMPUTATION_PARALLELISM * 8 {
            let _timer = MeterTimer::time_func(TX_POOL_RECOVER_TIMER.as_ref());
            let mut signed_txes = Vec::new();
            for tx in uncached_trans {
                match tx.recover_public() {
                    Ok(public) => {
                        let signed_tx =
                            Arc::new(SignedTransaction::new(public, tx));
                        signed_txes.push(signed_tx);
                    }
                    Err(e) => {
                        debug!(
                            "Unable to recover the public key of transaction {:?}: {:?}",
                            tx.hash(), e
                        );
                        failures.insert(
                            tx.hash(),
                            format!(
                                "failed to recover the public key: {:?}",
                                e
                            ),
                        );
                    }
                }
            }
            signed_trans.push(signed_txes);
        } else {
            let _timer = MeterTimer::time_func(TX_POOL_RECOVER_TIMER.as_ref());
            let tx_num = uncached_trans.len();
            let tx_num_per_worker = tx_num / WORKER_COMPUTATION_PARALLELISM;
            let mut remainder =
                tx_num - (tx_num_per_worker * WORKER_COMPUTATION_PARALLELISM);
            let mut start_idx = 0;
            let mut end_idx = 0;
            let mut unsigned_trans = Vec::new();

            for tx in uncached_trans {
                if start_idx == end_idx {
                    // a new segment of transactions
                    end_idx = start_idx + tx_num_per_worker;
                    if remainder > 0 {
                        end_idx += 1;
                        remainder -= 1;
                    }
                    let unsigned_txes = Vec::new();
                    unsigned_trans.push(unsigned_txes);
                }

                unsigned_trans.last_mut().unwrap().push(tx);

                start_idx += 1;
            }

            signed_trans.resize(unsigned_trans.len(), Vec::new());
            let (sender, receiver) = channel();
            let worker_pool = self.worker_pool.lock().clone();
            let mut idx = 0;
            for unsigned_txes in unsigned_trans {
                let sender = sender.clone();
                worker_pool.execute(move || {
                    let mut signed_txes = Vec::new();
                    let mut failed_txes = HashMap::new();
                    for tx in unsigned_txes {
                        match tx.recover_public() {
                            Ok(public) => {
                                let signed_tx = Arc::new(SignedTransaction::new(public, tx));
                                signed_txes.push(signed_tx);
                            }
                            Err(e) => {
                                debug!(
                                    "Unable to recover the public key of transaction {:?}: {:?}",
                                    tx.hash(), e
                                );
                                failed_txes.insert(tx.hash(), format!("failed to recover the public key: {:?}", e));
                            }
                        }
                    }
                    sender.send((idx, (signed_txes, failed_txes))).unwrap();
                });
                idx += 1;
            }
            worker_pool.join();

            for (idx, signed_failed_txes) in
                receiver.iter().take(signed_trans.len())
            {
                signed_trans[idx] = signed_failed_txes.0;

                for (tx_hash, error) in signed_failed_txes.1 {
                    failures.insert(tx_hash, error);
                }
            }
        }

        let mut account_cache = self.get_best_state_account_cache();
        let mut passed_transactions = Vec::new();
        {
            let mut inner = self.inner.write();
            let inner = &mut *inner;

            for txes in signed_trans {
                for tx in txes {
                    self.data_man.cache_transaction(&tx.hash(), tx.clone());
                    if let Err(e) = self.verify_transaction(tx.as_ref()) {
                        warn!("Transaction discarded due to failure of passing verification {:?}: {}", tx.hash(), e);
                        failures.insert(tx.hash(), e);
                        continue;
                    }
                    let hash = tx.hash();
                    match self.add_transaction_and_check_readiness_without_lock(
                        inner,
                        &mut account_cache,
                        tx.clone(),
                        false,
                        false,
                    ) {
                        Ok(_) => {
                            let mut to_prop = self.to_propagate_trans.write();
                            if !to_prop.contains_key(&tx.hash) {
                                to_prop.insert(tx.hash, tx.clone());
                            }
                            passed_transactions.push(tx);
                        }
                        Err(e) => {
                            failures.insert(hash, e);
                        }
                    }
                }
            }
        }
        TX_POOL_GAUGE.update(self.total_unexecuted());
        TX_POOL_READY_GAUGE.update(self.inner.read().total_ready_accounts());

        (passed_transactions, failures)
    }

    // verify transactions based on the rules that
    // have nothing to do with readiness
    pub fn verify_transaction(
        &self, transaction: &SignedTransaction,
    ) -> Result<(), String> {
        // check transaction gas limit
        if transaction.gas > DEFAULT_MAX_TRANSACTION_GAS_LIMIT.into() {
            warn!(
                "Transaction discarded due to above gas limit: {} > {}",
                transaction.gas(),
                DEFAULT_MAX_TRANSACTION_GAS_LIMIT
            );
            return Err(format!(
                "transaction gas {} exceeds the maximum value {}",
                transaction.gas(),
                DEFAULT_MAX_TRANSACTION_GAS_LIMIT
            ));
        }

        // check transaction intrinsic gas
        let tx_intrinsic_gas = executive::Executive::gas_required_for(
            transaction.action == Action::Create,
            &transaction.data,
            &self.spec,
        );
        if transaction.gas < (tx_intrinsic_gas as usize).into() {
            debug!(
                "Transaction discarded due to gas less than required: {} < {}",
                transaction.gas, tx_intrinsic_gas
            );
            return Err(format!(
                "transaction gas {} less than intrinsic gas {}",
                transaction.gas, tx_intrinsic_gas
            ));
        }

        // check transaction gas price
        if transaction.gas_price < DEFAULT_MIN_TRANSACTION_GAS_PRICE.into() {
            warn!("Transaction {} discarded due to below minimal gas price: price {}", transaction.hash(), transaction.gas_price);
            return Err(format!(
                "transaction gas price {} less than the minimum value {}",
                transaction.gas_price, DEFAULT_MIN_TRANSACTION_GAS_PRICE
            ));
        }

        if let Err(e) = transaction.transaction.verify_basic() {
            warn!("Transaction {:?} discarded due to not pass basic verification.", transaction.hash());
            return Err(format!("{:?}", e));
        }

        Ok(())
    }

    // Add transaction into deferred pool and maintain its readiness
    // the packed tag provided
    // if force tag is true, the replacement in nonce pool must be happened
    pub fn add_transaction_and_check_readiness_without_lock(
        &self, inner: &mut TransactionPoolInner,
        account_cache: &mut AccountCache, transaction: Arc<SignedTransaction>,
        packed: bool, force: bool,
    ) -> Result<(), String>
    {
        inner.add_transaction_and_check_readiness_without_lock(
            account_cache,
            transaction,
            packed,
            force,
        )
    }

    pub fn get_to_propagate_trans(
        &self,
    ) -> HashMap<H256, Arc<SignedTransaction>> {
        let mut to_prop = self.to_propagate_trans.write();
        let mut res = HashMap::new();
        mem::swap(&mut *to_prop, &mut res);
        res
    }

    pub fn set_to_propagate_trans(
        &self, transactions: HashMap<H256, Arc<SignedTransaction>>,
    ) {
        let mut to_prop = self.to_propagate_trans.write();
        to_prop.extend(transactions);
    }

    // If a tx is failed executed due to invalid nonce or if its enclosing block
    // becomes orphan due to era transition. This function should be invoked
    // to recycle it
    pub fn recycle_transactions(
        &self, transactions: Vec<Arc<SignedTransaction>>,
    ) {
        if transactions.is_empty() {
            // Fast return. Also used to for bench mode.
            return;
        }
        let mut account_cache = self.get_best_state_account_cache();
        let mut inner = self.inner.write();
        let inner = inner.deref_mut();
        for tx in transactions {
            debug!(
                "should not trigger recycle transaction, nonce = {}, sender = {:?}, \
                account nonce = {}, hash = {:?} .",
                &tx.nonce, &tx.sender,
                &account_cache.get_account_mut(&tx.sender).map_or(0.into(), |x| x.nonce), tx.hash);
            self.add_transaction_and_check_readiness_without_lock(
                inner,
                &mut account_cache,
                tx,
                false,
                true,
            )
            .ok();
        }
    }

<<<<<<< HEAD
=======
    fn add_to_deferred_pool_without_lock(
        &self, inner: &mut TransactionPoolInner,
        transaction: Arc<SignedTransaction>, packed: bool, force: bool,
    ) -> InsertResult
    {
        let _timer = MeterTimer::time_func(TX_POOL_INNER_INSERT_TIMER.as_ref());
        trace!(
            "Insert tx into deferred pool, hash={:?} sender={:?}",
            transaction.hash(),
            transaction.sender
        );
        inner.insert(transaction, packed, force)
    }

>>>>>>> fa51b24b
    pub fn remove_to_propagate(&self, tx_hash: &H256) {
        self.to_propagate_trans.write().remove(tx_hash);
    }

    pub fn set_tx_packed(&self, transactions: Vec<Arc<SignedTransaction>>) {
        if transactions.is_empty() {
            // Fast return. Also used to for bench mode.
            return;
        }
        let mut inner = self.inner.write();
        let inner = inner.deref_mut();
        let mut account_cache = self.get_best_state_account_cache();
        for tx in transactions {
            self.add_transaction_and_check_readiness_without_lock(
                inner,
                &mut account_cache,
                tx,
                true,
                false,
            )
            .ok();
        }
    }

    pub fn pack_transactions<'a>(
        &self, num_txs: usize, block_gas_limit: U256, block_size_limit: usize,
    ) -> Vec<Arc<SignedTransaction>> {
        let mut inner = self.inner.write();
        inner.pack_transactions(num_txs, block_gas_limit, block_size_limit)
    }

    pub fn notify_state_start(&self, accounts_from_execution: Vec<Account>) {
        let mut inner = self.inner.write();
        inner.notify_state_start(accounts_from_execution)
    }

    pub fn clear_tx_pool(&self) {
        let mut inner = self.inner.write();
        inner.clear()
    }

    pub fn total_deferred(&self) -> usize {
        let inner = self.inner.read();
        inner.total_deferred()
    }

    pub fn total_ready_accounts(&self) -> usize {
        let inner = self.inner.read();
        inner.total_ready_accounts()
    }

    pub fn total_received(&self) -> usize {
        let inner = self.inner.read();
        inner.total_received()
    }

    pub fn total_unexecuted(&self) -> usize {
        let inner = self.inner.read();
        inner.total_unexecuted()
    }

    /// stats retrieves the length of ready and deferred pool.
    pub fn stats(&self) -> (usize, usize, usize, usize) {
        let inner = self.inner.read();
        (
            inner.total_ready_accounts(),
            inner.total_deferred(),
            inner.total_received(),
            inner.total_unexecuted(),
        )
    }

    /// content retrieves the ready and deferred transactions.
    pub fn content(
        &self,
    ) -> (Vec<Arc<SignedTransaction>>, Vec<Arc<SignedTransaction>>) {
        let inner = self.inner.read();
        inner.content()
    }

    fn get_best_state_account_cache(&self) -> AccountCache {
        AccountCache::new(unsafe {
            self.data_man
                .storage_manager
                .get_state_readonly_assumed_existence(
                    *self.best_executed_epoch.lock(),
                )
                .unwrap()
        })
    }
}
<|MERGE_RESOLUTION|>--- conflicted
+++ resolved
@@ -17,16 +17,11 @@
     block_data_manager::BlockDataManager, executive,
     pow::WORKER_COMPUTATION_PARALLELISM, vm,
 };
-<<<<<<< HEAD
 use account_cache::AccountCache;
 use cfx_types::{Address, H256, U256};
-use metrics::{Gauge, GaugeUsize};
-=======
-use cfx_types::{Address, H256, H512, U256, U512};
 use metrics::{
     register_meter_with_group, Gauge, GaugeUsize, Meter, MeterTimer,
 };
->>>>>>> fa51b24b
 use parking_lot::{Mutex, RwLock};
 use primitives::{
     Account, Action, EpochId, SignedTransaction, TransactionWithSignature,
@@ -59,475 +54,6 @@
 pub const DEFAULT_MAX_TRANSACTION_GAS_LIMIT: u64 = 100_000_000;
 pub const DEFAULT_MAX_BLOCK_GAS_LIMIT: u64 = 30_000 * 100_000;
 
-<<<<<<< HEAD
-=======
-pub const FURTHEST_FUTURE_TRANSACTION_NONCE_OFFSET: u32 = 2000;
-
-pub struct AccountCache<'storage> {
-    pub accounts: HashMap<Address, Account>,
-    pub storage: StateDb<'storage>,
-}
-
-impl<'storage> AccountCache<'storage> {
-    pub fn new(storage: Storage<'storage>) -> Self {
-        AccountCache {
-            accounts: HashMap::new(),
-            storage: StateDb::new(storage),
-        }
-    }
-
-    pub fn get_ready_account(&mut self, address: &Address) -> Option<&Account> {
-        self.accounts.get(address)
-    }
-
-    pub fn get_account_mut(
-        &mut self, address: &Address,
-    ) -> Option<&mut Account> {
-        if !self.accounts.contains_key(&address) {
-            let account =
-                self.storage.get_account(&address).ok().and_then(|x| x);
-            if let Some(account) = account {
-                self.accounts.insert((*address).clone(), account);
-            }
-        }
-        self.accounts.get_mut(&address)
-    }
-}
-
-#[derive(Clone, Debug, PartialEq)]
-struct TxWithReadyInfo {
-    transaction: Arc<SignedTransaction>,
-    packed: bool,
-}
-
-impl TxWithReadyInfo {
-    pub fn is_already_packed(&self) -> bool { self.packed }
-
-    pub fn get_arc_tx(&self) -> &Arc<SignedTransaction> { &self.transaction }
-
-    pub fn should_replace(&self, x: &Self, force: bool) -> bool {
-        if force {
-            return true;
-        }
-        if x.is_already_packed() {
-            return false;
-        }
-        if self.is_already_packed() {
-            return true;
-        }
-        self.gas_price > x.gas_price
-    }
-}
-
-impl Deref for TxWithReadyInfo {
-    type Target = SignedTransaction;
-
-    fn deref(&self) -> &Self::Target { &self.transaction }
-}
-
-#[derive(Debug, PartialEq)]
-enum InsertResult {
-    /// new item added
-    NewAdded,
-    /// failed to update with lower gas price tx
-    Failed(String),
-    /// succeeded to update with higher gas price tx
-    Updated(TxWithReadyInfo),
-}
-
-struct NoncePool {
-    inner: BTreeMap<U256, TxWithReadyInfo>,
-}
-
-impl NoncePool {
-    fn new() -> Self {
-        NoncePool {
-            inner: Default::default(),
-        }
-    }
-
-    // FIXME: later we should limit the number of txs from one sender.
-    //  the FURTHEST_FUTURE_TRANSACTION_NONCE_OFFSET roughly doing this job
-    fn insert(&mut self, tx: &TxWithReadyInfo, force: bool) -> InsertResult {
-        let mut ret = if self.inner.contains_key(&tx.nonce) {
-            InsertResult::Failed(format!("Tx with same nonce already inserted, try to replace it with a higher gas price"))
-        } else {
-            InsertResult::NewAdded
-        };
-
-        let tx_in_pool = self.inner.entry(tx.nonce).or_insert(tx.clone());
-        if tx.should_replace(tx_in_pool, force) {
-            // replace with higher gas price transaction
-            ret = InsertResult::Updated(tx_in_pool.clone());
-            *tx_in_pool = tx.clone();
-        }
-        ret
-    }
-
-    fn get_tx_by_nonce(&self, nonce: U256) -> Option<TxWithReadyInfo> {
-        self.inner.get(&nonce).map(|x| x.clone())
-    }
-
-    fn get_lowest_nonce(&self) -> Option<&U256> {
-        self.inner.iter().next().map(|(k, _)| k)
-    }
-
-    fn remove(&mut self, nonce: &U256) -> Option<TxWithReadyInfo> {
-        self.inner.remove(nonce)
-    }
-
-    fn remove_lowest_nonce(&mut self) -> Option<TxWithReadyInfo> {
-        let lowest_nonce = self.get_lowest_nonce().map(|x| x.clone());
-        lowest_nonce.and_then(|nonce| self.remove(&nonce))
-    }
-
-    fn recalculate_readiness_with_local_info(
-        &self, nonce: U256, balance: U256,
-    ) -> Option<Arc<SignedTransaction>> {
-        let mut next_nonce = nonce;
-        let mut balance_left = balance;
-        while let Some(tx) = self.inner.get(&next_nonce) {
-            let cost = tx.value + tx.gas_price * tx.gas;
-            if balance_left < cost {
-                return None;
-            }
-
-            if !tx.packed {
-                return Some(tx.transaction.clone());
-            }
-            balance_left -= cost;
-            next_nonce += 1.into();
-        }
-        None
-    }
-
-    fn is_empty(&self) -> bool { self.inner.is_empty() }
-}
-
-struct DeferredPool {
-    buckets: HashMap<Address, NoncePool>,
-}
-
-impl DeferredPool {
-    fn new() -> Self {
-        DeferredPool {
-            buckets: Default::default(),
-        }
-    }
-
-    fn clear(&mut self) { self.buckets.clear() }
-
-    fn insert(&mut self, tx: TxWithReadyInfo, force: bool) -> InsertResult {
-        // It's safe to create a new bucket, cause inserting to a empty bucket
-        // will always be success
-        let bucket = self.buckets.entry(tx.sender).or_insert(NoncePool::new());
-        bucket.insert(&tx, force)
-    }
-
-    fn contain_address(&self, addr: &Address) -> bool {
-        self.buckets.contains_key(addr)
-    }
-
-    fn remove_lowest_nonce(
-        &mut self, addr: &Address,
-    ) -> Option<TxWithReadyInfo> {
-        match self.buckets.get_mut(addr) {
-            None => None,
-            Some(bucket) => {
-                let ret = bucket.remove_lowest_nonce();
-                if bucket.is_empty() {
-                    self.buckets.remove(addr);
-                }
-                ret
-            }
-        }
-    }
-
-    fn get_lowest_nonce(&self, addr: &Address) -> Option<&U256> {
-        self.buckets
-            .get(addr)
-            .and_then(|bucket| bucket.get_lowest_nonce())
-    }
-
-    fn recalculate_readiness_with_local_info(
-        &mut self, addr: &Address, nonce: U256, balance: U256,
-    ) -> Option<Arc<SignedTransaction>> {
-        if let Some(bucket) = self.buckets.get(addr) {
-            bucket.recalculate_readiness_with_local_info(nonce, balance)
-        } else {
-            None
-        }
-    }
-
-    fn check_tx_packed(&self, addr: Address, nonce: U256) -> bool {
-        if let Some(bucket) = self.buckets.get(&addr) {
-            if let Some(tx_with_ready_info) = bucket.get_tx_by_nonce(nonce) {
-                tx_with_ready_info.is_already_packed()
-            } else {
-                false
-            }
-        } else {
-            false
-        }
-    }
-}
-
-struct ReadyAccountPool {
-    treap: TreapMap<Address, Arc<SignedTransaction>, U512>,
-}
-
-impl ReadyAccountPool {
-    fn new() -> Self {
-        ReadyAccountPool {
-            treap: TreapMap::new(),
-        }
-    }
-
-    fn clear(&mut self) {
-        while self.len() != 0 {
-            self.pop();
-        }
-    }
-
-    fn len(&self) -> usize { self.treap.len() }
-
-    fn get(&self, address: &Address) -> Option<Arc<SignedTransaction>> {
-        self.treap.get(address).map(|tx| tx.clone())
-    }
-
-    fn remove(&mut self, address: &Address) -> Option<Arc<SignedTransaction>> {
-        self.treap.remove(address)
-    }
-
-    fn update(
-        &mut self, address: &Address, tx: Option<Arc<SignedTransaction>>,
-    ) -> Option<Arc<SignedTransaction>> {
-        let replaced = if let Some(tx) = tx {
-            self.insert(tx)
-        } else {
-            self.remove(address)
-        };
-        replaced
-    }
-
-    fn insert(
-        &mut self, tx: Arc<SignedTransaction>,
-    ) -> Option<Arc<SignedTransaction>> {
-        self.treap
-            .insert(tx.sender(), tx.clone(), U512::from(tx.gas_price))
-    }
-
-    fn pop(&mut self) -> Option<Arc<SignedTransaction>> {
-        if self.treap.len() == 0 {
-            return None;
-        }
-
-        let sum_gas_price = self.treap.sum_weight();
-        let mut rand_value = U512::from(H512::random());
-        rand_value = rand_value % sum_gas_price;
-
-        let tx = self
-            .treap
-            .get_by_weight(rand_value)
-            .expect("Failed to pick transaction by weight")
-            .clone();
-        trace!("Get transaction from ready pool. tx: {:?}", tx.clone());
-
-        self.remove(&tx.sender())
-    }
-}
-
-pub struct TransactionPoolInner {
-    capacity: usize,
-    deferred_pool: DeferredPool,
-    ready_account_pool: ReadyAccountPool,
-    ready_nonces_and_balances: HashMap<Address, (U256, U256)>,
-    garbage_collection_queue: VecDeque<Address>,
-    txs: HashMap<H256, Arc<SignedTransaction>>,
-}
-
-impl TransactionPoolInner {
-    pub fn with_capacity(capacity: usize) -> Self {
-        TransactionPoolInner {
-            capacity,
-            deferred_pool: DeferredPool::new(),
-            ready_account_pool: ReadyAccountPool::new(),
-            ready_nonces_and_balances: HashMap::new(),
-            garbage_collection_queue: VecDeque::new(),
-            txs: HashMap::new(),
-        }
-    }
-
-    pub fn clear(&mut self) {
-        self.deferred_pool.clear();
-        self.ready_account_pool.clear();
-        self.ready_nonces_and_balances.clear();
-        self.garbage_collection_queue.clear();
-        self.txs.clear();
-    }
-
-    pub fn len(&self) -> usize { self.txs.len() }
-
-    fn get(&self, tx_hash: &H256) -> Option<Arc<SignedTransaction>> {
-        self.txs.get(tx_hash).map(|x| x.clone())
-    }
-
-    fn collect_garbage(&mut self) {
-        while self.garbage_collection_queue.len() > self.capacity {
-            let addr = self.garbage_collection_queue.pop_front().unwrap();
-            let removed_tx = self
-                .deferred_pool
-                .remove_lowest_nonce(&addr)
-                .unwrap()
-                .get_arc_tx()
-                .clone();
-
-            // maintain ready account pool
-            if let Some(ready_tx) = self.ready_account_pool.get(&addr) {
-                if ready_tx.hash() == removed_tx.hash() {
-                    warn!("a ready tx is garbage-collected");
-                    self.ready_account_pool.remove(&addr);
-                }
-            }
-
-            // alert if a tx after ready nonce is collected
-            let (nonce, _) = self
-                .get_local_nonce_and_balance(&addr)
-                .unwrap_or((0.into(), 0.into()));
-            if removed_tx.nonce() >= nonce {
-                warn!("a tx after execution is garbage-collected");
-            }
-
-            // maintain ready info
-            if !self.deferred_pool.contain_address(&addr) {
-                self.ready_nonces_and_balances.remove(&addr);
-            }
-
-            // maintain txs
-            self.txs.remove(&removed_tx.hash());
-        }
-    }
-
-    fn insert(
-        &mut self, transaction: Arc<SignedTransaction>, packed: bool,
-        force: bool,
-    ) -> InsertResult
-    {
-        let result = self.deferred_pool.insert(
-            TxWithReadyInfo {
-                transaction: transaction.clone(),
-                packed,
-            },
-            force,
-        );
-
-        match &result {
-            InsertResult::NewAdded => {
-                self.garbage_collection_queue
-                    .push_back(transaction.sender());
-                self.txs.insert(transaction.hash(), transaction);
-                self.collect_garbage();
-            }
-            InsertResult::Failed(_) => {}
-            InsertResult::Updated(replaced_tx) => {
-                self.txs.remove(&replaced_tx.hash());
-                self.txs.insert(transaction.hash(), transaction);
-            }
-        }
-
-        result
-    }
-
-    fn get_local_nonce_and_balance(
-        &self, address: &Address,
-    ) -> Option<(U256, U256)> {
-        self.ready_nonces_and_balances.get(address).map(|x| *x)
-    }
-
-    fn update_nonce_and_balance(
-        &mut self, address: &Address, nonce: U256, balance: U256,
-    ) {
-        self.ready_nonces_and_balances
-            .insert((*address).clone(), (nonce, balance));
-    }
-
-    fn get_nonce_and_balance_from_storage(
-        &self, address: &Address, account_cache: &mut AccountCache,
-    ) -> (U256, U256) {
-        match account_cache.get_account_mut(address) {
-            Some(account) => (account.nonce.clone(), account.balance.clone()),
-            None => (0.into(), 0.into()),
-        }
-    }
-
-    fn get_and_update_nonce_and_balance_from_storage(
-        &mut self, address: &Address, account_cache: &mut AccountCache,
-    ) -> (U256, U256) {
-        let ret = match account_cache.get_account_mut(address) {
-            Some(account) => (account.nonce.clone(), account.balance.clone()),
-            None => (0.into(), 0.into()),
-        };
-        self.ready_nonces_and_balances
-            .insert((*address).clone(), ret);
-        ret
-    }
-
-    fn get_lowest_nonce(&self, addr: &Address) -> U256 {
-        let mut ret = 0.into();
-        if let Some((nonce, _)) = self.get_local_nonce_and_balance(addr) {
-            ret = nonce;
-        }
-        if let Some(nonce) = self.deferred_pool.get_lowest_nonce(addr) {
-            if *nonce < ret {
-                ret = *nonce;
-            }
-        }
-        ret
-    }
-
-    fn recalculate_readiness_with_local_info(&mut self, addr: &Address) {
-        let (nonce, balance) = self
-            .get_local_nonce_and_balance(addr)
-            .unwrap_or((0.into(), 0.into()));
-        let ret = self
-            .deferred_pool
-            .recalculate_readiness_with_local_info(addr, nonce, balance);
-        self.ready_account_pool.update(addr, ret);
-    }
-
-    fn recalculate_readiness_with_fixed_info(
-        &mut self, addr: &Address, nonce: U256, balance: U256,
-    ) {
-        self.update_nonce_and_balance(addr, nonce, balance);
-        let ret = self
-            .deferred_pool
-            .recalculate_readiness_with_local_info(addr, nonce, balance);
-        self.ready_account_pool.update(addr, ret);
-    }
-
-    fn recalculate_readiness_with_state(
-        &mut self, addr: &Address, account_cache: &mut AccountCache,
-    ) {
-        let (nonce, balance) = self
-            .get_and_update_nonce_and_balance_from_storage(addr, account_cache);
-        let _timer = MeterTimer::time_func(TX_POOL_RECALCULATE.as_ref());
-        let ret = self
-            .deferred_pool
-            .recalculate_readiness_with_local_info(addr, nonce, balance);
-        self.ready_account_pool.update(addr, ret);
-    }
-
-    fn check_tx_packed_in_deferred_pool(&self, tx_hash: &H256) -> bool {
-        match self.txs.get(tx_hash) {
-            Some(tx) => {
-                self.deferred_pool.check_tx_packed(tx.sender(), tx.nonce())
-            }
-            None => false,
-        }
-    }
-}
-
->>>>>>> fa51b24b
 pub struct TransactionPool {
     inner: RwLock<TransactionPoolInner>,
     pub worker_pool: Arc<Mutex<ThreadPool>>,
@@ -841,23 +367,6 @@
         }
     }
 
-<<<<<<< HEAD
-=======
-    fn add_to_deferred_pool_without_lock(
-        &self, inner: &mut TransactionPoolInner,
-        transaction: Arc<SignedTransaction>, packed: bool, force: bool,
-    ) -> InsertResult
-    {
-        let _timer = MeterTimer::time_func(TX_POOL_INNER_INSERT_TIMER.as_ref());
-        trace!(
-            "Insert tx into deferred pool, hash={:?} sender={:?}",
-            transaction.hash(),
-            transaction.sender
-        );
-        inner.insert(transaction, packed, force)
-    }
-
->>>>>>> fa51b24b
     pub fn remove_to_propagate(&self, tx_hash: &H256) {
         self.to_propagate_trans.write().remove(tx_hash);
     }
