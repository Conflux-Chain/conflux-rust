--- conflicted
+++ resolved
@@ -2,27 +2,16 @@
 // Conflux is free software and distributed under GNU General Public License.
 // See http://www.gnu.org/licenses/
 
-<<<<<<< HEAD
-use cfx_types::{Address, U256};
+use cfx_types::{AddressWithSpace, U256};
 use heap_map::HeapMap;
-=======
-use cfx_types::{AddressWithSpace, U256};
->>>>>>> 7e732a3a
 use malloc_size_of_derive::MallocSizeOf as DeriveMallocSizeOf;
 use std::cmp::{Ord, Ordering, PartialEq, PartialOrd, Reverse};
 
 /// This is the internal node type of `GarbageCollector`.
 /// A node `lhs` is considered as smaller than another node `rhs` if `lhs.count
 /// < rhs.count` or `lhs.count == rhs.count && lhs.timestamp > rhs.timestamp`.
-<<<<<<< HEAD
 #[derive(Default, Eq, PartialEq, Copy, Clone, Debug, DeriveMallocSizeOf)]
 pub struct GarbageCollectorValue {
-=======
-#[derive(Eq, Copy, Clone, Debug, DeriveMallocSizeOf)]
-pub struct GarbageCollectorNode {
-    /// This is the address of a sender.
-    pub sender: AddressWithSpace,
->>>>>>> 7e732a3a
     /// This indicates the number of transactions can be garbage collected.
     pub count: usize,
     /// This indicates if the sender has a ready tx.
@@ -62,35 +51,14 @@
 /// the topmost node is the largest one.
 #[derive(Default, DeriveMallocSizeOf)]
 pub struct GarbageCollector {
-<<<<<<< HEAD
-    heap_map: HeapMap<Address, GarbageCollectorValue>,
-=======
-    data: Vec<GarbageCollectorNode>,
-    mapping: HashMap<AddressWithSpace, usize>,
->>>>>>> 7e732a3a
+    heap_map: HeapMap<AddressWithSpace, GarbageCollectorValue>,
     gc_size: usize,
 }
 
 impl GarbageCollector {
     pub fn insert(
-<<<<<<< HEAD
         &mut self, sender: &Address, count: usize, timestamp: u64,
         has_ready_tx: bool, first_tx_gas_price: U256,
-=======
-        &mut self, sender: &AddressWithSpace, count: usize, timestamp: u64,
-    ) {
-        if self.mapping.contains_key(sender) {
-            self.update(sender, count, timestamp);
-        } else {
-            self.append(sender, count, timestamp);
-        }
-    }
-
-    /// This is guaranteed to be called after `insert` is called.
-    pub fn update_ready_tx(
-        &mut self, sender: &AddressWithSpace, has_ready_tx: bool,
-        first_tx_gas_price: U256,
->>>>>>> 7e732a3a
     )
     {
         let value = GarbageCollectorValue {
@@ -119,15 +87,8 @@
         self.gc_size = 0;
     }
 
-<<<<<<< HEAD
-    pub fn get_timestamp(&self, sender: &Address) -> Option<u64> {
+    pub fn get_timestamp(&self, sender: &AddressWithSpace) -> Option<u64> {
         self.heap_map.get(sender).map(|v| v.timestamp)
-=======
-    pub fn get_timestamp(&self, sender: &AddressWithSpace) -> Option<u64> {
-        self.mapping
-            .get(sender)
-            .map(|index| self.data[*index].timestamp)
->>>>>>> 7e732a3a
     }
 
     pub fn is_empty(&self) -> bool { self.heap_map.is_empty() }
@@ -138,115 +99,16 @@
     #[inline]
     pub fn gc_size(&self) -> usize { self.gc_size }
 
-<<<<<<< HEAD
     #[cfg(test)]
     fn top(&self) -> Option<(&Address, &GarbageCollectorValue)> {
         self.heap_map.top()
-=======
-    fn update(
-        &mut self, sender: &AddressWithSpace, count: usize, timestamp: u64,
-    ) {
-        let index = *self.mapping.get(sender).unwrap();
-        let origin_node = self.data[index];
-        let node = GarbageCollectorNode {
-            sender: *sender,
-            count,
-            has_ready_tx: self.data[index].has_ready_tx,
-            first_tx_gas_price: self.data[index].first_tx_gas_price,
-            timestamp,
-        };
-        self.data[index].count = count;
-        self.data[index].timestamp = timestamp;
-        match node.cmp(&origin_node) {
-            Ordering::Less => self.sift_down(index),
-            Ordering::Greater => self.sift_up(index),
-            _ => {}
-        }
-        self.gc_size -= origin_node.count;
-        self.gc_size += count;
-    }
-
-    fn append(
-        &mut self, sender: &AddressWithSpace, count: usize, timestamp: u64,
-    ) {
-        self.data.push(GarbageCollectorNode {
-            sender: *sender,
-            count,
-            has_ready_tx: false,
-            first_tx_gas_price: Default::default(),
-            timestamp,
-        });
-        self.sift_up(self.data.len() - 1);
-        self.gc_size += count;
-    }
-
-    #[inline]
-    unsafe fn get(&self, index: usize) -> &GarbageCollectorNode {
-        self.data.get_unchecked(index)
-    }
-
-    #[inline]
-    unsafe fn get_mut(&mut self, index: usize) -> &mut GarbageCollectorNode {
-        self.data.get_unchecked_mut(index)
-    }
-
-    fn sift_up(&mut self, index: usize) {
-        unsafe {
-            let val = *self.data.get_unchecked(index);
-            let mut pos = index;
-            while pos > 0 {
-                let parent = (pos - 1) / 2;
-                if *self.get(parent) >= val {
-                    break;
-                }
-                let parent_ptr: *const _ = self.get(parent);
-                let hole_ptr = self.get_mut(pos);
-                ptr::copy_nonoverlapping(parent_ptr, hole_ptr, 1);
-                self.mapping.insert(self.get(pos).sender, pos);
-                pos = parent;
-            }
-            ptr::copy_nonoverlapping(&val, self.get_mut(pos), 1);
-            self.mapping.insert(val.sender, pos);
-        }
-    }
-
-    fn sift_down(&mut self, index: usize) {
-        unsafe {
-            let val = *self.data.get_unchecked(index);
-            let mut pos = index;
-            let mut child = pos * 2 + 1;
-            while child < self.data.len() {
-                let right = child + 1;
-                if right < self.data.len() && self.get(right) > self.get(child)
-                {
-                    child = right;
-                }
-                if val >= *self.get(child) {
-                    break;
-                }
-                let child_ptr: *const _ = self.get(child);
-                let hole_ptr = self.get_mut(pos);
-                ptr::copy_nonoverlapping(child_ptr, hole_ptr, 1);
-                self.mapping.insert(self.get(pos).sender, pos);
-                pos = child;
-                child = pos * 2 + 1;
-            }
-            ptr::copy_nonoverlapping(&val, self.get_mut(pos), 1);
-            self.mapping.insert(val.sender, pos);
-        }
->>>>>>> 7e732a3a
     }
 }
 
 #[cfg(test)]
 mod garbage_collector_test {
-<<<<<<< HEAD
     use super::{GarbageCollector, GarbageCollectorValue};
-    use cfx_types::{Address, U256};
-=======
-    use super::{GarbageCollector, GarbageCollectorNode};
     use cfx_types::{Address, AddressSpaceUtil, AddressWithSpace, U256};
->>>>>>> 7e732a3a
     use rand::{RngCore, SeedableRng};
     use rand_xorshift::XorShiftRng;
     use std::collections::HashMap;
@@ -412,13 +274,8 @@
     }
 
     fn get_max(
-<<<<<<< HEAD
-        mapping: &HashMap<Address, GarbageCollectorValue>,
+        mapping: &HashMap<AddressWithSpace, GarbageCollectorValue>,
     ) -> Option<GarbageCollectorValue> {
-=======
-        mapping: &HashMap<AddressWithSpace, GarbageCollectorNode>,
-    ) -> Option<GarbageCollectorNode> {
->>>>>>> 7e732a3a
         mapping
             .iter()
             .max_by(|x, y| x.1.cmp(&y.1))
