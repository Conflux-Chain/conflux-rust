use super::{
    account_cache::AccountCache,
    garbage_collector::GarbageCollector,
    impls::TreapMap,
    nonce_pool::{InsertResult, NoncePool, TxWithReadyInfo},
};
use crate::{
    machine::Machine,
    verification::{PackingCheckResult, VerificationConfig},
};
use cfx_parameters::staking::DRIPS_PER_STORAGE_COLLATERAL_UNIT;
use cfx_statedb::Result as StateDbResult;
use cfx_types::{address_util::AddressUtil, Address, H256, U128, U256, U512};
use malloc_size_of_derive::MallocSizeOf as DeriveMallocSizeOf;
use metrics::{
    register_meter_with_group, Counter, CounterUsize, Meter, MeterTimer,
};
use primitives::{
    Account, Action, SignedTransaction, TransactionWithSignature,
};
use rlp::*;
use serde::Serialize;
use std::{
    collections::HashMap,
    sync::Arc,
    time::{SystemTime, UNIX_EPOCH},
};

type WeightType = u128;
lazy_static! {
    pub static ref MAX_WEIGHT: U256 = u128::max_value().into();
}

const FURTHEST_FUTURE_TRANSACTION_NONCE_OFFSET: u32 = 2000;

lazy_static! {
    static ref TX_POOL_RECALCULATE: Arc<dyn Meter> =
        register_meter_with_group("timer", "tx_pool::recalculate");
    static ref TX_POOL_INNER_INSERT_TIMER: Arc<dyn Meter> =
        register_meter_with_group("timer", "tx_pool::inner_insert");
    static ref DEFERRED_POOL_INNER_INSERT: Arc<dyn Meter> =
        register_meter_with_group("timer", "deferred_pool::inner_insert");
    pub static ref TX_POOL_GET_STATE_TIMER: Arc<dyn Meter> =
        register_meter_with_group("timer", "tx_pool::get_nonce_and_storage");
    static ref TX_POOL_INNER_WITHOUTCHECK_INSERT_TIMER: Arc<dyn Meter> =
        register_meter_with_group(
            "timer",
            "tx_pool::inner_without_check_inert"
        );
    static ref GC_UNEXECUTED_COUNTER: Arc<dyn Counter<usize>> =
        CounterUsize::register_with_group("txpool", "gc_unexecuted");
    static ref GC_READY_COUNTER: Arc<dyn Counter<usize>> =
        CounterUsize::register_with_group("txpool", "gc_ready");
    static ref GC_METER: Arc<dyn Meter> =
        register_meter_with_group("txpool", "gc_txs_tps");
}

#[derive(DeriveMallocSizeOf)]
struct DeferredPool {
    buckets: HashMap<Address, NoncePool>,
}

impl DeferredPool {
    fn new() -> Self {
        DeferredPool {
            buckets: Default::default(),
        }
    }

    fn clear(&mut self) { self.buckets.clear() }

    fn insert(&mut self, tx: TxWithReadyInfo, force: bool) -> InsertResult {
        // It's safe to create a new bucket, cause inserting to a empty bucket
        // will always be success
        let bucket = self.buckets.entry(tx.sender).or_insert(NoncePool::new());
        bucket.insert(&tx, force)
    }

    fn contain_address(&self, addr: &Address) -> bool {
        self.buckets.contains_key(addr)
    }

    fn check_sender_and_nonce_exists(
        &self, sender: &Address, nonce: &U256,
    ) -> bool {
        if let Some(bucket) = self.buckets.get(sender) {
            bucket.check_nonce_exists(nonce)
        } else {
            false
        }
    }

    fn count_less(&self, sender: &Address, nonce: &U256) -> usize {
        if let Some(bucket) = self.buckets.get(sender) {
            bucket.count_less(nonce)
        } else {
            0
        }
    }

    fn remove_lowest_nonce(
        &mut self, addr: &Address,
    ) -> Option<TxWithReadyInfo> {
        match self.buckets.get_mut(addr) {
            None => None,
            Some(bucket) => {
                let ret = bucket.remove_lowest_nonce();
                if bucket.is_empty() {
                    self.buckets.remove(addr);
                }
                ret
            }
        }
    }

    fn get_lowest_nonce(&self, addr: &Address) -> Option<&U256> {
        self.buckets
            .get(addr)
            .and_then(|bucket| bucket.get_lowest_nonce_tx().map(|r| &r.nonce))
    }

    fn get_lowest_nonce_tx(
        &self, addr: &Address,
    ) -> Option<&SignedTransaction> {
        self.buckets
            .get(addr)
            .and_then(|bucket| bucket.get_lowest_nonce_tx())
    }

    fn recalculate_readiness_with_local_info(
        &mut self, addr: &Address, nonce: U256, balance: U256,
    ) -> Option<Arc<SignedTransaction>> {
        if let Some(bucket) = self.buckets.get(addr) {
            bucket.recalculate_readiness_with_local_info(nonce, balance)
        } else {
            None
        }
    }

    fn get_pending_info(
        &self, addr: &Address, nonce: &U256,
    ) -> Option<(usize, Arc<SignedTransaction>)> {
        if let Some(bucket) = self.buckets.get(addr) {
            bucket.get_pending_info(nonce)
        } else {
            None
        }
    }

    fn get_pending_transactions(
        &self, addr: &Address, start_nonce: &U256, local_nonce: &U256,
        local_balance: &U256,
    ) -> (Vec<Arc<SignedTransaction>>, Option<PendingReason>)
    {
        match self.buckets.get(addr) {
            Some(bucket) => {
                let pending_txs = bucket.get_pending_transactions(start_nonce);
                let pending_reason = pending_txs.first().and_then(|tx| {
                    bucket.check_pending_reason_with_local_info(
                        *local_nonce,
                        *local_balance,
                        tx.as_ref(),
                    )
                });
                (pending_txs, pending_reason)
            }
            None => (Vec::new(), None),
        }
    }

    fn check_tx_packed(&self, addr: Address, nonce: U256) -> bool {
        if let Some(bucket) = self.buckets.get(&addr) {
            if let Some(tx_with_ready_info) = bucket.get_tx_by_nonce(nonce) {
                tx_with_ready_info.is_already_packed()
            } else {
                false
            }
        } else {
            false
        }
    }

    fn last_succ_nonce(&self, addr: Address, from_nonce: U256) -> Option<U256> {
        let bucket = self.buckets.get(&addr)?;
        let mut next_nonce = from_nonce;
        loop {
            let nonce = bucket.succ_nonce(&next_nonce);
            if nonce.is_none() {
                break;
            }
            if nonce.unwrap() > next_nonce {
                break;
            }
            next_nonce += 1.into();
        }
        Some(next_nonce)
    }
}

#[derive(DeriveMallocSizeOf)]
struct ReadyAccountPool {
    treap: TreapMap<Address, Arc<SignedTransaction>, WeightType>,
    tx_weight_scaling: u64,
    tx_weight_exp: u8,
}

impl ReadyAccountPool {
    fn new(tx_weight_scaling: u64, tx_weight_exp: u8) -> Self {
        ReadyAccountPool {
            treap: TreapMap::new(),
            tx_weight_scaling,
            tx_weight_exp,
        }
    }

    fn clear(&mut self) {
        while self.len() != 0 {
            self.pop();
        }
    }

    fn len(&self) -> usize { self.treap.len() }

    fn get(&self, address: &Address) -> Option<Arc<SignedTransaction>> {
        self.treap.get(address).map(|tx| tx.clone())
    }

    fn remove(&mut self, address: &Address) -> Option<Arc<SignedTransaction>> {
        self.treap.remove(address)
    }

    fn update(
        &mut self, address: &Address, tx: Option<Arc<SignedTransaction>>,
    ) -> Option<Arc<SignedTransaction>> {
        let replaced = if let Some(tx) = tx {
            if tx.hash[0] & 254 == 0 {
                debug!("Sampled transaction {:?} in ready pool", tx.hash);
            }
            self.insert(tx)
        } else {
            self.remove(address)
        };
        replaced
    }

    fn insert(
        &mut self, tx: Arc<SignedTransaction>,
    ) -> Option<Arc<SignedTransaction>> {
        let scaled_weight = tx.gas_price / self.tx_weight_scaling;
        let base_weight = if scaled_weight == U256::zero() {
            0
        } else if scaled_weight >= *MAX_WEIGHT {
            u128::max_value()
        } else {
            scaled_weight.as_u128()
        };

        let mut weight = 1;
        for _ in 0..self.tx_weight_exp {
            weight *= base_weight;
        }

        self.treap.insert(tx.sender(), tx.clone(), weight)
    }

    fn pop(&mut self) -> Option<Arc<SignedTransaction>> {
        if self.treap.len() == 0 {
            return None;
        }

        let sum_gas_price = self.treap.sum_weight();
        let mut rand_value = rand::random();
        rand_value = rand_value % sum_gas_price;

        let tx = self
            .treap
            .get_by_weight(rand_value)
            .expect("Failed to pick transaction by weight")
            .clone();
        trace!("Get transaction from ready pool. tx: {:?}", tx.clone());

        self.remove(&tx.sender())
    }
}

#[derive(Serialize)]
#[serde(rename_all = "camelCase")]
pub enum TransactionStatus {
    Packed,
    Ready,
    Pending(PendingReason),
}

#[derive(Serialize)]
#[serde(rename_all = "camelCase")]
pub enum PendingReason {
    FutureNonce,
    NotEnoughCash,
}

#[derive(DeriveMallocSizeOf)]
pub struct TransactionPoolInner {
    capacity: usize,
    total_received_count: usize,
    unpacked_transaction_count: usize,
    /// Tracks all transactions in the transaction pool by account and nonce.
    /// Packed and executed transactions will eventually be garbage collected.
    deferred_pool: DeferredPool,
    /// Tracks the first unpacked ready transaction for accounts.
    /// Updated together with `ready_nonces_and_balances`.
    /// Also updated after transaction packing.
    ready_account_pool: ReadyAccountPool,
    /// The cache of the latest nonce and balance in the state.
    /// Updated with the storage data after a block is processed in consensus
    /// (set_tx_packed), after epoch execution, or during transaction
    /// insertion.
    ready_nonces_and_balances: HashMap<Address, (U256, U256)>,
    garbage_collector: GarbageCollector,
    /// Keeps all transactions in the transaction pool.
    /// It should contain the same transaction set as `deferred_pool`.
    txs: HashMap<H256, Arc<SignedTransaction>>,
    tx_sponsored_gas_map: HashMap<H256, (U256, u64)>,
}

impl TransactionPoolInner {
    pub fn new(
        capacity: usize, tx_weight_scaling: u64, tx_weight_exp: u8,
    ) -> Self {
        TransactionPoolInner {
            capacity,
            total_received_count: 0,
            unpacked_transaction_count: 0,
            deferred_pool: DeferredPool::new(),
            ready_account_pool: ReadyAccountPool::new(
                tx_weight_scaling,
                tx_weight_exp,
            ),
            ready_nonces_and_balances: HashMap::new(),
            garbage_collector: GarbageCollector::default(),
            txs: HashMap::new(),
            tx_sponsored_gas_map: HashMap::new(),
        }
    }

    pub fn clear(&mut self) {
        self.deferred_pool.clear();
        self.ready_account_pool.clear();
        self.ready_nonces_and_balances.clear();
        self.garbage_collector.clear();
        self.txs.clear();
        self.tx_sponsored_gas_map.clear();
        self.total_received_count = 0;
        self.unpacked_transaction_count = 0;
    }

    pub fn total_deferred(&self) -> usize { self.txs.len() }

    pub fn total_ready_accounts(&self) -> usize {
        self.ready_account_pool.len()
    }

    pub fn total_received(&self) -> usize { self.total_received_count }

    pub fn total_unpacked(&self) -> usize { self.unpacked_transaction_count }

    pub fn get(&self, tx_hash: &H256) -> Option<Arc<SignedTransaction>> {
        self.txs.get(tx_hash).map(|x| x.clone())
    }

    pub fn get_by_address2nonce(
        &self, address: Address, nonce: U256,
    ) -> Option<Arc<SignedTransaction>> {
        let bucket = self.deferred_pool.buckets.get(&address)?;
        bucket.get_tx_by_nonce(nonce).map(|tx| tx.transaction)
    }

    pub fn is_full(&self) -> bool {
        return self.total_deferred() >= self.capacity;
    }

    pub fn get_current_timestamp(&self) -> u64 {
        let start = SystemTime::now();
        let since_the_epoch = start.duration_since(UNIX_EPOCH).unwrap();
        since_the_epoch.as_secs()
    }

    /// A sender has a transaction which is garbage collectable if
    ///    1. there is at least a transaction whose nonce is less than
    /// `ready_nonce`
    ///    2. the nonce of all transactions are greater than or equal to
    /// `ready_nonce` and it is not garbage collected during the last
    /// `TIME_WINDOW` seconds
    ///
    /// We will pick a sender who has maximum number of transactions which are
    /// garbage collectable. And if there is a tie, the one who has minimum
    /// timestamp will be picked.
    pub fn collect_garbage(&mut self, new_tx: &SignedTransaction) {
        let count_before_gc = self.total_deferred();
        let mut skipped_self_node = None;
        while self.is_full() && !self.garbage_collector.is_empty() {
            let current_timestamp = self.get_current_timestamp();
            let victim = self.garbage_collector.pop().unwrap();
            // Accounts which are not in `deferred_pool` may be inserted
            // into `garbage_collector`, we can just ignore them.
            if !self.deferred_pool.contain_address(&victim.sender) {
                continue;
            }

<<<<<<< HEAD
            // `count > 0` means this node has executed transactions to GC and
            // no need to check more.
=======
            // `count == 0` means all transactions are not executed, so there is
            // no unconditional garbage collection to conduct and we need to
            // check if we should replace one unexecuted tx.
>>>>>>> 048318a2
            if victim.count == 0 {
                if victim.sender == new_tx.sender {
                    // We do not GC a not-executed transaction from the same
                    // sender.
                    skipped_self_node = Some(victim);
                    continue;
                } else if victim.has_ready_tx
                    && victim.first_tx_gas_price >= new_tx.gas_price
                {
                    // If all transactions are not executed but some accounts
                    // are not ready to be packed, we directly replace a
                    // not-ready transaction (with the least gas_price in
                    // garbage_collector). If all accounts
                    // are ready, we check if the new tx has larger gas price
                    // than some.
                    return;
                }
            }

            let addr = victim.sender;

            let (ready_nonce, _) = self
                .get_local_nonce_and_balance(&addr)
                .unwrap_or((0.into(), 0.into()));

            let to_remove_tx = self
                .deferred_pool
                .remove_lowest_nonce(&addr)
                .unwrap()
                .get_arc_tx()
                .clone();

            // We have to garbage collect an unexecuted transaction.
            // TODO: Implement more heuristic strategies
            if to_remove_tx.nonce >= ready_nonce {
                assert_eq!(victim.count, 0);
                GC_UNEXECUTED_COUNTER.inc(1);
                warn!("an unexecuted tx is garbage-collected.");
            }

            // maintain ready account pool
            if let Some(ready_tx) = self.ready_account_pool.get(&addr) {
                if ready_tx.hash() == to_remove_tx.hash() {
                    warn!("a ready tx is garbage-collected");
                    GC_READY_COUNTER.inc(1);
                    self.ready_account_pool.remove(&addr);
                    if !victim.has_ready_tx {
                        // This should not happen! Means some inconsistency
                        // within `TransactionPoolInner`.
                        error!("Garbage collector marks no ready tx!!! tx_hash={:?}, victim={:?}", ready_tx.hash(), victim);
                    }
                }
            }

            if !self
                .deferred_pool
                .check_tx_packed(addr.clone(), to_remove_tx.nonce)
            {
                self.unpacked_transaction_count = self
                    .unpacked_transaction_count
                    .checked_sub(1)
                    .unwrap_or_else(|| {
                        error!("unpacked_transaction_count under-flows.");
                        0
                    });
            }

            // maintain ready info
            if !self.deferred_pool.contain_address(&addr) {
                self.ready_nonces_and_balances.remove(&addr);
            // The picked sender has no transactions now, and has been popped
            // from `garbage_collector`.
            } else {
                if victim.count > 0 {
                    self.garbage_collector.insert(
                        &addr,
                        victim.count - 1,
                        current_timestamp,
                    );
                } else {
                    self.garbage_collector.insert(&addr, 0, current_timestamp);
                }
                self.garbage_collector.update_ready_tx(
                    &addr,
                    self.ready_account_pool.get(&addr).is_some(),
                    self.deferred_pool
                        .get_lowest_nonce_tx(&addr)
                        .expect("addr exist")
                        .gas_price,
                );
            }

            // maintain txs
            self.txs.remove(&to_remove_tx.hash());
            self.tx_sponsored_gas_map.remove(&to_remove_tx.hash());
        }

        // Insert back skipped nodes to keep `garbage_collector`
        // unchanged.
        if let Some(node) = skipped_self_node {
            self.garbage_collector.insert(
                &node.sender,
                node.count,
                node.timestamp,
            );
            self.garbage_collector.update_ready_tx(
                &node.sender,
                node.has_ready_tx,
                node.first_tx_gas_price,
            );
        }
        GC_METER.mark(count_before_gc - self.total_deferred());
    }

    /// Collect garbage and return the remaining quota of the pool to insert new
    /// transactions.
    pub fn remaining_quota(&self) -> usize {
        let len = self.total_deferred();
        self.capacity - len + self.garbage_collector.gc_size()
    }

    pub fn capacity(&self) -> usize { self.capacity }

    // the new inserting will fail if tx_pool is full (even if `force` is true)
    fn insert_transaction_without_readiness_check(
        &mut self, transaction: Arc<SignedTransaction>, packed: bool,
        force: bool, state_nonce_and_balance: Option<(U256, U256)>,
        (sponsored_gas, sponsored_storage): (U256, u64),
    ) -> InsertResult
    {
        let _timer = MeterTimer::time_func(
            TX_POOL_INNER_WITHOUTCHECK_INSERT_TIMER.as_ref(),
        );
        if !self.deferred_pool.check_sender_and_nonce_exists(
            &transaction.sender(),
            &transaction.nonce(),
        ) {
            self.collect_garbage(transaction.as_ref());
            if self.is_full() {
                return InsertResult::Failed("Transaction Pool is full".into());
            }
        }
        let result = {
            let _timer =
                MeterTimer::time_func(DEFERRED_POOL_INNER_INSERT.as_ref());
            self.deferred_pool.insert(
                TxWithReadyInfo {
                    transaction: transaction.clone(),
                    packed,
                    sponsored_gas,
                    sponsored_storage,
                },
                force,
            )
        };

        match &result {
            InsertResult::NewAdded => {
                // This will only happen when called by
                // `insert_transaction_with_readiness_check`, so
                // state_nonce_and_balance will never be `None`.
                let (state_nonce, state_balance) =
                    state_nonce_and_balance.unwrap();
                self.update_nonce_and_balance(
                    &transaction.sender(),
                    state_nonce,
                    state_balance,
                );
                self.txs.insert(transaction.hash(), transaction.clone());
                self.tx_sponsored_gas_map.insert(
                    transaction.hash(),
                    (sponsored_gas, sponsored_storage),
                );
                if !packed {
                    self.unpacked_transaction_count += 1;
                }
            }
            InsertResult::Failed(_) => {}
            InsertResult::Updated(replaced_tx) => {
                if !replaced_tx.is_already_packed() {
                    self.unpacked_transaction_count = self
                        .unpacked_transaction_count
                        .checked_sub(1)
                        .unwrap_or_else(|| {
                            error!("unpacked_transaction_count under-flows.");
                            0
                        });
                }
                self.txs.remove(&replaced_tx.hash());
                self.txs.insert(transaction.hash(), transaction.clone());
                self.tx_sponsored_gas_map.remove(&replaced_tx.hash());
                self.tx_sponsored_gas_map.insert(
                    transaction.hash(),
                    (sponsored_gas, sponsored_storage),
                );
                if !packed {
                    self.unpacked_transaction_count += 1;
                }
            }
        }

        result
    }

    pub fn get_account_pending_info(
        &self, address: &Address,
    ) -> Option<(U256, U256, U256, H256)> {
        let (local_nonce, _local_balance) = self
            .get_local_nonce_and_balance(address)
            .unwrap_or((U256::from(0), U256::from(0)));
        match self.deferred_pool.get_pending_info(address, &local_nonce) {
            Some((pending_count, pending_tx)) => Some((
                local_nonce,
                U256::from(pending_count),
                pending_tx.nonce(),
                pending_tx.hash(),
            )),
            None => {
                Some((local_nonce, U256::from(0), U256::from(0), H256::zero()))
            }
        }
    }

    pub fn get_account_pending_transactions(
        &self, address: &Address, maybe_start_nonce: Option<U256>,
        maybe_limit: Option<usize>,
    ) -> (
        Vec<Arc<SignedTransaction>>,
        Option<TransactionStatus>,
        usize,
    )
    {
        let (local_nonce, local_balance) = self
            .get_local_nonce_and_balance(address)
            .unwrap_or((U256::from(0), U256::from(0)));
        let start_nonce = maybe_start_nonce.unwrap_or(local_nonce);
        let (pending_txs, pending_reason) =
            self.deferred_pool.get_pending_transactions(
                address,
                &start_nonce,
                &local_nonce,
                &local_balance,
            );
        if pending_txs.is_empty() {
            return (Vec::new(), None, 0);
        }
        let first_tx_status = match pending_reason {
            None => {
                // Sanity check with `ready_account_pool`.
                match self.ready_account_pool.get(address) {
                    None => {
                        error!(
                            "Ready tx not in ready_account_pool: tx={:?}",
                            pending_txs.first()
                        );
                    }
                    Some(ready_tx) => {
                        let first_tx = pending_txs.first().expect("not empty");
                        if ready_tx.hash() != first_tx.hash() {
                            error!("ready_account_pool and deferred_pool are inconsistent! ready_tx={:?} first_pending={:?}", ready_tx.hash(), first_tx.hash());
                        }
                    }
                }
                TransactionStatus::Ready
            }
            Some(reason) => TransactionStatus::Pending(reason),
        };
        let pending_count = pending_txs.len();
        let limit = maybe_limit.unwrap_or(usize::MAX);
        (
            pending_txs.into_iter().take(limit).collect(),
            Some(first_tx_status),
            pending_count,
        )
    }

    pub fn get_local_nonce_and_balance(
        &self, address: &Address,
    ) -> Option<(U256, U256)> {
        self.ready_nonces_and_balances.get(address).map(|x| *x)
    }

    fn update_nonce_and_balance(
        &mut self, address: &Address, nonce: U256, balance: U256,
    ) {
        if !self.deferred_pool.contain_address(address) {
            return;
        }
        let count = self.deferred_pool.count_less(address, &nonce);
        let timestamp = self
            .garbage_collector
            .get_timestamp(address)
            .unwrap_or(self.get_current_timestamp());
        self.garbage_collector.insert(address, count, timestamp);
        self.ready_nonces_and_balances
            .insert((*address).clone(), (nonce, balance));
    }

    fn get_and_update_nonce_and_balance_from_storage(
        &mut self, address: &Address, state: &AccountCache,
    ) -> StateDbResult<(U256, U256)> {
        let nonce_and_balance = state.get_nonce_and_balance(address)?;
        if !self.deferred_pool.contain_address(address) {
            return Ok(nonce_and_balance);
        }
        let count =
            self.deferred_pool.count_less(address, &nonce_and_balance.0);
        let timestamp = self
            .garbage_collector
            .get_timestamp(address)
            .unwrap_or(self.get_current_timestamp());
        self.garbage_collector.insert(address, count, timestamp);
        self.ready_nonces_and_balances
            .insert((*address).clone(), nonce_and_balance);

        Ok(nonce_and_balance)
    }

    pub fn get_lowest_nonce(&self, addr: &Address) -> U256 {
        let mut ret = 0.into();
        if let Some((nonce, _)) = self.get_local_nonce_and_balance(addr) {
            ret = nonce;
        }
        if let Some(nonce) = self.deferred_pool.get_lowest_nonce(addr) {
            if *nonce < ret {
                ret = *nonce;
            }
        }
        ret
    }

    pub fn get_next_nonce(&self, address: &Address, state_nonce: U256) -> U256 {
        self.deferred_pool
            .last_succ_nonce(*address, state_nonce)
            .unwrap_or(state_nonce)
    }

    fn recalculate_readiness_with_local_info(&mut self, addr: &Address) {
        let (nonce, balance) = self
            .get_local_nonce_and_balance(addr)
            .unwrap_or((0.into(), 0.into()));
        self.recalculate_readiness(addr, nonce, balance);
    }

    fn recalculate_readiness_with_fixed_info(
        &mut self, addr: &Address, nonce: U256, balance: U256,
    ) {
        self.update_nonce_and_balance(addr, nonce, balance);
        self.recalculate_readiness(addr, nonce, balance);
    }

    fn recalculate_readiness_with_state(
        &mut self, addr: &Address, account_cache: &AccountCache,
    ) -> StateDbResult<()> {
        let _timer = MeterTimer::time_func(TX_POOL_RECALCULATE.as_ref());
        let (nonce, balance) = self
            .get_and_update_nonce_and_balance_from_storage(
                addr,
                account_cache,
            )?;
        self.recalculate_readiness(addr, nonce, balance);
        Ok(())
    }

    fn recalculate_readiness(
        &mut self, addr: &Address, nonce: U256, balance: U256,
    ) {
        let ret = self
            .deferred_pool
            .recalculate_readiness_with_local_info(addr, nonce, balance);
<<<<<<< HEAD
        // If addr is not in `deferred_pool`, it should have also be removed
=======
        // If addr is not in `deferred_pool`, it should have also been removed
>>>>>>> 048318a2
        // from garbage_collector
        if let Some(tx) = self.deferred_pool.get_lowest_nonce_tx(addr) {
            self.garbage_collector.update_ready_tx(
                addr,
                ret.is_some(),
                tx.gas_price,
            );
        } else {
            // An account is only removed from `deferred_pool` in GC,
            // so this is not likely to happen.
            // One possible reason is that an transactions not in txpool is
            // executed and passed to notify_modified_accounts.
            debug!(
                "recalculate_readiness called for missing account: addr={:?}",
                addr
            );
        }
        self.ready_account_pool.update(addr, ret);
    }

    pub fn check_tx_packed_in_deferred_pool(&self, tx_hash: &H256) -> bool {
        match self.txs.get(tx_hash) {
            Some(tx) => {
                self.deferred_pool.check_tx_packed(tx.sender(), tx.nonce())
            }
            None => false,
        }
    }

    /// pack at most num_txs transactions randomly
    pub fn pack_transactions<'a>(
        &mut self, num_txs: usize, block_gas_limit: U256,
        block_size_limit: usize, best_epoch_height: u64,
        best_block_number: u64, verification_config: &VerificationConfig,
        machine: &Machine,
    ) -> Vec<Arc<SignedTransaction>>
    {
        let mut packed_transactions: Vec<Arc<SignedTransaction>> = Vec::new();
        if num_txs == 0 {
            return packed_transactions;
        }

        let mut total_tx_gas_limit: U256 = 0.into();
        let mut total_tx_size: usize = 0;

        let mut big_tx_resample_times_limit = 10;
        let mut recycle_txs = Vec::new();

        let spec = machine.spec(best_block_number);
        let transitions = &machine.params().transition_heights;

        'out: while let Some(tx) = self.ready_account_pool.pop() {
            let tx_size = tx.rlp_size();
            if block_gas_limit - total_tx_gas_limit < *tx.gas_limit()
                || block_size_limit - total_tx_size < tx_size
            {
                recycle_txs.push(tx.clone());
                if big_tx_resample_times_limit > 0 {
                    big_tx_resample_times_limit -= 1;
                    continue 'out;
                } else {
                    break 'out;
                }
            }

            // The validity of a transaction may change during the time.
            match verification_config.fast_recheck(
                &tx,
                best_epoch_height,
                transitions,
                &spec,
            ) {
                PackingCheckResult::Pack => {}
                PackingCheckResult::Pending => {
                    recycle_txs.push(tx.clone());
                    continue 'out;
                }
                PackingCheckResult::Drop => {
                    continue 'out;
                }
            }

            total_tx_gas_limit += *tx.gas_limit();
            total_tx_size += tx_size;

            packed_transactions.push(tx.clone());
            self.insert_transaction_without_readiness_check(
                tx.clone(),
                true, /* packed */
                true, /* force */
                None, /* state_nonce_and_balance */
                self.tx_sponsored_gas_map
                    .get(&tx.hash())
                    .map(|x| x.clone())
                    .unwrap_or((U256::from(0), 0)),
            );
            self.recalculate_readiness_with_local_info(&tx.sender());

            if packed_transactions.len() >= num_txs {
                break 'out;
            }
        }

        for tx in recycle_txs {
            // The other status of these transactions remain unchanged, so we do
            // not need to update other structures like `garbage_collector`.
            self.ready_account_pool.insert(tx);
        }

        // FIXME: to be optimized by only recalculating readiness once for one
        //  sender
        for tx in packed_transactions.iter().rev() {
            self.insert_transaction_without_readiness_check(
                tx.clone(),
                false, /* packed */
                true,  /* force */
                None,  /* state_nonce_and_balance */
                self.tx_sponsored_gas_map
                    .get(&tx.hash())
                    .map(|x| x.clone())
                    .unwrap_or((U256::from(0), 0)),
            );
            self.recalculate_readiness_with_local_info(&tx.sender());
        }

        if log::max_level() >= log::Level::Debug {
            let mut rlp_s = RlpStream::new();
            for tx in &packed_transactions {
                rlp_s.append::<TransactionWithSignature>(&**tx);
            }
            debug!(
                "After packing packed_transactions: {}, rlp size: {}",
                packed_transactions.len(),
                rlp_s.out().len(),
            );
        }

        packed_transactions
    }

    pub fn notify_modified_accounts(
        &mut self, accounts_from_execution: Vec<Account>,
    ) {
        for account in &accounts_from_execution {
            self.recalculate_readiness_with_fixed_info(
                account.address(),
                account.nonce,
                account.balance,
            );
        }
    }

    /// content retrieves the ready and deferred transactions.
    pub fn content(
        &self, address: Option<Address>,
    ) -> (Vec<Arc<SignedTransaction>>, Vec<Arc<SignedTransaction>>) {
        let ready_txs = self
            .ready_account_pool
            .treap
            .iter()
            .filter(|address_tx| {
                address == None || &address.unwrap() == address_tx.0
            })
            .map(|(_, tx)| tx.clone())
            .collect();

        let deferred_txs = self
            .txs
            .values()
            .filter(|tx| address == None || tx.sender == address.unwrap())
            .map(|v| v.clone())
            .collect();

        (ready_txs, deferred_txs)
    }

    // Add transaction into deferred pool and maintain its readiness
    // the packed tag provided
    // if force tag is true, the replacement in nonce pool must be happened
    pub fn insert_transaction_with_readiness_check(
        &mut self, account_cache: &AccountCache,
        transaction: Arc<SignedTransaction>, packed: bool, force: bool,
    ) -> Result<(), String>
    {
        let _timer = MeterTimer::time_func(TX_POOL_INNER_INSERT_TIMER.as_ref());
        let mut sponsored_gas = U256::from(0);
        let mut sponsored_storage = 0;

        // Compute sponsored_gas for `transaction`
        if let Action::Call(callee) = &transaction.action {
            // FIXME: This is a quick fix for performance issue.
            if callee.maybe_contract_address() {
                if let Some(sponsor_info) =
                    account_cache.get_sponsor_info(callee).map_err(|e| {
                        format!(
                            "Failed to read account_cache from storage: {}",
                            e
                        )
                    })?
                {
                    if account_cache
                        .check_commission_privilege(
                            &callee,
                            &transaction.sender(),
                        )
                        .map_err(|e| {
                            format!(
                                "Failed to read account_cache from storage: {}",
                                e
                            )
                        })?
                    {
                        let estimated_gas_u512 =
                            transaction.gas.full_mul(transaction.gas_price);
                        // Normally, it is less than 2^128
                        let estimated_gas = if estimated_gas_u512
                            > U512::from(U128::max_value())
                        {
                            U256::from(U128::max_value())
                        } else {
                            transaction.gas * transaction.gas_price
                        };
                        if estimated_gas <= sponsor_info.sponsor_gas_bound
                            && estimated_gas
                                <= sponsor_info.sponsor_balance_for_gas
                        {
                            sponsored_gas = transaction.gas;
                        }
                        let estimated_collateral =
                            U256::from(transaction.storage_limit)
                                * *DRIPS_PER_STORAGE_COLLATERAL_UNIT;
                        if estimated_collateral
                            <= sponsor_info.sponsor_balance_for_collateral
                        {
                            sponsored_storage = transaction.storage_limit;
                        }
                    }
                }
            }
        }

        let (state_nonce, state_balance) = account_cache
            .get_nonce_and_balance(&transaction.sender)
            .map_err(|e| {
                format!("Failed to read account_cache from storage: {}", e)
            })?;

        if transaction.hash[0] & 254 == 0 {
            trace!(
                "Transaction {:?} sender: {:?} current nonce: {:?}, state nonce:{:?}",
                transaction.hash, transaction.sender, transaction.nonce, state_nonce
            );
        }
        if transaction.nonce
            >= state_nonce
                + U256::from(FURTHEST_FUTURE_TRANSACTION_NONCE_OFFSET)
        {
            trace!(
                "Transaction {:?} is discarded due to in too distant future",
                transaction.hash()
            );
            return Err(format!(
                "Transaction {:?} is discarded due to in too distant future",
                transaction.hash()
            ));
        } else if !packed /* Because we may get slightly out-dated state for transaction pool, we should allow transaction pool to set already past-nonce transactions to packed. */
            && transaction.nonce < state_nonce
        {
            trace!(
                "Transaction {:?} is discarded due to a too stale nonce, self.nonce={}, state_nonce={}",
                transaction.hash(), transaction.nonce, state_nonce,
            );
            return Err(format!(
                "Transaction {:?} is discarded due to a too stale nonce",
                transaction.hash()
            ));
        }

        let result = self.insert_transaction_without_readiness_check(
            transaction.clone(),
            packed,
            force,
            Some((state_nonce, state_balance)),
            (sponsored_gas, sponsored_storage),
        );
        if let InsertResult::Failed(info) = result {
            return Err(format!("Failed imported to deferred pool: {}", info));
        }

        self.recalculate_readiness_with_state(
            &transaction.sender,
            account_cache,
        )
        .map_err(|e| {
            format!("Failed to read account_cache from storage: {}", e)
        })?;

        Ok(())
    }
}

#[cfg(test)]
mod test_transaction_pool_inner {
    use super::{DeferredPool, InsertResult, TxWithReadyInfo};
    use cfx_types::{Address, U256};
    use keylib::{Generator, KeyPair, Random};
    use primitives::{Action, SignedTransaction, Transaction};
    use std::sync::Arc;

    fn new_test_tx(
        sender: &KeyPair, nonce: usize, gas_price: usize, value: usize,
    ) -> Arc<SignedTransaction> {
        Arc::new(
            Transaction {
                nonce: U256::from(nonce),
                gas_price: U256::from(gas_price),
                gas: U256::from(50000),
                action: Action::Call(Address::random()),
                value: U256::from(value),
                storage_limit: 0,
                epoch_height: 0,
                chain_id: 0,
                data: Vec::new(),
            }
            .sign(sender.secret()),
        )
    }

    fn new_test_tx_with_read_info(
        sender: &KeyPair, nonce: usize, gas_price: usize, value: usize,
        packed: bool,
    ) -> TxWithReadyInfo
    {
        let transaction = new_test_tx(sender, nonce, gas_price, value);
        TxWithReadyInfo {
            transaction,
            packed,
            sponsored_gas: U256::from(0),
            sponsored_storage: 0,
        }
    }

    #[test]
    fn test_deferred_pool_insert_and_remove() {
        let mut deferred_pool = DeferredPool::new();

        // insert txs of same sender
        let alice = Random.generate().unwrap();
        let bob = Random.generate().unwrap();
        let eva = Random.generate().unwrap();

        let alice_tx1 = new_test_tx_with_read_info(
            &alice, 5, 10, 100, false, /* packed */
        );
        let alice_tx2 = new_test_tx_with_read_info(
            &alice, 6, 10, 100, false, /* packed */
        );
        let bob_tx1 = new_test_tx_with_read_info(
            &bob, 1, 10, 100, false, /* packed */
        );
        let bob_tx2 = new_test_tx_with_read_info(
            &bob, 2, 10, 100, false, /* packed */
        );
        let bob_tx2_new = new_test_tx_with_read_info(
            &bob, 2, 11, 100, false, /* packed */
        );

        assert_eq!(
            deferred_pool.insert(alice_tx1.clone(), false /* force */),
            InsertResult::NewAdded
        );

        assert_eq!(deferred_pool.contain_address(&alice.address()), true);

        assert_eq!(deferred_pool.contain_address(&eva.address()), false);

        assert_eq!(deferred_pool.remove_lowest_nonce(&eva.address()), None);

        assert_eq!(deferred_pool.contain_address(&bob.address()), false);

        assert_eq!(
            deferred_pool.insert(alice_tx2.clone(), false /* force */),
            InsertResult::NewAdded
        );

        assert_eq!(deferred_pool.remove_lowest_nonce(&bob.address()), None);

        assert_eq!(
            deferred_pool.insert(bob_tx1.clone(), false /* force */),
            InsertResult::NewAdded
        );

        assert_eq!(deferred_pool.contain_address(&bob.address()), true);

        assert_eq!(
            deferred_pool.insert(bob_tx2.clone(), false /* force */),
            InsertResult::NewAdded
        );

        assert_eq!(
            deferred_pool.insert(bob_tx2_new.clone(), false /* force */),
            InsertResult::Updated(bob_tx2.clone())
        );

        assert_eq!(
            deferred_pool.insert(bob_tx2.clone(), false /* force */),
            InsertResult::Failed(format!("Tx with same nonce already inserted. To replace it, you need to specify a gas price > {}", bob_tx2_new.gas_price))
        );

        assert_eq!(
            deferred_pool.get_lowest_nonce(&bob.address()),
            Some(&(1.into()))
        );

        assert_eq!(
            deferred_pool.remove_lowest_nonce(&bob.address()),
            Some(bob_tx1.clone())
        );

        assert_eq!(
            deferred_pool.get_lowest_nonce(&bob.address()),
            Some(&(2.into()))
        );

        assert_eq!(deferred_pool.contain_address(&bob.address()), true);

        assert_eq!(
            deferred_pool.remove_lowest_nonce(&bob.address()),
            Some(bob_tx2_new.clone())
        );

        assert_eq!(deferred_pool.get_lowest_nonce(&bob.address()), None);

        assert_eq!(deferred_pool.contain_address(&bob.address()), false);
    }

    #[test]
    fn test_deferred_pool_recalculate_readiness() {
        let mut deferred_pool = super::DeferredPool::new();

        let alice = Random.generate().unwrap();

        let gas = 50000;
        let tx1 = new_test_tx_with_read_info(
            &alice, 5, 10, 10000, true, /* packed */
        );
        let tx2 = new_test_tx_with_read_info(
            &alice, 6, 10, 10000, true, /* packed */
        );
        let tx3 = new_test_tx_with_read_info(
            &alice, 7, 10, 10000, true, /* packed */
        );
        let tx4 = new_test_tx_with_read_info(
            &alice, 8, 10, 10000, false, /* packed */
        );
        let tx5 = new_test_tx_with_read_info(
            &alice, 9, 10, 10000, false, /* packed */
        );
        let exact_cost = 4 * (gas * 10 + 10000);

        deferred_pool.insert(tx1.clone(), false /* force */);
        deferred_pool.insert(tx2.clone(), false /* force */);
        deferred_pool.insert(tx4.clone(), false /* force */);
        deferred_pool.insert(tx5.clone(), false /* force */);

        assert_eq!(
            deferred_pool.recalculate_readiness_with_local_info(
                &alice.address(),
                5.into(),
                exact_cost.into()
            ),
            None
        );

        assert_eq!(
            deferred_pool.recalculate_readiness_with_local_info(
                &alice.address(),
                7.into(),
                exact_cost.into()
            ),
            None
        );

        assert_eq!(
            deferred_pool.recalculate_readiness_with_local_info(
                &alice.address(),
                8.into(),
                exact_cost.into()
            ),
            Some(tx4.transaction.clone())
        );

        deferred_pool.insert(tx3.clone(), false /* force */);
        assert_eq!(
            deferred_pool.recalculate_readiness_with_local_info(
                &alice.address(),
                4.into(),
                exact_cost.into()
            ),
            None
        );

        assert_eq!(
            deferred_pool.recalculate_readiness_with_local_info(
                &alice.address(),
                5.into(),
                exact_cost.into()
            ),
            Some(tx4.transaction.clone())
        );

        assert_eq!(
            deferred_pool.recalculate_readiness_with_local_info(
                &alice.address(),
                7.into(),
                exact_cost.into()
            ),
            Some(tx4.transaction.clone())
        );

        assert_eq!(
            deferred_pool.recalculate_readiness_with_local_info(
                &alice.address(),
                8.into(),
                exact_cost.into()
            ),
            Some(tx4.transaction.clone())
        );

        assert_eq!(
            deferred_pool.recalculate_readiness_with_local_info(
                &alice.address(),
                9.into(),
                exact_cost.into()
            ),
            Some(tx5.transaction.clone())
        );

        assert_eq!(
            deferred_pool.recalculate_readiness_with_local_info(
                &alice.address(),
                10.into(),
                exact_cost.into()
            ),
            None
        );

        assert_eq!(
            deferred_pool.recalculate_readiness_with_local_info(
                &alice.address(),
                5.into(),
                (exact_cost - 1).into()
            ),
            None
        );
    }
}<|MERGE_RESOLUTION|>--- conflicted
+++ resolved
@@ -406,14 +406,9 @@
                 continue;
             }
 
-<<<<<<< HEAD
-            // `count > 0` means this node has executed transactions to GC and
-            // no need to check more.
-=======
             // `count == 0` means all transactions are not executed, so there is
             // no unconditional garbage collection to conduct and we need to
             // check if we should replace one unexecuted tx.
->>>>>>> 048318a2
             if victim.count == 0 {
                 if victim.sender == new_tx.sender {
                     // We do not GC a not-executed transaction from the same
@@ -784,11 +779,7 @@
         let ret = self
             .deferred_pool
             .recalculate_readiness_with_local_info(addr, nonce, balance);
-<<<<<<< HEAD
-        // If addr is not in `deferred_pool`, it should have also be removed
-=======
         // If addr is not in `deferred_pool`, it should have also been removed
->>>>>>> 048318a2
         // from garbage_collector
         if let Some(tx) = self.deferred_pool.get_lowest_nonce_tx(addr) {
             self.garbage_collector.update_ready_tx(
