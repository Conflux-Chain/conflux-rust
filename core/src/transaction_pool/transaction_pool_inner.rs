use super::{
    account_cache::AccountCache,
    garbage_collector::GarbageCollector,
    impls::TreapMap,
    nonce_pool::{InsertResult, NoncePool, TxWithReadyInfo},
};
use crate::{
    machine::Machine,
    verification::{PackingCheckResult, VerificationConfig},
};
use cfx_parameters::staking::DRIPS_PER_STORAGE_COLLATERAL_UNIT;
use cfx_statedb::Result as StateDbResult;
use cfx_types::{
    address_util::AddressUtil, Address, AddressWithSpace, Space, H256, U128,
    U256, U512,
};
use heap_map::HeapMap;
use malloc_size_of_derive::MallocSizeOf as DeriveMallocSizeOf;
use metrics::{
    register_meter_with_group, Counter, CounterUsize, Meter, MeterTimer,
};
use primitives::{
    Account, Action, SignedTransaction, Transaction, TransactionWithSignature,
};
use rlp::*;
use serde::Serialize;
use std::{
    cmp::{Ordering, Reverse},
    collections::HashMap,
    sync::Arc,
    time::{SystemTime, UNIX_EPOCH},
};

type WeightType = u128;
lazy_static! {
    pub static ref MAX_WEIGHT: U256 = u128::max_value().into();
}

const FURTHEST_FUTURE_TRANSACTION_NONCE_OFFSET: u32 = 2000;

lazy_static! {
    static ref TX_POOL_RECALCULATE: Arc<dyn Meter> =
        register_meter_with_group("timer", "tx_pool::recalculate");
    static ref TX_POOL_INNER_INSERT_TIMER: Arc<dyn Meter> =
        register_meter_with_group("timer", "tx_pool::inner_insert");
    static ref DEFERRED_POOL_INNER_INSERT: Arc<dyn Meter> =
        register_meter_with_group("timer", "deferred_pool::inner_insert");
    pub static ref TX_POOL_GET_STATE_TIMER: Arc<dyn Meter> =
        register_meter_with_group("timer", "tx_pool::get_nonce_and_storage");
    static ref TX_POOL_INNER_WITHOUTCHECK_INSERT_TIMER: Arc<dyn Meter> =
        register_meter_with_group(
            "timer",
            "tx_pool::inner_without_check_inert"
        );
    static ref GC_UNEXECUTED_COUNTER: Arc<dyn Counter<usize>> =
        CounterUsize::register_with_group("txpool", "gc_unexecuted");
    static ref GC_READY_COUNTER: Arc<dyn Counter<usize>> =
        CounterUsize::register_with_group("txpool", "gc_ready");
    static ref GC_METER: Arc<dyn Meter> =
        register_meter_with_group("txpool", "gc_txs_tps");
}

#[derive(DeriveMallocSizeOf)]
struct DeferredPool {
    buckets: HashMap<AddressWithSpace, NoncePool>,
}

impl DeferredPool {
    fn new() -> Self {
        DeferredPool {
            buckets: Default::default(),
        }
    }

    fn clear(&mut self) { self.buckets.clear() }

    fn insert(&mut self, tx: TxWithReadyInfo, force: bool) -> InsertResult {
        // It's safe to create a new bucket, cause inserting to a empty bucket
        // will always be success
        let bucket =
            self.buckets.entry(tx.sender()).or_insert(NoncePool::new());
        bucket.insert(&tx, force)
    }

    fn contain_address(&self, addr: &AddressWithSpace) -> bool {
        self.buckets.contains_key(addr)
    }

    fn check_sender_and_nonce_exists(
        &self, sender: &AddressWithSpace, nonce: &U256,
    ) -> bool {
        if let Some(bucket) = self.buckets.get(sender) {
            bucket.check_nonce_exists(nonce)
        } else {
            false
        }
    }

    fn count_less(&self, sender: &AddressWithSpace, nonce: &U256) -> usize {
        if let Some(bucket) = self.buckets.get(sender) {
            bucket.count_less(nonce)
        } else {
            0
        }
    }

    fn remove_lowest_nonce(
        &mut self, addr: &AddressWithSpace,
    ) -> Option<TxWithReadyInfo> {
        match self.buckets.get_mut(addr) {
            None => None,
            Some(bucket) => {
                let ret = bucket.remove_lowest_nonce();
                if bucket.is_empty() {
                    self.buckets.remove(addr);
                }
                ret
            }
        }
    }

    fn get_lowest_nonce(&self, addr: &AddressWithSpace) -> Option<&U256> {
        self.buckets
            .get(addr)
            .and_then(|bucket| bucket.get_lowest_nonce_tx().map(|r| r.nonce()))
    }

    fn get_lowest_nonce_tx(
        &self, addr: &AddressWithSpace,
    ) -> Option<&SignedTransaction> {
        self.buckets
            .get(addr)
            .and_then(|bucket| bucket.get_lowest_nonce_tx())
    }

    fn recalculate_readiness_with_local_info(
        &mut self, addr: &AddressWithSpace, nonce: U256, balance: U256,
    ) -> Option<Arc<SignedTransaction>> {
        if let Some(bucket) = self.buckets.get(addr) {
            bucket.recalculate_readiness_with_local_info(nonce, balance)
        } else {
            None
        }
    }

    fn get_pending_info(
        &self, addr: &AddressWithSpace, nonce: &U256,
    ) -> Option<(usize, Arc<SignedTransaction>)> {
        if let Some(bucket) = self.buckets.get(addr) {
            bucket.get_pending_info(nonce)
        } else {
            None
        }
    }

    fn get_pending_transactions(
        &self, addr: &AddressWithSpace, start_nonce: &U256, local_nonce: &U256,
        local_balance: &U256,
    ) -> (Vec<Arc<SignedTransaction>>, Option<PendingReason>)
    {
        match self.buckets.get(addr) {
            Some(bucket) => {
                let pending_txs = bucket.get_pending_transactions(start_nonce);
                let pending_reason = pending_txs.first().and_then(|tx| {
                    bucket.check_pending_reason_with_local_info(
                        *local_nonce,
                        *local_balance,
                        tx.as_ref(),
                    )
                });
                (pending_txs, pending_reason)
            }
            None => (Vec::new(), None),
        }
    }

    fn check_tx_packed(&self, addr: AddressWithSpace, nonce: U256) -> bool {
        if let Some(bucket) = self.buckets.get(&addr) {
            if let Some(tx_with_ready_info) = bucket.get_tx_by_nonce(nonce) {
                tx_with_ready_info.is_already_packed()
            } else {
                false
            }
        } else {
            false
        }
    }

    fn last_succ_nonce(
        &self, addr: AddressWithSpace, from_nonce: U256,
    ) -> Option<U256> {
        let bucket = self.buckets.get(&addr)?;
        let mut next_nonce = from_nonce;
        loop {
            let nonce = bucket.succ_nonce(&next_nonce);
            if nonce.is_none() {
                break;
            }
            if nonce.unwrap() > next_nonce {
                break;
            }
            next_nonce += 1.into();
        }
        Some(next_nonce)
    }
}

#[derive(DeriveMallocSizeOf, Clone)]
struct PriceOrderedTransaction(Arc<SignedTransaction>);

impl PartialEq for PriceOrderedTransaction {
    fn eq(&self, other: &Self) -> bool {
        self.0.gas_price().eq(other.0.gas_price())
    }
}

impl Eq for PriceOrderedTransaction {}

impl PartialOrd for PriceOrderedTransaction {
    fn partial_cmp(&self, other: &Self) -> Option<Ordering> {
        self.0.gas_price().partial_cmp(other.0.gas_price())
    }
}

impl Ord for PriceOrderedTransaction {
    fn cmp(&self, other: &Self) -> Ordering {
        self.0.gas_price().cmp(other.0.gas_price())
    }
}

<<<<<<< HEAD
#[derive(DeriveMallocSizeOf)]
struct ReadyAccountPool {
    packing_pool: PackingPool,
    waiting_pool: HeapMap<AddressWithSpace, PriceOrderedTransaction>,
}

impl ReadyAccountPool {
=======
/// `ReadyAccountPool` maintains all ready transactions, and a subset with high
/// gas prices will be sampled for packing. Each account has at most one ready
/// transaction, and a ready account/transaction is either in `packing_pool` or
/// `waiting_pool`. All transactions in `packing_pool` have no less gas price
/// than the ones in `waiting_pool`. When `packing_pool` has an available
/// capacity, we will try to move the highest gas price transactions from
/// `waiting_pool` to `packing_pool`.
#[derive(DeriveMallocSizeOf)]
struct SpacedReadyAccountPool {
    /// Keeps all high gas price transactions that can be sampled for packing.
    packing_pool: PackingPool,
    /// Keeps all low gas price transactions.
    waiting_pool: HeapMap<Address, PriceOrderedTransaction>,
}

impl SpacedReadyAccountPool {
>>>>>>> 6b5c3c67
    fn new(
        tx_weight_scaling: u64, tx_weight_exp: u8, total_gas_capacity: U256,
    ) -> Self {
        Self {
            packing_pool: PackingPool::new(
                tx_weight_scaling,
                tx_weight_exp,
                total_gas_capacity,
            ),
            waiting_pool: HeapMap::new(),
        }
    }

    fn update(
<<<<<<< HEAD
        &mut self, address: &AddressWithSpace,
        tx: Option<Arc<SignedTransaction>>,
    )
    {
=======
        &mut self, address: &Address, tx: Option<Arc<SignedTransaction>>,
    ) {
>>>>>>> 6b5c3c67
        if let Some(tx) = tx {
            if tx.hash[0] & 254 == 0 {
                debug!("Sampled transaction {:?} in ready pool", tx.hash);
            }
            self.insert(tx);
        } else {
            self.remove(address)
        };
    }

    fn insert(&mut self, tx: Arc<SignedTransaction>) {
<<<<<<< HEAD
=======
        // We always replace the old tx from the same sender, so we remove it
        // from `waiting_pool` first to avoid having transactions from
        // the same sender to exist in both `packing_pool` and `waiting_pool`.
        self.waiting_pool.remove(&tx.sender().address);
>>>>>>> 6b5c3c67
        self.packing_pool.insert(tx);
        self.try_shrink_packing_pool();
    }

<<<<<<< HEAD
    fn remove(&mut self, address: &AddressWithSpace) {
=======
    fn remove(&mut self, address: &Address) {
>>>>>>> 6b5c3c67
        self.packing_pool.remove(address);
        self.waiting_pool.remove(address);
        self.try_fill_packing_pool();
    }

    fn sample_pop(&mut self) -> Option<Arc<SignedTransaction>> {
        let popped_tx = self.packing_pool.sample_pop();
        self.try_fill_packing_pool();
        popped_tx
    }

<<<<<<< HEAD
=======
    fn sample_peek(&self) -> Option<Arc<SignedTransaction>> {
        self.packing_pool.sample_peek()
    }

>>>>>>> 6b5c3c67
    fn try_shrink_packing_pool(&mut self) {
        while self.packing_pool.total_gas > self.packing_pool.total_gas_capacity
        {
            let tx = self.packing_pool.pop().unwrap();
            self.waiting_pool
<<<<<<< HEAD
                .insert(&tx.sender(), PriceOrderedTransaction(tx));
=======
                .insert(&tx.sender().address, PriceOrderedTransaction(tx));
>>>>>>> 6b5c3c67
        }
    }

    fn try_fill_packing_pool(&mut self) {
        while self.packing_pool.total_gas < self.packing_pool.total_gas_capacity
        {
            let top_waiting_gas = match self.waiting_pool.top() {
                None => break,
                Some((_, tx)) => *tx.0.gas(),
            };
            if top_waiting_gas + self.packing_pool.total_gas
                > self.packing_pool.total_gas_capacity
            {
                break;
            }

            let tx = (self.waiting_pool.pop().unwrap().1).0;
            self.packing_pool.insert(tx);
        }
    }

    fn clear(&mut self) {
        self.packing_pool.clear();
        self.waiting_pool.clear();
    }

<<<<<<< HEAD
    fn get(
        &self, address: &AddressWithSpace,
    ) -> Option<Arc<SignedTransaction>> {
=======
    fn get(&self, address: &Address) -> Option<Arc<SignedTransaction>> {
>>>>>>> 6b5c3c67
        self.waiting_pool
            .get(address)
            .map(|tx| tx.0.clone())
            .or_else(|| self.packing_pool.get(address))
    }

    fn len(&self) -> usize { self.packing_pool.len() + self.waiting_pool.len() }
<<<<<<< HEAD
=======

    #[cfg(test)]
    fn top(&self) -> Option<Arc<SignedTransaction>> { self.packing_pool.top() }
>>>>>>> 6b5c3c67
}

#[derive(DeriveMallocSizeOf)]
struct PackingPool {
<<<<<<< HEAD
    treap: TreapMap<AddressWithSpace, Arc<SignedTransaction>, WeightType>,
    heap_map: HeapMap<AddressWithSpace, Reverse<PriceOrderedTransaction>>,
=======
    /// A balance tree used to randomly sample transactions with `gas_price` as
    /// a sampling weight.
    treap: TreapMap<Address, Arc<SignedTransaction>, WeightType>,
    /// A priority queue to order transactions based on their gas_price.
    heap_map: HeapMap<Address, Reverse<PriceOrderedTransaction>>,
>>>>>>> 6b5c3c67
    tx_weight_scaling: u64,
    tx_weight_exp: u8,

    /// U256 should be sufficient since txpool the limits `max_tx_gas`.
    /// This limits the number of transactions in the packing pool with their
    /// gas limits.
    total_gas_capacity: U256,
    /// The total gas limit of all transactions in this packing pool.
    total_gas: U256,
}

impl PackingPool {
    fn new(
        tx_weight_scaling: u64, tx_weight_exp: u8, total_gas_capacity: U256,
    ) -> Self {
        PackingPool {
            treap: TreapMap::new(),
            heap_map: HeapMap::new(),
            tx_weight_scaling,
            tx_weight_exp,
            total_gas_capacity,
            total_gas: 0.into(),
        }
    }

    fn clear(&mut self) {
        while self.len() != 0 {
            self.sample_pop();
        }
        self.heap_map.clear()
    }

    fn len(&self) -> usize { self.treap.len() }

<<<<<<< HEAD
    fn get(
        &self, address: &AddressWithSpace,
    ) -> Option<Arc<SignedTransaction>> {
        self.heap_map.get(address).map(|tx| (tx.0).0.clone())
    }

    fn remove(
        &mut self, address: &AddressWithSpace,
    ) -> Option<Arc<SignedTransaction>> {
=======
    fn get(&self, address: &Address) -> Option<Arc<SignedTransaction>> {
        self.heap_map.get(address).map(|tx| (tx.0).0.clone())
    }

    fn remove(&mut self, address: &Address) -> Option<Arc<SignedTransaction>> {
>>>>>>> 6b5c3c67
        let tx = (self.heap_map.remove(address)?.0).0;
        self.treap.remove(address);
        self.total_gas -= *tx.gas();
        Some(tx)
    }

    /// If the insertion replaces an old transaction of the same
    /// sender, it will be returned.
    fn insert(
        &mut self, tx: Arc<SignedTransaction>,
    ) -> Option<Arc<SignedTransaction>> {
        let scaled_weight = tx.gas_price() / self.tx_weight_scaling;
        let base_weight = if scaled_weight == U256::zero() {
            0
        } else if scaled_weight >= *MAX_WEIGHT {
            u128::max_value()
        } else {
            scaled_weight.as_u128()
        };

        let mut weight = 1;
        for _ in 0..self.tx_weight_exp {
            weight *= base_weight;
        }

<<<<<<< HEAD
        self.heap_map
            .insert(&tx.sender(), Reverse(PriceOrderedTransaction(tx.clone())));
        self.total_gas += *tx.gas();
        let replaced_tx = self.treap.insert(tx.sender(), tx, weight);
=======
        self.heap_map.insert(
            &tx.sender().address,
            Reverse(PriceOrderedTransaction(tx.clone())),
        );
        self.total_gas += *tx.gas();
        let replaced_tx = self.treap.insert(tx.sender().address, tx, weight);
>>>>>>> 6b5c3c67
        if let Some(replaced_tx) = replaced_tx.as_ref() {
            // an old transaction of the same sender is replaced.
            self.total_gas -= *replaced_tx.gas();
        };
        replaced_tx
    }

    fn sample_pop(&mut self) -> Option<Arc<SignedTransaction>> {
        if self.treap.len() == 0 {
            return None;
        }

        let sum_gas_price = self.treap.sum_weight();
        let mut rand_value = rand::random();
        rand_value = rand_value % sum_gas_price;

        let tx = self
            .treap
            .get_by_weight(rand_value)
            .expect("Failed to pick transaction by weight")
            .clone();
        trace!("Get transaction from ready pool. tx: {:?}", tx.clone());

        self.remove(&tx.sender().address)
    }

    fn sample_peek(&self) -> Option<Arc<SignedTransaction>> {
        if self.treap.len() == 0 {
            return None;
        }

        let sum_gas_price = self.treap.sum_weight();
        let mut rand_value = rand::random();
        rand_value = rand_value % sum_gas_price;

        Some(
            self.treap
                .get_by_weight(rand_value)
                .expect("Failed to pick transaction by weight")
                .clone(),
        )
    }

    fn pop(&mut self) -> Option<Arc<SignedTransaction>> {
        self.heap_map.pop().map(|(addr, tx)| {
            let tx = (tx.0).0;
            self.treap.remove(&addr);
            self.total_gas -= *tx.gas();
            tx
        })
    }

    #[cfg(test)]
    fn top(&self) -> Option<Arc<SignedTransaction>> {
        self.heap_map.top().map(|(_, tx)| (tx.0).0.clone())
    }
}

#[derive(DeriveMallocSizeOf)]
struct ReadyAccountPool {
    native_pool: SpacedReadyAccountPool,
    evm_pool: SpacedReadyAccountPool,
}

impl ReadyAccountPool {
    fn new(
        tx_weight_scaling: u64, tx_weight_exp: u8, total_gas_capacity: U256,
    ) -> Self {
        Self {
            native_pool: SpacedReadyAccountPool::new(
                tx_weight_scaling,
                tx_weight_exp,
                total_gas_capacity,
            ),
            evm_pool: SpacedReadyAccountPool::new(
                tx_weight_scaling,
                tx_weight_exp,
                total_gas_capacity,
            ),
        }
    }

    fn len(&self) -> usize { self.native_pool.len() + self.evm_pool.len() }

    fn get(
        &self, address: &AddressWithSpace,
    ) -> Option<Arc<SignedTransaction>> {
        match address.space {
            Space::Native => {
                self.native_pool.get(&address.address).map(|tx| tx.clone())
            }
            Space::Ethereum => {
                self.evm_pool.get(&address.address).map(|tx| tx.clone())
            }
        }
    }

    fn update(
        &mut self, address: &AddressWithSpace,
        tx: Option<Arc<SignedTransaction>>,
    )
    {
        match address.space {
            Space::Native => self.native_pool.update(&address.address, tx),
            Space::Ethereum => self.evm_pool.update(&address.address, tx),
        }
    }

    fn remove(&mut self, address: &AddressWithSpace) {
        match address.space {
            Space::Native => self.native_pool.remove(&address.address),
            Space::Ethereum => self.evm_pool.remove(&address.address),
        }
    }

    fn insert(&mut self, tx: Arc<SignedTransaction>) {
        match tx.sender().space {
            Space::Native => self.native_pool.insert(tx.clone()),
            Space::Ethereum => self.evm_pool.insert(tx.clone()),
        }
    }

    fn peek_native(&self) -> Option<Arc<SignedTransaction>> {
        self.native_pool.sample_peek()
    }

    fn peek_evm(&self) -> Option<Arc<SignedTransaction>> {
        self.evm_pool.sample_peek()
    }

    fn pop_native(&mut self) -> Option<Arc<SignedTransaction>> {
        self.native_pool.sample_pop()
    }

    #[allow(unused)]
    fn pop_evm(&mut self) -> Option<Arc<SignedTransaction>> {
        self.evm_pool.sample_pop()
    }

    fn pop(&mut self) -> Option<Arc<SignedTransaction>> {
        let tx_native_opt = self.peek_native();
        let tx_evm_opt = self.peek_evm();
        match (tx_native_opt, tx_evm_opt) {
            (None, None) => None,
            (None, Some(tx)) => {
                trace!(
                    "Get transaction from evm ready pool. tx: {:?}",
                    tx.clone()
                );
                self.remove(&tx.sender());
                self.evm_pool.try_fill_packing_pool();
                Some(tx)
            }
            (Some(tx), None) => {
                trace!(
                    "Get transaction from native ready pool. tx: {:?}",
                    tx.clone()
                );
                self.remove(&tx.sender());
                self.native_pool.try_fill_packing_pool();
                Some(tx)
            }
            (Some(tx_native), Some(tx_evm)) => {
                if tx_native.gas_price() > tx_evm.gas_price() {
                    trace!(
                        "Get transaction from native ready pool. tx: {:?}",
                        tx_native.clone()
                    );
                    self.remove(&tx_native.sender());
                    self.native_pool.try_fill_packing_pool();
                    Some(tx_native)
                } else {
                    trace!(
                        "Get transaction from evm ready pool. tx: {:?}",
                        tx_evm.clone()
                    );
                    self.remove(&tx_evm.sender());
                    self.evm_pool.try_fill_packing_pool();
                    Some(tx_evm)
                }
            }
        }
    }

    fn clear(&mut self) {
        self.native_pool.clear();
        self.evm_pool.clear();
    }

    fn pop(&mut self) -> Option<Arc<SignedTransaction>> {
        self.heap_map.pop().map(|(addr, tx)| {
            let tx = (tx.0).0;
            self.treap.remove(&addr);
            self.total_gas -= *tx.gas();
            tx
        })
    }
}

#[derive(Serialize)]
#[serde(rename_all = "camelCase")]
pub enum TransactionStatus {
    Packed,
    Ready,
    Pending(PendingReason),
}

#[derive(Serialize)]
#[serde(rename_all = "camelCase")]
pub enum PendingReason {
    FutureNonce,
    NotEnoughCash,
}

#[derive(DeriveMallocSizeOf)]
pub struct TransactionPoolInner {
    capacity: usize,
    total_received_count: usize,
    unpacked_transaction_count: usize,
    /// Tracks all transactions in the transaction pool by account and nonce.
    /// Packed and executed transactions will eventually be garbage collected.
    deferred_pool: DeferredPool,
    /// Tracks the first unpacked ready transaction for accounts.
    /// Updated together with `ready_nonces_and_balances`.
    /// Also updated after transaction packing.
    ready_account_pool: ReadyAccountPool,
    /// The cache of the latest nonce and balance in the state.
    /// Updated with the storage data after a block is processed in consensus
    /// (set_tx_packed), after epoch execution, or during transaction
    /// insertion.
    ready_nonces_and_balances: HashMap<AddressWithSpace, (U256, U256)>,
    garbage_collector: GarbageCollector,
    /// Keeps all transactions in the transaction pool.
    /// It should contain the same transaction set as `deferred_pool`.
    txs: HashMap<H256, Arc<SignedTransaction>>,
    tx_sponsored_gas_map: HashMap<H256, (U256, u64)>,
}

impl TransactionPoolInner {
    pub fn new(
        capacity: usize, tx_weight_scaling: u64, tx_weight_exp: u8,
        total_gas_capacity: U256,
    ) -> Self
    {
        TransactionPoolInner {
            capacity,
            total_received_count: 0,
            unpacked_transaction_count: 0,
            deferred_pool: DeferredPool::new(),
            ready_account_pool: ReadyAccountPool::new(
                tx_weight_scaling,
                tx_weight_exp,
                total_gas_capacity,
            ),
            ready_nonces_and_balances: HashMap::new(),
            garbage_collector: GarbageCollector::default(),
            txs: HashMap::new(),
            tx_sponsored_gas_map: HashMap::new(),
        }
    }

    pub fn clear(&mut self) {
        self.deferred_pool.clear();
        self.ready_account_pool.clear();
        self.ready_nonces_and_balances.clear();
        self.garbage_collector.clear();
        self.txs.clear();
        self.tx_sponsored_gas_map.clear();
        self.total_received_count = 0;
        self.unpacked_transaction_count = 0;
    }

    pub fn total_deferred(&self) -> usize { self.txs.len() }

    pub fn total_ready_accounts(&self) -> usize {
        self.ready_account_pool.len()
    }

    pub fn total_received(&self) -> usize { self.total_received_count }

    pub fn total_unpacked(&self) -> usize { self.unpacked_transaction_count }

    pub fn get(&self, tx_hash: &H256) -> Option<Arc<SignedTransaction>> {
        self.txs.get(tx_hash).map(|x| x.clone())
    }

    pub fn get_by_address2nonce(
        &self, address: AddressWithSpace, nonce: U256,
    ) -> Option<Arc<SignedTransaction>> {
        let bucket = self.deferred_pool.buckets.get(&address)?;
        bucket.get_tx_by_nonce(nonce).map(|tx| tx.transaction)
    }

    pub fn is_full(&self) -> bool {
        return self.total_deferred() >= self.capacity;
    }

    pub fn get_current_timestamp(&self) -> u64 {
        let start = SystemTime::now();
        let since_the_epoch = start.duration_since(UNIX_EPOCH).unwrap();
        since_the_epoch.as_secs()
    }

    /// A sender has a transaction which is garbage collectable if
    ///    1. there is at least a transaction whose nonce is less than
    /// `ready_nonce`
    ///    2. the nonce of all transactions are greater than or equal to
    /// `ready_nonce` and it is not garbage collected during the last
    /// `TIME_WINDOW` seconds
    ///
    /// We will pick a sender who has maximum number of transactions which are
    /// garbage collectable. And if there is a tie, the one who has minimum
    /// timestamp will be picked.
    pub fn collect_garbage(&mut self, new_tx: &SignedTransaction) {
        let count_before_gc = self.total_deferred();
        let mut skipped_self_node = None;
        while self.is_full() && !self.garbage_collector.is_empty() {
            let current_timestamp = self.get_current_timestamp();
            let (victim_address, victim) =
                self.garbage_collector.pop().unwrap();
            // Accounts which are not in `deferred_pool` may be inserted
            // into `garbage_collector`, we can just ignore them.
            if !self.deferred_pool.contain_address(&victim_address) {
                continue;
            }

            // `count == 0` means all transactions are not executed, so there is
            // no unconditional garbage collection to conduct and we need to
            // check if we should replace one unexecuted tx.
            if victim.count == 0 {
                if victim_address == new_tx.sender() {
                    // We do not GC a not-executed transaction from the same
                    // sender.
                    skipped_self_node = Some((victim_address, victim));
                    continue;
                } else if victim.has_ready_tx
                    && victim.first_tx_gas_price >= *new_tx.gas_price()
                {
                    // If all transactions are not executed but some accounts
                    // are not ready to be packed, we directly replace a
                    // not-ready transaction (with the least gas_price in
                    // garbage_collector). If all accounts
                    // are ready, we check if the new tx has larger gas price
                    // than some.
                    return;
                }
            }

            let (ready_nonce, _) = self
                .get_local_nonce_and_balance(&victim_address)
                .unwrap_or((0.into(), 0.into()));

<<<<<<< HEAD
            let tx_with_ready_info =
                self.deferred_pool.remove_lowest_nonce(&victim_address).unwrap();
=======
            let tx_with_ready_info = self
                .deferred_pool
                .remove_lowest_nonce(&victim_address)
                .unwrap();
>>>>>>> 6b5c3c67
            let to_remove_tx = tx_with_ready_info.get_arc_tx().clone();

            // We have to garbage collect an unexecuted transaction.
            // TODO: Implement more heuristic strategies
            if *to_remove_tx.nonce() >= ready_nonce {
                assert_eq!(victim.count, 0);
                GC_UNEXECUTED_COUNTER.inc(1);
                warn!("an unexecuted tx is garbage-collected.");
            }

            // maintain ready account pool
            if let Some(ready_tx) = self.ready_account_pool.get(&victim_address)
            {
                if ready_tx.hash() == to_remove_tx.hash() {
                    warn!("a ready tx is garbage-collected");
                    GC_READY_COUNTER.inc(1);
                    self.ready_account_pool.remove(&victim_address);
                    if !victim.has_ready_tx {
                        // This should not happen! Means some inconsistency
                        // within `TransactionPoolInner`.
                        error!("Garbage collector marks no ready tx!!! tx_hash={:?}, victim={:?}", ready_tx.hash(), victim);
                    }
                }
            }

            if !tx_with_ready_info.is_already_packed() {
                self.unpacked_transaction_count = self
                    .unpacked_transaction_count
                    .checked_sub(1)
                    .unwrap_or_else(|| {
                        error!("unpacked_transaction_count under-flows.");
                        0
                    });
            }

            // maintain ready info
            if !self.deferred_pool.contain_address(&victim_address) {
                self.ready_nonces_and_balances.remove(&victim_address);
            // The picked sender has no transactions now, and has been popped
            // from `garbage_collector`.
            } else {
                let has_ready_tx =
                    self.ready_account_pool.get(&victim_address).is_some();
                let first_tx_gas_price = *self
                    .deferred_pool
                    .get_lowest_nonce_tx(&victim_address)
                    .expect("addr exist")
                    .gas_price();
                let count = if victim.count > 0 {
                    victim.count - 1
                } else {
                    0
                };
                self.garbage_collector.insert(
                    &victim_address,
                    count,
                    current_timestamp,
                    has_ready_tx,
                    first_tx_gas_price,
                );
            }

            // maintain txs
            self.txs.remove(&to_remove_tx.hash());
            self.tx_sponsored_gas_map.remove(&to_remove_tx.hash());
        }

        // Insert back skipped nodes to keep `garbage_collector`
        // unchanged.
        if let Some((addr, node)) = skipped_self_node {
            self.garbage_collector.insert(
                &addr,
                node.count,
                node.timestamp,
                node.has_ready_tx,
                node.first_tx_gas_price,
            );
        }
        GC_METER.mark(count_before_gc - self.total_deferred());
    }

    /// Collect garbage and return the remaining quota of the pool to insert new
    /// transactions.
    pub fn remaining_quota(&self) -> usize {
        let len = self.total_deferred();
        self.capacity - len + self.garbage_collector.gc_size()
    }

    pub fn capacity(&self) -> usize { self.capacity }

    // the new inserting will fail if tx_pool is full (even if `force` is true)
    fn insert_transaction_without_readiness_check(
        &mut self, transaction: Arc<SignedTransaction>, packed: bool,
        force: bool, state_nonce_and_balance: Option<(U256, U256)>,
        (sponsored_gas, sponsored_storage): (U256, u64),
    ) -> InsertResult
    {
        let _timer = MeterTimer::time_func(
            TX_POOL_INNER_WITHOUTCHECK_INSERT_TIMER.as_ref(),
        );
        if !self.deferred_pool.check_sender_and_nonce_exists(
            &transaction.sender(),
            &transaction.nonce(),
        ) {
            self.collect_garbage(transaction.as_ref());
            if self.is_full() {
                return InsertResult::Failed("Transaction Pool is full".into());
            }
        }
        let result = {
            let _timer =
                MeterTimer::time_func(DEFERRED_POOL_INNER_INSERT.as_ref());
            self.deferred_pool.insert(
                TxWithReadyInfo {
                    transaction: transaction.clone(),
                    packed,
                    sponsored_gas,
                    sponsored_storage,
                },
                force,
            )
        };

        match &result {
            InsertResult::NewAdded => {
                // This will only happen when called by
                // `insert_transaction_with_readiness_check`, so
                // state_nonce_and_balance will never be `None`.
                let (state_nonce, state_balance) =
                    state_nonce_and_balance.unwrap();
                self.update_nonce_and_balance(
                    &transaction.sender(),
                    state_nonce,
                    state_balance,
                );
                // GarbageCollector will be updated by the caller.
                self.txs.insert(transaction.hash(), transaction.clone());
                self.tx_sponsored_gas_map.insert(
                    transaction.hash(),
                    (sponsored_gas, sponsored_storage),
                );
                if !packed {
                    self.unpacked_transaction_count += 1;
                }
            }
            InsertResult::Failed(_) => {}
            InsertResult::Updated(replaced_tx) => {
                if !replaced_tx.is_already_packed() {
                    self.unpacked_transaction_count = self
                        .unpacked_transaction_count
                        .checked_sub(1)
                        .unwrap_or_else(|| {
                            error!("unpacked_transaction_count under-flows.");
                            0
                        });
                }
                self.txs.remove(&replaced_tx.hash());
                self.txs.insert(transaction.hash(), transaction.clone());
                self.tx_sponsored_gas_map.remove(&replaced_tx.hash());
                self.tx_sponsored_gas_map.insert(
                    transaction.hash(),
                    (sponsored_gas, sponsored_storage),
                );
                if !packed {
                    self.unpacked_transaction_count += 1;
                }
            }
        }

        result
    }

    pub fn get_account_pending_info(
        &self, address: &AddressWithSpace,
    ) -> Option<(U256, U256, U256, H256)> {
        let (local_nonce, _local_balance) = self
            .get_local_nonce_and_balance(address)
            .unwrap_or((U256::from(0), U256::from(0)));
        match self.deferred_pool.get_pending_info(address, &local_nonce) {
            Some((pending_count, pending_tx)) => Some((
                local_nonce,
                U256::from(pending_count),
                *pending_tx.nonce(),
                pending_tx.hash(),
            )),
            None => {
                Some((local_nonce, U256::from(0), U256::from(0), H256::zero()))
            }
        }
    }

    pub fn get_account_pending_transactions(
        &self, address: &AddressWithSpace, maybe_start_nonce: Option<U256>,
        maybe_limit: Option<usize>,
    ) -> (
        Vec<Arc<SignedTransaction>>,
        Option<TransactionStatus>,
        usize,
    )
    {
        let (local_nonce, local_balance) = self
            .get_local_nonce_and_balance(address)
            .unwrap_or((U256::from(0), U256::from(0)));
        let start_nonce = maybe_start_nonce.unwrap_or(local_nonce);
        let (pending_txs, pending_reason) =
            self.deferred_pool.get_pending_transactions(
                address,
                &start_nonce,
                &local_nonce,
                &local_balance,
            );
        if pending_txs.is_empty() {
            return (Vec::new(), None, 0);
        }
        let first_tx_status = match pending_reason {
            None => {
                // Sanity check with `ready_account_pool`.
                match self.ready_account_pool.get(address) {
                    None => {
                        error!(
                            "Ready tx not in ready_account_pool: tx={:?}",
                            pending_txs.first()
                        );
                    }
                    Some(ready_tx) => {
                        let first_tx = pending_txs.first().expect("not empty");
                        if ready_tx.hash() != first_tx.hash() {
                            error!("ready_account_pool and deferred_pool are inconsistent! ready_tx={:?} first_pending={:?}", ready_tx.hash(), first_tx.hash());
                        }
                    }
                }
                TransactionStatus::Ready
            }
            Some(reason) => TransactionStatus::Pending(reason),
        };
        let pending_count = pending_txs.len();
        let limit = maybe_limit.unwrap_or(usize::MAX);
        (
            pending_txs.into_iter().take(limit).collect(),
            Some(first_tx_status),
            pending_count,
        )
    }

    pub fn get_local_nonce_and_balance(
        &self, address: &AddressWithSpace,
    ) -> Option<(U256, U256)> {
        self.ready_nonces_and_balances.get(address).map(|x| *x)
    }

    fn update_nonce_and_balance(
        &mut self, address: &AddressWithSpace, nonce: U256, balance: U256,
    ) {
        if !self.deferred_pool.contain_address(address) {
            return;
        }
        self.ready_nonces_and_balances
            .insert((*address).clone(), (nonce, balance));
    }

    fn get_and_update_nonce_and_balance_from_storage(
        &mut self, address: &AddressWithSpace, state: &AccountCache,
    ) -> StateDbResult<(U256, U256)> {
        let nonce_and_balance = state.get_nonce_and_balance(address)?;
        if !self.deferred_pool.contain_address(address) {
            return Ok(nonce_and_balance);
        }
        self.ready_nonces_and_balances
            .insert((*address).clone(), nonce_and_balance);

        Ok(nonce_and_balance)
    }

    pub fn get_lowest_nonce(&self, addr: &AddressWithSpace) -> U256 {
        let mut ret = 0.into();
        if let Some((nonce, _)) = self.get_local_nonce_and_balance(addr) {
            ret = nonce;
        }
        if let Some(nonce) = self.deferred_pool.get_lowest_nonce(addr) {
            if *nonce < ret {
                ret = *nonce;
            }
        }
        ret
    }

    pub fn get_next_nonce(
        &self, address: &AddressWithSpace, state_nonce: U256,
    ) -> U256 {
        self.deferred_pool
            .last_succ_nonce(*address, state_nonce)
            .unwrap_or(state_nonce)
    }

    fn recalculate_readiness_with_local_info(
        &mut self, addr: &AddressWithSpace,
    ) {
        let (nonce, balance) = self
            .get_local_nonce_and_balance(addr)
            .unwrap_or((0.into(), 0.into()));
        self.recalculate_readiness(addr, nonce, balance);
    }

    fn recalculate_readiness_with_fixed_info(
        &mut self, addr: &AddressWithSpace, nonce: U256, balance: U256,
    ) {
        self.update_nonce_and_balance(addr, nonce, balance);
        self.recalculate_readiness(addr, nonce, balance);
    }

    fn recalculate_readiness_with_state(
        &mut self, addr: &AddressWithSpace, account_cache: &AccountCache,
    ) -> StateDbResult<()> {
        let _timer = MeterTimer::time_func(TX_POOL_RECALCULATE.as_ref());
        let (nonce, balance) = self
            .get_and_update_nonce_and_balance_from_storage(
                addr,
                account_cache,
            )?;
        self.recalculate_readiness(addr, nonce, balance);
        Ok(())
    }

    fn recalculate_readiness(
        &mut self, addr: &AddressWithSpace, nonce: U256, balance: U256,
    ) {
        let ret = self
            .deferred_pool
            .recalculate_readiness_with_local_info(addr, nonce, balance);
        // If addr is not in `deferred_pool`, it should have also been removed
        // from garbage_collector
        if let Some(tx) = self.deferred_pool.get_lowest_nonce_tx(addr) {
            let count = self.deferred_pool.count_less(addr, &nonce);
            let timestamp = self
                .garbage_collector
                .get_timestamp(addr)
                .unwrap_or(self.get_current_timestamp());
            self.garbage_collector.insert(
                addr,
                count,
                timestamp,
                ret.is_some(),
                *tx.gas_price(),
            );
        } else {
            // An account is only removed from `deferred_pool` in GC,
            // so this is not likely to happen.
            // One possible reason is that an transactions not in txpool is
            // executed and passed to notify_modified_accounts.
            debug!(
                "recalculate_readiness called for missing account: addr={:?}",
                addr
            );
        }
        self.ready_account_pool.update(addr, ret);
    }

    pub fn check_tx_packed_in_deferred_pool(&self, tx_hash: &H256) -> bool {
        match self.txs.get(tx_hash) {
            Some(tx) => {
                self.deferred_pool.check_tx_packed(tx.sender(), *tx.nonce())
            }
            None => false,
        }
    }

    /// pack at most num_txs transactions randomly
    pub fn pack_transactions<'a>(
        &mut self, num_txs: usize, block_gas_limit: U256, evm_gas_limit: U256,
        block_size_limit: usize, best_epoch_height: u64,
        best_block_number: u64, verification_config: &VerificationConfig,
        machine: &Machine,
    ) -> Vec<Arc<SignedTransaction>>
    {
        let mut packed_transactions: Vec<Arc<SignedTransaction>> = Vec::new();
        if num_txs == 0 {
            return packed_transactions;
        }

        let mut total_tx_gas_limit: U256 = 0.into();
        let mut eth_total_tx_gas_limit: U256 = 0.into();
        let mut total_tx_size: usize = 0;

        let mut big_tx_resample_times_limit = 10;
        let mut eth_tx_resample_times_limit = 10;

        let mut sample_eth_tx = evm_gas_limit > U256::zero();
        let mut recycle_txs = Vec::new();

        let spec = machine.spec(best_block_number);
        let transitions = &machine.params().transition_heights;

<<<<<<< HEAD
        'out: while let Some(tx) = self.ready_account_pool.sample_pop() {
=======
        'out: while let Some(tx) = if sample_eth_tx {
            self.ready_account_pool.pop()
        } else {
            self.ready_account_pool.pop_native()
        } {
>>>>>>> 6b5c3c67
            let tx_size = tx.rlp_size();
            if block_gas_limit - total_tx_gas_limit < *tx.gas_limit()
                || block_size_limit - total_tx_size < tx_size
            {
                recycle_txs.push(tx.clone());
                if big_tx_resample_times_limit > 0 {
                    big_tx_resample_times_limit -= 1;
                    continue 'out;
                } else {
                    break 'out;
                }
            }
            if tx.space() == Space::Ethereum {
                if evm_gas_limit - eth_total_tx_gas_limit < *tx.gas_limit() {
                    recycle_txs.push(tx.clone());
                    if eth_tx_resample_times_limit > 0 {
                        eth_tx_resample_times_limit -= 1;
                    } else {
                        sample_eth_tx = false;
                    }
                    continue 'out;
                }
            }

            // The validity of a transaction may change during the time.
            match verification_config.fast_recheck(
                &tx,
                best_epoch_height,
                transitions,
                &spec,
            ) {
                PackingCheckResult::Pack => {}
                PackingCheckResult::Pending => {
                    recycle_txs.push(tx.clone());
                    continue 'out;
                }
                PackingCheckResult::Drop => {
                    continue 'out;
                }
            }

            total_tx_gas_limit += *tx.gas_limit();
            if tx.space() == Space::Ethereum {
                eth_total_tx_gas_limit += *tx.gas_limit();
            }
            total_tx_size += tx_size;

            packed_transactions.push(tx.clone());
            self.insert_transaction_without_readiness_check(
                tx.clone(),
                true, /* packed */
                true, /* force */
                None, /* state_nonce_and_balance */
                self.tx_sponsored_gas_map
                    .get(&tx.hash())
                    .map(|x| x.clone())
                    .unwrap_or((U256::from(0), 0)),
            );
            self.recalculate_readiness_with_local_info(&tx.sender());
            if packed_transactions.len() >= num_txs {
                break 'out;
            }
        }

        for tx in recycle_txs {
            // The other status of these transactions remain unchanged, so we do
            // not need to update other structures like `garbage_collector`.
            self.ready_account_pool.insert(tx);
        }

        // FIXME: to be optimized by only recalculating readiness once for one
        //  sender
        for tx in packed_transactions.iter().rev() {
            self.insert_transaction_without_readiness_check(
                tx.clone(),
                false, /* packed */
                true,  /* force */
                None,  /* state_nonce_and_balance */
                self.tx_sponsored_gas_map
                    .get(&tx.hash())
                    .map(|x| x.clone())
                    .unwrap_or((U256::from(0), 0)),
            );
            self.recalculate_readiness_with_local_info(&tx.sender());
        }

        if log::max_level() >= log::Level::Debug {
            let mut rlp_s = RlpStream::new();
            for tx in &packed_transactions {
                rlp_s.append::<TransactionWithSignature>(&**tx);
            }
            debug!(
                "After packing packed_transactions: {}, rlp size: {}",
                packed_transactions.len(),
                rlp_s.out().len(),
            );
        }

        packed_transactions
    }

    pub fn notify_modified_accounts(
        &mut self, accounts_from_execution: Vec<Account>,
    ) {
        for account in &accounts_from_execution {
            self.recalculate_readiness_with_fixed_info(
                account.address(),
                account.nonce,
                account.balance,
            );
        }
    }

    /// content retrieves the ready and deferred transactions.
    pub fn content(
        &self, address: Option<AddressWithSpace>,
    ) -> (Vec<Arc<SignedTransaction>>, Vec<Arc<SignedTransaction>>) {
<<<<<<< HEAD
        let ready_txs = self
            .ready_account_pool
            .packing_pool
            .treap
            .iter()
            .filter(|address_tx| {
                address == None || &address.unwrap() == address_tx.0
            })
            .map(|(_, tx)| tx.clone())
            .collect();
=======
        let ready_txs = match address {
            Some(addr) => {
                let spaced_pool = match addr.space {
                    Space::Native => &self.ready_account_pool.native_pool,
                    Space::Ethereum => &self.ready_account_pool.evm_pool,
                };
                spaced_pool
                    .packing_pool
                    .treap
                    .iter()
                    .filter(|address_tx| addr.address == *address_tx.0)
                    .map(|(_, tx)| tx.clone())
                    .collect()
            }
            None => self
                .ready_account_pool
                .native_pool
                .packing_pool
                .treap
                .iter()
                .chain(
                    self.ready_account_pool.evm_pool.packing_pool.treap.iter(),
                )
                .map(|(_, tx)| tx.clone())
                .collect(),
        };
>>>>>>> 6b5c3c67

        let deferred_txs = self
            .txs
            .values()
            .filter(|tx| address == None || tx.sender() == address.unwrap())
            .map(|v| v.clone())
            .collect();

        (ready_txs, deferred_txs)
    }

    // Add transaction into deferred pool and maintain its readiness
    // the packed tag provided
    // if force tag is true, the replacement in nonce pool must be happened
    pub fn insert_transaction_with_readiness_check(
        &mut self, account_cache: &AccountCache,
        transaction: Arc<SignedTransaction>, packed: bool, force: bool,
    ) -> Result<(), String>
    {
        let _timer = MeterTimer::time_func(TX_POOL_INNER_INSERT_TIMER.as_ref());
        let mut sponsored_gas = U256::from(0);
        let mut sponsored_storage = 0;

        let sender = transaction.sender();

        // Compute sponsored_gas for `transaction`
        if let Transaction::Native(ref transaction) = transaction.unsigned {
            if let Action::Call(ref callee) = transaction.action {
                // FIXME: This is a quick fix for performance issue.
                if callee.is_contract_address() {
                    if let Some(sponsor_info) =
                        account_cache.get_sponsor_info(callee).map_err(|e| {
                            format!(
                                "Failed to read account_cache from storage: {}",
                                e
                            )
                        })?
                    {
                        if account_cache
                            .check_commission_privilege(
                                &callee,
                                &sender.address,
                            )
                            .map_err(|e| {
                                format!(
                                    "Failed to read account_cache from storage: {}",
                                    e
                                )
                            })?
                        {
                            let estimated_gas_u512 =
                                transaction.gas.full_mul(transaction.gas_price);
                            // Normally, it is less than 2^128
                            let estimated_gas = if estimated_gas_u512
                                > U512::from(U128::max_value())
                            {
                                U256::from(U128::max_value())
                            } else {
                                transaction.gas * transaction.gas_price
                            };
                            if estimated_gas <= sponsor_info.sponsor_gas_bound
                                && estimated_gas
                                <= sponsor_info.sponsor_balance_for_gas
                            {
                                sponsored_gas = transaction.gas;
                            }
                            let estimated_collateral =
                                U256::from(transaction.storage_limit)
                                    * *DRIPS_PER_STORAGE_COLLATERAL_UNIT;
                            if estimated_collateral
                                <= sponsor_info.sponsor_balance_for_collateral
                            {
                                sponsored_storage = transaction.storage_limit;
                            }
                        }
                    }
                }
            }
        }

        let (state_nonce, state_balance) = account_cache
            .get_nonce_and_balance(&transaction.sender())
            .map_err(|e| {
                format!("Failed to read account_cache from storage: {}", e)
            })?;

        if transaction.hash[0] & 254 == 0 {
            trace!(
                "Transaction {:?} sender: {:?} current nonce: {:?}, state nonce:{:?}",
                transaction.hash, transaction.sender, transaction.nonce(), state_nonce
            );
        }
        if *transaction.nonce()
            >= state_nonce
                + U256::from(FURTHEST_FUTURE_TRANSACTION_NONCE_OFFSET)
        {
            trace!(
                "Transaction {:?} is discarded due to in too distant future",
                transaction.hash()
            );
            return Err(format!(
                "Transaction {:?} is discarded due to in too distant future",
                transaction.hash()
            ));
        } else if !packed /* Because we may get slightly out-dated state for transaction pool, we should allow transaction pool to set already past-nonce transactions to packed. */
            && *transaction.nonce() < state_nonce
        {
            trace!(
                "Transaction {:?} is discarded due to a too stale nonce, self.nonce()={}, state_nonce={}",
                transaction.hash(), transaction.nonce(), state_nonce,
            );
            return Err(format!(
                "Transaction {:?} is discarded due to a too stale nonce",
                transaction.hash()
            ));
        }

        let result = self.insert_transaction_without_readiness_check(
            transaction.clone(),
            packed,
            force,
            Some((state_nonce, state_balance)),
            (sponsored_gas, sponsored_storage),
        );
        if let InsertResult::Failed(info) = result {
            return Err(format!("Failed imported to deferred pool: {}", info));
        }

        self.recalculate_readiness_with_state(
            &transaction.sender(),
            account_cache,
        )
        .map_err(|e| {
            format!("Failed to read account_cache from storage: {}", e)
        })?;

        Ok(())
    }
}

#[cfg(test)]
mod test_transaction_pool_inner {
    use super::{DeferredPool, InsertResult, TxWithReadyInfo};
    use crate::transaction_pool::transaction_pool_inner::ReadyAccountPool;
    use cfx_types::{Address, AddressSpaceUtil, U256};
    use keylib::{Generator, KeyPair, Random};
    use primitives::{
        Action, NativeTransaction, SignedTransaction, Transaction,
    };
    use std::sync::Arc;

    fn new_test_tx(
        sender: &KeyPair, nonce: usize, gas_price: usize, value: usize,
    ) -> Arc<SignedTransaction> {
        Arc::new(
            Transaction::from(NativeTransaction {
                nonce: U256::from(nonce),
                gas_price: U256::from(gas_price),
                gas: U256::from(50000),
                action: Action::Call(Address::random()),
                value: U256::from(value),
                storage_limit: 0,
                epoch_height: 0,
                chain_id: 1,
                data: Vec::new(),
            })
            .sign(sender.secret()),
        )
    }

    fn new_test_tx_with_read_info(
        sender: &KeyPair, nonce: usize, gas_price: usize, value: usize,
        packed: bool,
    ) -> TxWithReadyInfo
    {
        let transaction = new_test_tx(sender, nonce, gas_price, value);
        TxWithReadyInfo {
            transaction,
            packed,
            sponsored_gas: U256::from(0),
            sponsored_storage: 0,
        }
    }

    #[test]
    fn test_deferred_pool_insert_and_remove() {
        let mut deferred_pool = DeferredPool::new();

        // insert txs of same sender
        let alice = Random.generate().unwrap();
        let alice_addr_s = alice.address().with_native_space();
        let bob = Random.generate().unwrap();
        let bob_addr_s = bob.address().with_native_space();
        let eva = Random.generate().unwrap();
        let eva_addr_s = eva.address().with_native_space();

        let alice_tx1 = new_test_tx_with_read_info(
            &alice, 5, 10, 100, false, /* packed */
        );
        let alice_tx2 = new_test_tx_with_read_info(
            &alice, 6, 10, 100, false, /* packed */
        );
        let bob_tx1 = new_test_tx_with_read_info(
            &bob, 1, 10, 100, false, /* packed */
        );
        let bob_tx2 = new_test_tx_with_read_info(
            &bob, 2, 10, 100, false, /* packed */
        );
        let bob_tx2_new = new_test_tx_with_read_info(
            &bob, 2, 11, 100, false, /* packed */
        );

        assert_eq!(
            deferred_pool.insert(alice_tx1.clone(), false /* force */),
            InsertResult::NewAdded
        );

        assert_eq!(deferred_pool.contain_address(&alice_addr_s), true);

        assert_eq!(deferred_pool.contain_address(&eva_addr_s), false);

        assert_eq!(deferred_pool.remove_lowest_nonce(&eva_addr_s), None);

        assert_eq!(deferred_pool.contain_address(&bob_addr_s), false);

        assert_eq!(
            deferred_pool.insert(alice_tx2.clone(), false /* force */),
            InsertResult::NewAdded
        );

        assert_eq!(deferred_pool.remove_lowest_nonce(&bob_addr_s), None);

        assert_eq!(
            deferred_pool.insert(bob_tx1.clone(), false /* force */),
            InsertResult::NewAdded
        );

        assert_eq!(deferred_pool.contain_address(&bob_addr_s), true);

        assert_eq!(
            deferred_pool.insert(bob_tx2.clone(), false /* force */),
            InsertResult::NewAdded
        );

        assert_eq!(
            deferred_pool.insert(bob_tx2_new.clone(), false /* force */),
            InsertResult::Updated(bob_tx2.clone())
        );

        assert_eq!(
            deferred_pool.insert(bob_tx2.clone(), false /* force */),
            InsertResult::Failed(format!("Tx with same nonce already inserted. To replace it, you need to specify a gas price > {}", bob_tx2_new.gas_price()))
        );

        assert_eq!(
            deferred_pool.get_lowest_nonce(&bob_addr_s),
            Some(&(1.into()))
        );

        assert_eq!(
            deferred_pool.remove_lowest_nonce(&bob_addr_s),
            Some(bob_tx1.clone())
        );

        assert_eq!(
            deferred_pool.get_lowest_nonce(&bob_addr_s),
            Some(&(2.into()))
        );

        assert_eq!(deferred_pool.contain_address(&bob_addr_s), true);

        assert_eq!(
            deferred_pool.remove_lowest_nonce(&bob_addr_s),
            Some(bob_tx2_new.clone())
        );

        assert_eq!(deferred_pool.get_lowest_nonce(&bob_addr_s), None);

        assert_eq!(deferred_pool.contain_address(&bob_addr_s), false);
    }

    #[test]
    fn test_deferred_pool_recalculate_readiness() {
        let mut deferred_pool = super::DeferredPool::new();

        let alice = Random.generate().unwrap();
        let alice_addr_s = alice.address().with_native_space();

        let gas = 50000;
        let tx1 = new_test_tx_with_read_info(
            &alice, 5, 10, 10000, true, /* packed */
        );
        let tx2 = new_test_tx_with_read_info(
            &alice, 6, 10, 10000, true, /* packed */
        );
        let tx3 = new_test_tx_with_read_info(
            &alice, 7, 10, 10000, true, /* packed */
        );
        let tx4 = new_test_tx_with_read_info(
            &alice, 8, 10, 10000, false, /* packed */
        );
        let tx5 = new_test_tx_with_read_info(
            &alice, 9, 10, 10000, false, /* packed */
        );
        let exact_cost = 4 * (gas * 10 + 10000);

        deferred_pool.insert(tx1.clone(), false /* force */);
        deferred_pool.insert(tx2.clone(), false /* force */);
        deferred_pool.insert(tx4.clone(), false /* force */);
        deferred_pool.insert(tx5.clone(), false /* force */);

        assert_eq!(
            deferred_pool.recalculate_readiness_with_local_info(
                &alice_addr_s,
                5.into(),
                exact_cost.into()
            ),
            None
        );

        assert_eq!(
            deferred_pool.recalculate_readiness_with_local_info(
                &alice_addr_s,
                7.into(),
                exact_cost.into()
            ),
            None
        );

        assert_eq!(
            deferred_pool.recalculate_readiness_with_local_info(
                &alice_addr_s,
                8.into(),
                exact_cost.into()
            ),
            Some(tx4.transaction.clone())
        );

        deferred_pool.insert(tx3.clone(), false /* force */);
        assert_eq!(
            deferred_pool.recalculate_readiness_with_local_info(
                &alice_addr_s,
                4.into(),
                exact_cost.into()
            ),
            None
        );

        assert_eq!(
            deferred_pool.recalculate_readiness_with_local_info(
                &alice_addr_s,
                5.into(),
                exact_cost.into()
            ),
            Some(tx4.transaction.clone())
        );

        assert_eq!(
            deferred_pool.recalculate_readiness_with_local_info(
                &alice_addr_s,
                7.into(),
                exact_cost.into()
            ),
            Some(tx4.transaction.clone())
        );

        assert_eq!(
            deferred_pool.recalculate_readiness_with_local_info(
                &alice_addr_s,
                8.into(),
                exact_cost.into()
            ),
            Some(tx4.transaction.clone())
        );

        assert_eq!(
            deferred_pool.recalculate_readiness_with_local_info(
                &alice_addr_s,
                9.into(),
                exact_cost.into()
            ),
            Some(tx5.transaction.clone())
        );

        assert_eq!(
            deferred_pool.recalculate_readiness_with_local_info(
                &alice_addr_s,
                10.into(),
                exact_cost.into()
            ),
            None
        );

        assert_eq!(
            deferred_pool.recalculate_readiness_with_local_info(
                &alice_addr_s,
                5.into(),
                (exact_cost - 1).into()
            ),
            None
        );
    }

    #[test]
    fn test_ready_account_pool() {
        let mut ready_pool = ReadyAccountPool::new(1, 1, 50001.into());
        let account_count = 3;
        let mut senders = Vec::with_capacity(account_count);
        let mut sender_addresses = Vec::with_capacity(account_count);
        for _ in 0..account_count {
            let sender = Random.generate().unwrap();
            sender_addresses.push(sender.address().with_native_space());
            senders.push(sender);
        }
        ready_pool.update(
            &sender_addresses[0],
            Some(new_test_tx(&senders[0], 0, 2, 0)),
        );
        assert_eq!(
            ready_pool.native_pool.top().unwrap().sender(),
            sender_addresses[0]
        );
        assert_eq!(ready_pool.native_pool.waiting_pool.len(), 0);
        assert_eq!(ready_pool.native_pool.packing_pool.len(), 1);
        ready_pool.update(
            &sender_addresses[1],
            Some(new_test_tx(&senders[1], 0, 3, 0)),
        );
        assert_eq!(
            ready_pool.native_pool.top().unwrap().sender(),
            sender_addresses[1]
        );
        assert_eq!(ready_pool.native_pool.waiting_pool.len(), 1);
        assert_eq!(ready_pool.native_pool.packing_pool.len(), 1);
        ready_pool.update(
            &sender_addresses[0],
            Some(new_test_tx(&senders[0], 0, 4, 0)),
        );
        assert_eq!(
            ready_pool.native_pool.top().unwrap().sender(),
            sender_addresses[0]
        );
        assert_eq!(ready_pool.native_pool.waiting_pool.len(), 1);
        assert_eq!(ready_pool.native_pool.packing_pool.len(), 1);
        ready_pool.update(
            &sender_addresses[2],
            Some(new_test_tx(&senders[2], 0, 1, 0)),
        );
        assert_eq!(
            ready_pool.native_pool.top().unwrap().sender(),
            sender_addresses[0]
        );
        assert_eq!(ready_pool.native_pool.waiting_pool.len(), 2);
        assert_eq!(ready_pool.native_pool.packing_pool.len(), 1);
        for i in 0..account_count {
            assert_eq!(
                ready_pool.get(&sender_addresses[i]).unwrap().sender(),
                sender_addresses[i]
            );
        }
        ready_pool.update(&sender_addresses[0], None);
        assert_eq!(
            ready_pool.native_pool.top().unwrap().sender(),
            sender_addresses[1]
        );
        for i in 1..account_count {
            assert_eq!(
                ready_pool.get(&sender_addresses[i]).unwrap().sender(),
                sender_addresses[i]
            );
        }
        assert_eq!(ready_pool.pop().unwrap().sender(), sender_addresses[1]);
        assert_eq!(ready_pool.pop().unwrap().sender(), sender_addresses[2]);
        assert_eq!(ready_pool.native_pool.packing_pool.len(), 0);
        assert_eq!(ready_pool.native_pool.waiting_pool.len(), 0);
    }
}<|MERGE_RESOLUTION|>--- conflicted
+++ resolved
@@ -228,15 +228,6 @@
     }
 }
 
-<<<<<<< HEAD
-#[derive(DeriveMallocSizeOf)]
-struct ReadyAccountPool {
-    packing_pool: PackingPool,
-    waiting_pool: HeapMap<AddressWithSpace, PriceOrderedTransaction>,
-}
-
-impl ReadyAccountPool {
-=======
 /// `ReadyAccountPool` maintains all ready transactions, and a subset with high
 /// gas prices will be sampled for packing. Each account has at most one ready
 /// transaction, and a ready account/transaction is either in `packing_pool` or
@@ -253,7 +244,6 @@
 }
 
 impl SpacedReadyAccountPool {
->>>>>>> 6b5c3c67
     fn new(
         tx_weight_scaling: u64, tx_weight_exp: u8, total_gas_capacity: U256,
     ) -> Self {
@@ -268,15 +258,8 @@
     }
 
     fn update(
-<<<<<<< HEAD
-        &mut self, address: &AddressWithSpace,
-        tx: Option<Arc<SignedTransaction>>,
-    )
-    {
-=======
         &mut self, address: &Address, tx: Option<Arc<SignedTransaction>>,
     ) {
->>>>>>> 6b5c3c67
         if let Some(tx) = tx {
             if tx.hash[0] & 254 == 0 {
                 debug!("Sampled transaction {:?} in ready pool", tx.hash);
@@ -288,22 +271,15 @@
     }
 
     fn insert(&mut self, tx: Arc<SignedTransaction>) {
-<<<<<<< HEAD
-=======
         // We always replace the old tx from the same sender, so we remove it
         // from `waiting_pool` first to avoid having transactions from
         // the same sender to exist in both `packing_pool` and `waiting_pool`.
         self.waiting_pool.remove(&tx.sender().address);
->>>>>>> 6b5c3c67
         self.packing_pool.insert(tx);
         self.try_shrink_packing_pool();
     }
 
-<<<<<<< HEAD
-    fn remove(&mut self, address: &AddressWithSpace) {
-=======
     fn remove(&mut self, address: &Address) {
->>>>>>> 6b5c3c67
         self.packing_pool.remove(address);
         self.waiting_pool.remove(address);
         self.try_fill_packing_pool();
@@ -315,23 +291,16 @@
         popped_tx
     }
 
-<<<<<<< HEAD
-=======
     fn sample_peek(&self) -> Option<Arc<SignedTransaction>> {
         self.packing_pool.sample_peek()
     }
 
->>>>>>> 6b5c3c67
     fn try_shrink_packing_pool(&mut self) {
         while self.packing_pool.total_gas > self.packing_pool.total_gas_capacity
         {
             let tx = self.packing_pool.pop().unwrap();
             self.waiting_pool
-<<<<<<< HEAD
-                .insert(&tx.sender(), PriceOrderedTransaction(tx));
-=======
                 .insert(&tx.sender().address, PriceOrderedTransaction(tx));
->>>>>>> 6b5c3c67
         }
     }
 
@@ -358,13 +327,7 @@
         self.waiting_pool.clear();
     }
 
-<<<<<<< HEAD
-    fn get(
-        &self, address: &AddressWithSpace,
-    ) -> Option<Arc<SignedTransaction>> {
-=======
     fn get(&self, address: &Address) -> Option<Arc<SignedTransaction>> {
->>>>>>> 6b5c3c67
         self.waiting_pool
             .get(address)
             .map(|tx| tx.0.clone())
@@ -372,26 +335,18 @@
     }
 
     fn len(&self) -> usize { self.packing_pool.len() + self.waiting_pool.len() }
-<<<<<<< HEAD
-=======
 
     #[cfg(test)]
     fn top(&self) -> Option<Arc<SignedTransaction>> { self.packing_pool.top() }
->>>>>>> 6b5c3c67
 }
 
 #[derive(DeriveMallocSizeOf)]
 struct PackingPool {
-<<<<<<< HEAD
-    treap: TreapMap<AddressWithSpace, Arc<SignedTransaction>, WeightType>,
-    heap_map: HeapMap<AddressWithSpace, Reverse<PriceOrderedTransaction>>,
-=======
     /// A balance tree used to randomly sample transactions with `gas_price` as
     /// a sampling weight.
     treap: TreapMap<Address, Arc<SignedTransaction>, WeightType>,
     /// A priority queue to order transactions based on their gas_price.
     heap_map: HeapMap<Address, Reverse<PriceOrderedTransaction>>,
->>>>>>> 6b5c3c67
     tx_weight_scaling: u64,
     tx_weight_exp: u8,
 
@@ -426,23 +381,11 @@
 
     fn len(&self) -> usize { self.treap.len() }
 
-<<<<<<< HEAD
-    fn get(
-        &self, address: &AddressWithSpace,
-    ) -> Option<Arc<SignedTransaction>> {
-        self.heap_map.get(address).map(|tx| (tx.0).0.clone())
-    }
-
-    fn remove(
-        &mut self, address: &AddressWithSpace,
-    ) -> Option<Arc<SignedTransaction>> {
-=======
     fn get(&self, address: &Address) -> Option<Arc<SignedTransaction>> {
         self.heap_map.get(address).map(|tx| (tx.0).0.clone())
     }
 
     fn remove(&mut self, address: &Address) -> Option<Arc<SignedTransaction>> {
->>>>>>> 6b5c3c67
         let tx = (self.heap_map.remove(address)?.0).0;
         self.treap.remove(address);
         self.total_gas -= *tx.gas();
@@ -468,19 +411,12 @@
             weight *= base_weight;
         }
 
-<<<<<<< HEAD
-        self.heap_map
-            .insert(&tx.sender(), Reverse(PriceOrderedTransaction(tx.clone())));
-        self.total_gas += *tx.gas();
-        let replaced_tx = self.treap.insert(tx.sender(), tx, weight);
-=======
         self.heap_map.insert(
             &tx.sender().address,
             Reverse(PriceOrderedTransaction(tx.clone())),
         );
         self.total_gas += *tx.gas();
         let replaced_tx = self.treap.insert(tx.sender().address, tx, weight);
->>>>>>> 6b5c3c67
         if let Some(replaced_tx) = replaced_tx.as_ref() {
             // an old transaction of the same sender is replaced.
             self.total_gas -= *replaced_tx.gas();
@@ -668,15 +604,6 @@
     fn clear(&mut self) {
         self.native_pool.clear();
         self.evm_pool.clear();
-    }
-
-    fn pop(&mut self) -> Option<Arc<SignedTransaction>> {
-        self.heap_map.pop().map(|(addr, tx)| {
-            let tx = (tx.0).0;
-            self.treap.remove(&addr);
-            self.total_gas -= *tx.gas();
-            tx
-        })
     }
 }
 
@@ -833,15 +760,10 @@
                 .get_local_nonce_and_balance(&victim_address)
                 .unwrap_or((0.into(), 0.into()));
 
-<<<<<<< HEAD
-            let tx_with_ready_info =
-                self.deferred_pool.remove_lowest_nonce(&victim_address).unwrap();
-=======
             let tx_with_ready_info = self
                 .deferred_pool
                 .remove_lowest_nonce(&victim_address)
                 .unwrap();
->>>>>>> 6b5c3c67
             let to_remove_tx = tx_with_ready_info.get_arc_tx().clone();
 
             // We have to garbage collect an unexecuted transaction.
@@ -1234,15 +1156,11 @@
         let spec = machine.spec(best_block_number);
         let transitions = &machine.params().transition_heights;
 
-<<<<<<< HEAD
-        'out: while let Some(tx) = self.ready_account_pool.sample_pop() {
-=======
         'out: while let Some(tx) = if sample_eth_tx {
             self.ready_account_pool.pop()
         } else {
             self.ready_account_pool.pop_native()
         } {
->>>>>>> 6b5c3c67
             let tx_size = tx.rlp_size();
             if block_gas_limit - total_tx_gas_limit < *tx.gas_limit()
                 || block_size_limit - total_tx_size < tx_size
@@ -1360,18 +1278,6 @@
     pub fn content(
         &self, address: Option<AddressWithSpace>,
     ) -> (Vec<Arc<SignedTransaction>>, Vec<Arc<SignedTransaction>>) {
-<<<<<<< HEAD
-        let ready_txs = self
-            .ready_account_pool
-            .packing_pool
-            .treap
-            .iter()
-            .filter(|address_tx| {
-                address == None || &address.unwrap() == address_tx.0
-            })
-            .map(|(_, tx)| tx.clone())
-            .collect();
-=======
         let ready_txs = match address {
             Some(addr) => {
                 let spaced_pool = match addr.space {
@@ -1398,7 +1304,6 @@
                 .map(|(_, tx)| tx.clone())
                 .collect(),
         };
->>>>>>> 6b5c3c67
 
         let deferred_txs = self
             .txs
