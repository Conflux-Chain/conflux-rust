use super::{
    account_cache::AccountCache,
    impls::TreapMap,
    nonce_pool::{InsertResult, NoncePool, TxWithReadyInfo},
};
use cfx_types::{Address, BigEndianHash, H256, H512, U256, U512};
<<<<<<< HEAD
use metrics::{register_meter_with_group, Meter, MeterTimer};
=======
use metrics::{
    register_meter_with_group, Counter, CounterUsize, Meter, MeterTimer,
};
>>>>>>> 7514c69f
use primitives::{Account, SignedTransaction, TransactionWithSignature};
use rlp::*;
use std::{
    collections::{hash_map::HashMap, VecDeque},
    sync::Arc,
    time::{SystemTime, UNIX_EPOCH},
};

const FURTHEST_FUTURE_TRANSACTION_NONCE_OFFSET: u32 = 2000;
// By default, the capacity of tx pool is 500K, so the maximum TPS is
// 500K / 100 = 5K
const TIME_WINDOW: u64 = 100;

lazy_static! {
    static ref TX_POOL_RECALCULATE: Arc<dyn Meter> =
        register_meter_with_group("timer", "tx_pool::recalculate");
    static ref TX_POOL_INNER_INSERT_TIMER: Arc<dyn Meter> =
        register_meter_with_group("timer", "tx_pool::inner_insert");
    static ref DEFERRED_POOL_INNER_INSERT: Arc<dyn Meter> =
        register_meter_with_group("timer", "deferred_pool::inner_insert");
    static ref GC_UNEXECUTED_COUNTER: Arc<dyn Counter<usize>> =
        CounterUsize::register_with_group("txpool", "gc_unexecuted");
    static ref GC_READY_COUNTER: Arc<dyn Counter<usize>> =
        CounterUsize::register_with_group("txpool", "gc_ready");
    static ref GC_METER: Arc<dyn Meter> =
        register_meter_with_group("txpool", "gc_txs_tps");
}

struct DeferredPool {
    buckets: HashMap<Address, NoncePool>,
}

impl DeferredPool {
    fn new() -> Self {
        DeferredPool {
            buckets: Default::default(),
        }
    }

    fn clear(&mut self) { self.buckets.clear() }

    fn insert(&mut self, tx: TxWithReadyInfo, force: bool) -> InsertResult {
        // It's safe to create a new bucket, cause inserting to a empty bucket
        // will always be success
        let bucket = self.buckets.entry(tx.sender).or_insert(NoncePool::new());
        bucket.insert(&tx, force)
    }

    fn contain_address(&self, addr: &Address) -> bool {
        self.buckets.contains_key(addr)
    }

    fn check_sender_and_nonce_exists(
        &self, sender: &Address, nonce: &U256,
    ) -> bool {
        if let Some(bucket) = self.buckets.get(sender) {
            bucket.check_nonce_exists(nonce)
        } else {
            false
        }
    }

    fn remove_lowest_nonce(
        &mut self, addr: &Address,
    ) -> Option<TxWithReadyInfo> {
        match self.buckets.get_mut(addr) {
            None => None,
            Some(bucket) => {
                let ret = bucket.remove_lowest_nonce();
                if bucket.is_empty() {
                    self.buckets.remove(addr);
                }
                ret
            }
        }
    }

    fn get_lowest_nonce(&self, addr: &Address) -> Option<&U256> {
        self.buckets
            .get(addr)
            .and_then(|bucket| bucket.get_lowest_nonce())
    }

    fn recalculate_readiness_with_local_info(
        &mut self, addr: &Address, nonce: U256, balance: U256,
    ) -> Option<Arc<SignedTransaction>> {
        if let Some(bucket) = self.buckets.get(addr) {
            bucket.recalculate_readiness_with_local_info(nonce, balance)
        } else {
            None
        }
    }

    fn check_tx_packed(&self, addr: Address, nonce: U256) -> bool {
        if let Some(bucket) = self.buckets.get(&addr) {
            if let Some(tx_with_ready_info) = bucket.get_tx_by_nonce(nonce) {
                tx_with_ready_info.is_already_packed()
            } else {
                false
            }
        } else {
            false
        }
    }
}

struct ReadyAccountPool {
    treap: TreapMap<Address, Arc<SignedTransaction>, U512>,
}

impl ReadyAccountPool {
    fn new() -> Self {
        ReadyAccountPool {
            treap: TreapMap::new(),
        }
    }

    fn clear(&mut self) {
        while self.len() != 0 {
            self.pop();
        }
    }

    fn len(&self) -> usize { self.treap.len() }

    fn get(&self, address: &Address) -> Option<Arc<SignedTransaction>> {
        self.treap.get(address).map(|tx| tx.clone())
    }

    fn remove(&mut self, address: &Address) -> Option<Arc<SignedTransaction>> {
        self.treap.remove(address)
    }

    fn update(
        &mut self, address: &Address, tx: Option<Arc<SignedTransaction>>,
    ) -> Option<Arc<SignedTransaction>> {
        let replaced = if let Some(tx) = tx {
            if tx.hash[0] & 254 == 0 {
                debug!("Sampled transaction {:?} in ready pool", tx.hash);
            }
            self.insert(tx)
        } else {
            self.remove(address)
        };
        replaced
    }

    fn insert(
        &mut self, tx: Arc<SignedTransaction>,
    ) -> Option<Arc<SignedTransaction>> {
        self.treap
            .insert(tx.sender(), tx.clone(), U512::from(tx.gas_price))
    }

    fn pop(&mut self) -> Option<Arc<SignedTransaction>> {
        if self.treap.len() == 0 {
            return None;
        }

        let sum_gas_price = self.treap.sum_weight();
        let mut rand_value = BigEndianHash::into_uint(&H512::random());
        rand_value = rand_value % sum_gas_price;

        let tx = self
            .treap
            .get_by_weight(rand_value)
            .expect("Failed to pick transaction by weight")
            .clone();
        trace!("Get transaction from ready pool. tx: {:?}", tx.clone());

        self.remove(&tx.sender())
    }
}

pub struct TransactionPoolInner {
    capacity: usize,
    total_received_count: usize,
    unpacked_transaction_count: usize,
    deferred_pool: DeferredPool,
    ready_account_pool: ReadyAccountPool,
    ready_nonces_and_balances: HashMap<Address, (U256, U256)>,
    garbage_collection_queue: VecDeque<(Address, u64)>,
    txs: HashMap<H256, Arc<SignedTransaction>>,
}

impl TransactionPoolInner {
    pub fn with_capacity(capacity: usize) -> Self {
        TransactionPoolInner {
            capacity,
            total_received_count: 0,
            unpacked_transaction_count: 0,
            deferred_pool: DeferredPool::new(),
            ready_account_pool: ReadyAccountPool::new(),
            ready_nonces_and_balances: HashMap::new(),
            garbage_collection_queue: VecDeque::new(),
            txs: HashMap::new(),
        }
    }

    pub fn clear(&mut self) {
        self.deferred_pool.clear();
        self.ready_account_pool.clear();
        self.ready_nonces_and_balances.clear();
        self.garbage_collection_queue.clear();
        self.txs.clear();
        self.total_received_count = 0;
        self.unpacked_transaction_count = 0;
    }

    pub fn total_deferred(&self) -> usize { self.txs.len() }

    pub fn total_ready_accounts(&self) -> usize {
        self.ready_account_pool.len()
    }

    pub fn total_received(&self) -> usize { self.total_received_count }

    pub fn total_unpacked(&self) -> usize { self.unpacked_transaction_count }

    pub fn get(&self, tx_hash: &H256) -> Option<Arc<SignedTransaction>> {
        self.txs.get(tx_hash).map(|x| x.clone())
    }

    pub fn is_full(&self) -> bool {
        return self.garbage_collection_queue.len() >= self.capacity;
    }

    pub fn get_current_timestamp(&self) -> u64 {
        let start = SystemTime::now();
        let since_the_epoch = start.duration_since(UNIX_EPOCH).unwrap();
        since_the_epoch.as_secs()
    }

    fn collect_garbage(&mut self) {
        let count_before_gc = self.garbage_collection_queue.len();
        while self.is_full() {
            let (addr, timestamp) =
                self.garbage_collection_queue.front().unwrap().clone();

            if timestamp + TIME_WINDOW >= self.get_current_timestamp() {
                break;
            }

            self.garbage_collection_queue.pop_front();

            // abort if a tx'nonce >= ready nonce
            let (ready_nonce, _) = self
                .get_local_nonce_and_balance(&addr)
                .unwrap_or((0.into(), 0.into()));

            let lowest_nonce =
                *self.deferred_pool.get_lowest_nonce(&addr).unwrap();

            if lowest_nonce >= ready_nonce {
                GC_UNEXECUTED_COUNTER.inc(1);
                warn!("an unexecuted tx is garbage-collected.");
            }

            if !self
                .deferred_pool
                .check_tx_packed(addr.clone(), lowest_nonce)
            {
                self.unpacked_transaction_count -= 1;
            }

            let removed_tx = self
                .deferred_pool
                .remove_lowest_nonce(&addr)
                .unwrap()
                .get_arc_tx()
                .clone();

            // maintain ready account pool
            if let Some(ready_tx) = self.ready_account_pool.get(&addr) {
                if ready_tx.hash() == removed_tx.hash() {
                    warn!("a ready tx is garbage-collected");
                    GC_READY_COUNTER.inc(1);
                    self.ready_account_pool.remove(&addr);
                }
            }

            // maintain ready info
            if !self.deferred_pool.contain_address(&addr) {
                self.ready_nonces_and_balances.remove(&addr);
            }

            // maintain txs
            self.txs.remove(&removed_tx.hash());
        }

        GC_METER.mark(count_before_gc - self.garbage_collection_queue.len());
    }

    /// Collect garbage and return the remaining quota of the pool to insert new
    /// transactions.
    pub fn remaining_quota(&mut self) -> usize {
        self.collect_garbage();

        let len = self.garbage_collection_queue.len();
        if len < self.capacity {
            self.capacity - len
        } else {
            0
        }
    }

    // the new inserting will fail if tx_pool is full (even if `force` is true)
    fn insert_transaction_without_readiness_check(
        &mut self, transaction: Arc<SignedTransaction>, packed: bool,
        force: bool,
    ) -> InsertResult
    {
        if !self.deferred_pool.check_sender_and_nonce_exists(
            &transaction.sender(),
            &transaction.nonce(),
        ) {
            self.collect_garbage();
            if self.is_full() {
                return InsertResult::Failed("Transaction Pool is full".into());
            }
        }
        let result = {
            let _timer =
                MeterTimer::time_func(DEFERRED_POOL_INNER_INSERT.as_ref());
            self.deferred_pool.insert(
                TxWithReadyInfo {
                    transaction: transaction.clone(),
                    packed,
                },
                force,
            )
        };

        match &result {
            InsertResult::NewAdded => {
                self.garbage_collection_queue.push_back((
                    transaction.sender(),
                    self.get_current_timestamp(),
                ));
                self.txs.insert(transaction.hash(), transaction.clone());
                if !packed {
                    self.unpacked_transaction_count += 1;
                }
            }
            InsertResult::Failed(_) => {}
            InsertResult::Updated(replaced_tx) => {
                if !replaced_tx.is_already_packed() {
                    self.unpacked_transaction_count -= 1;
                }
                self.txs.remove(&replaced_tx.hash());
                self.txs.insert(transaction.hash(), transaction.clone());
                if !packed {
                    self.unpacked_transaction_count += 1;
                }
            }
        }

        result
    }

    #[allow(dead_code)]
    fn get_local_nonce(&self, address: &Address) -> Option<&U256> {
        self.ready_nonces_and_balances.get(address).map(|(x, _)| x)
    }

    pub fn get_local_nonce_and_balance(
        &self, address: &Address,
    ) -> Option<(U256, U256)> {
        self.ready_nonces_and_balances.get(address).map(|x| *x)
    }

    fn update_nonce_and_balance(
        &mut self, address: &Address, nonce: U256, balance: U256,
    ) {
        self.ready_nonces_and_balances
            .insert((*address).clone(), (nonce, balance));
    }

    pub fn get_nonce_and_balance_from_storage(
        &self, address: &Address, account_cache: &mut AccountCache,
    ) -> (U256, U256) {
        match account_cache.get_account_mut(address) {
            Some(account) => (account.nonce.clone(), account.balance.clone()),
            None => (0.into(), 0.into()),
        }
    }

    fn get_and_update_nonce_and_balance_from_storage(
        &mut self, address: &Address, account_cache: &mut AccountCache,
    ) -> (U256, U256) {
        let ret = match account_cache.get_account_mut(address) {
            Some(account) => (account.nonce.clone(), account.balance.clone()),
            None => (0.into(), 0.into()),
        };
        self.ready_nonces_and_balances
            .insert((*address).clone(), ret);
        ret
    }

    pub fn get_lowest_nonce(&self, addr: &Address) -> U256 {
        let mut ret = 0.into();
        if let Some((nonce, _)) = self.get_local_nonce_and_balance(addr) {
            ret = nonce;
        }
        if let Some(nonce) = self.deferred_pool.get_lowest_nonce(addr) {
            if *nonce < ret {
                ret = *nonce;
            }
        }
        ret
    }

    fn recalculate_readiness_with_local_info(&mut self, addr: &Address) {
        let (nonce, balance) = self
            .get_local_nonce_and_balance(addr)
            .unwrap_or((0.into(), 0.into()));
        let ret = self
            .deferred_pool
            .recalculate_readiness_with_local_info(addr, nonce, balance);
        self.ready_account_pool.update(addr, ret);
    }

    fn recalculate_readiness_with_fixed_info(
        &mut self, addr: &Address, nonce: U256, balance: U256,
    ) {
        self.update_nonce_and_balance(addr, nonce, balance);
        let ret = self
            .deferred_pool
            .recalculate_readiness_with_local_info(addr, nonce, balance);
        self.ready_account_pool.update(addr, ret);
    }

    fn recalculate_readiness_with_state(
        &mut self, addr: &Address, account_cache: &mut AccountCache,
    ) {
        let (nonce, balance) = self
            .get_and_update_nonce_and_balance_from_storage(addr, account_cache);
        let _timer = MeterTimer::time_func(TX_POOL_RECALCULATE.as_ref());
        let ret = self
            .deferred_pool
            .recalculate_readiness_with_local_info(addr, nonce, balance);
        self.ready_account_pool.update(addr, ret);
    }

    pub fn check_tx_packed_in_deferred_pool(&self, tx_hash: &H256) -> bool {
        match self.txs.get(tx_hash) {
            Some(tx) => {
                self.deferred_pool.check_tx_packed(tx.sender(), tx.nonce())
            }
            None => false,
        }
    }

    /// pack at most num_txs transactions randomly
    pub fn pack_transactions<'a>(
        &mut self, num_txs: usize, block_gas_limit: U256,
        block_size_limit: usize,
    ) -> Vec<Arc<SignedTransaction>>
    {
        let mut packed_transactions: Vec<Arc<SignedTransaction>> = Vec::new();
        if num_txs == 0 {
            return packed_transactions;
        }

        let mut total_tx_gas_limit: U256 = 0.into();
        let mut total_tx_size: usize = 0;

        let mut big_tx_resample_times_limit = 10;
        let mut too_big_txs = Vec::new();

        'out: while let Some(tx) = self.ready_account_pool.pop() {
            let tx_size = tx.rlp_size();
            if block_gas_limit - total_tx_gas_limit < *tx.gas_limit()
                || block_size_limit - total_tx_size < tx_size
            {
                too_big_txs.push(tx.clone());
                if big_tx_resample_times_limit > 0 {
                    big_tx_resample_times_limit -= 1;
                    continue 'out;
                } else {
                    break 'out;
                }
            }

            total_tx_gas_limit += *tx.gas_limit();
            total_tx_size += tx_size;

            packed_transactions.push(tx.clone());
            self.insert_transaction_without_readiness_check(
                tx.clone(),
                true,
                true,
            );
            self.recalculate_readiness_with_local_info(&tx.sender());

            if packed_transactions.len() >= num_txs {
                break 'out;
            }
        }

        for tx in too_big_txs {
            self.ready_account_pool.insert(tx);
        }

        // FIXME: to be optimized by only recalculating readiness once for one
        //  sender
        for tx in packed_transactions.iter().rev() {
            self.insert_transaction_without_readiness_check(
                tx.clone(),
                false,
                true,
            );
            self.recalculate_readiness_with_local_info(&tx.sender());
        }

        if log::max_level() >= log::Level::Debug {
            let mut rlp_s = RlpStream::new();
            for tx in &packed_transactions {
                rlp_s.append::<TransactionWithSignature>(&**tx);
            }
            debug!(
                "After packing packed_transactions: {}, rlp size: {}",
                packed_transactions.len(),
                rlp_s.out().len(),
            );
        }

        packed_transactions
    }

    pub fn notify_modified_accounts(
        &mut self, accounts_from_execution: Vec<Account>,
    ) {
        for account in &accounts_from_execution {
            self.recalculate_readiness_with_fixed_info(
                &account.address,
                account.nonce,
                account.balance,
            );
        }
    }

    /// content retrieves the ready and deferred transactions.
    pub fn content(
        &self,
    ) -> (Vec<Arc<SignedTransaction>>, Vec<Arc<SignedTransaction>>) {
        let ready_txs = self
            .ready_account_pool
            .treap
            .iter()
            .map(|(_, tx)| tx.clone())
            .collect();

        let deferred_txs = self.txs.values().map(|v| v.clone()).collect();

        (ready_txs, deferred_txs)
    }

    // Add transaction into deferred pool and maintain its readiness
    // the packed tag provided
    // if force tag is true, the replacement in nonce pool must be happened
    pub fn insert_transaction_with_readiness_check(
        &mut self, account_cache: &mut AccountCache,
        transaction: Arc<SignedTransaction>, packed: bool, force: bool,
    ) -> Result<(), String>
    {
        /*
        if self.capacity <= inner.len() {
            warn!("Transaction discarded due to insufficient txpool capacity: {:?}", transaction.hash());
            return Err(format!("Transaction discarded due to insufficient txpool capacity: {:?}", transaction.hash()));
        }
        */
        let (state_nonce, _) = self.get_nonce_and_balance_from_storage(
            &transaction.sender,
            account_cache,
        );

        if transaction.hash[0] & 254 == 0 {
            debug!(
                "Transaction {:?} sender: {:?} current nonce: {:?}, state nonce:{:?}",
                transaction.hash, transaction.sender, transaction.nonce, state_nonce
            );
        }
        if transaction.nonce
            >= state_nonce
                + U256::from(FURTHEST_FUTURE_TRANSACTION_NONCE_OFFSET)
        {
            debug!(
                "Transaction {:?} is discarded due to in too distant future",
                transaction.hash()
            );
            return Err(format!(
                "Transaction {:?} is discarded due to in too distant future",
                transaction.hash()
            ));
        } else if transaction.nonce < self.get_lowest_nonce(&transaction.sender)
        {
            debug!(
                "Transaction {:?} is discarded due to a too stale nonce",
                transaction.hash()
            );
            return Err(format!(
                "Transaction {:?} is discarded due to a too stale nonce",
                transaction.hash()
            ));
        }

        let _timer = MeterTimer::time_func(TX_POOL_INNER_INSERT_TIMER.as_ref());
        let result = self.insert_transaction_without_readiness_check(
            transaction.clone(),
            packed,
            force,
        );
        if let InsertResult::Failed(info) = result {
            return Err(format!("Failed imported to deferred pool: {}", info));
        }

        self.recalculate_readiness_with_state(
            &transaction.sender,
            account_cache,
        );

        Ok(())
    }
}

#[cfg(test)]
mod test_transaction_pool_inner {
    use super::{DeferredPool, InsertResult, TxWithReadyInfo};
    use cfx_types::{Address, U256};
    use keylib::{Generator, KeyPair, Random};
    use primitives::{Action, SignedTransaction, Transaction};
    use std::sync::Arc;

    fn new_test_tx(
        sender: &KeyPair, nonce: usize, gas_price: usize, value: usize,
    ) -> Arc<SignedTransaction> {
        Arc::new(
            Transaction {
                nonce: U256::from(nonce),
                gas_price: U256::from(gas_price),
                gas: U256::from(50000),
                action: Action::Call(Address::random()),
                value: U256::from(value),
                data: Vec::new(),
            }
            .sign(sender.secret()),
        )
    }

    fn new_test_tx_with_read_info(
        sender: &KeyPair, nonce: usize, gas_price: usize, value: usize,
        packed: bool,
    ) -> TxWithReadyInfo
    {
        let transaction = new_test_tx(sender, nonce, gas_price, value);
        TxWithReadyInfo {
            transaction,
            packed,
        }
    }

    #[test]
    fn test_deferred_pool_insert_and_remove() {
        let mut deferred_pool = DeferredPool::new();

        // insert txs of same sender
        let alice = Random.generate().unwrap();
        let bob = Random.generate().unwrap();
        let eva = Random.generate().unwrap();

        let alice_tx1 = new_test_tx_with_read_info(
            &alice, 5, 10, 100, false, /* packed */
        );
        let alice_tx2 = new_test_tx_with_read_info(
            &alice, 6, 10, 100, false, /* packed */
        );
        let bob_tx1 = new_test_tx_with_read_info(
            &bob, 1, 10, 100, false, /* packed */
        );
        let bob_tx2 = new_test_tx_with_read_info(
            &bob, 2, 10, 100, false, /* packed */
        );
        let bob_tx2_new = new_test_tx_with_read_info(
            &bob, 2, 11, 100, false, /* packed */
        );

        assert_eq!(
            deferred_pool.insert(alice_tx1.clone(), false /* force */),
            InsertResult::NewAdded
        );

        assert_eq!(deferred_pool.contain_address(&alice.address()), true);

        assert_eq!(deferred_pool.contain_address(&eva.address()), false);

        assert_eq!(deferred_pool.remove_lowest_nonce(&eva.address()), None);

        assert_eq!(deferred_pool.contain_address(&bob.address()), false);

        assert_eq!(
            deferred_pool.insert(alice_tx2.clone(), false /* force */),
            InsertResult::NewAdded
        );

        assert_eq!(deferred_pool.remove_lowest_nonce(&bob.address()), None);

        assert_eq!(
            deferred_pool.insert(bob_tx1.clone(), false /* force */),
            InsertResult::NewAdded
        );

        assert_eq!(deferred_pool.contain_address(&bob.address()), true);

        assert_eq!(
            deferred_pool.insert(bob_tx2.clone(), false /* force */),
            InsertResult::NewAdded
        );

        assert_eq!(
            deferred_pool.insert(bob_tx2_new.clone(), false /* force */),
            InsertResult::Updated(bob_tx2.clone())
        );

        assert_eq!(
            deferred_pool.insert(bob_tx2.clone(), false /* force */),
            InsertResult::Failed(format!("Tx with same nonce already inserted, try to replace it with a higher gas price"))
        );

        assert_eq!(
            deferred_pool.get_lowest_nonce(&bob.address()),
            Some(&(1.into()))
        );

        assert_eq!(
            deferred_pool.remove_lowest_nonce(&bob.address()),
            Some(bob_tx1.clone())
        );

        assert_eq!(
            deferred_pool.get_lowest_nonce(&bob.address()),
            Some(&(2.into()))
        );

        assert_eq!(deferred_pool.contain_address(&bob.address()), true);

        assert_eq!(
            deferred_pool.remove_lowest_nonce(&bob.address()),
            Some(bob_tx2_new.clone())
        );

        assert_eq!(deferred_pool.get_lowest_nonce(&bob.address()), None);

        assert_eq!(deferred_pool.contain_address(&bob.address()), false);
    }

    #[test]
    fn test_deferred_pool_recalculate_readiness() {
        let mut deferred_pool = super::DeferredPool::new();

        let alice = Random.generate().unwrap();

        let gas = 50000;
        let tx1 = new_test_tx_with_read_info(
            &alice, 5, 10, 10000, true, /* packed */
        );
        let tx2 = new_test_tx_with_read_info(
            &alice, 6, 10, 10000, true, /* packed */
        );
        let tx3 = new_test_tx_with_read_info(
            &alice, 7, 10, 10000, true, /* packed */
        );
        let tx4 = new_test_tx_with_read_info(
            &alice, 8, 10, 10000, false, /* packed */
        );
        let tx5 = new_test_tx_with_read_info(
            &alice, 9, 10, 10000, false, /* packed */
        );
        let exact_cost = 4 * (gas * 10 + 10000);

        deferred_pool.insert(tx1.clone(), false /* force */);
        deferred_pool.insert(tx2.clone(), false /* force */);
        deferred_pool.insert(tx4.clone(), false /* force */);
        deferred_pool.insert(tx5.clone(), false /* force */);

        assert_eq!(
            deferred_pool.recalculate_readiness_with_local_info(
                &alice.address(),
                5.into(),
                exact_cost.into()
            ),
            None
        );

        assert_eq!(
            deferred_pool.recalculate_readiness_with_local_info(
                &alice.address(),
                7.into(),
                exact_cost.into()
            ),
            None
        );

        assert_eq!(
            deferred_pool.recalculate_readiness_with_local_info(
                &alice.address(),
                8.into(),
                exact_cost.into()
            ),
            Some(tx4.transaction.clone())
        );

        deferred_pool.insert(tx3.clone(), false /* force */);
        assert_eq!(
            deferred_pool.recalculate_readiness_with_local_info(
                &alice.address(),
                4.into(),
                exact_cost.into()
            ),
            None
        );

        assert_eq!(
            deferred_pool.recalculate_readiness_with_local_info(
                &alice.address(),
                5.into(),
                exact_cost.into()
            ),
            Some(tx4.transaction.clone())
        );

        assert_eq!(
            deferred_pool.recalculate_readiness_with_local_info(
                &alice.address(),
                7.into(),
                exact_cost.into()
            ),
            Some(tx4.transaction.clone())
        );

        assert_eq!(
            deferred_pool.recalculate_readiness_with_local_info(
                &alice.address(),
                8.into(),
                exact_cost.into()
            ),
            Some(tx4.transaction.clone())
        );

        assert_eq!(
            deferred_pool.recalculate_readiness_with_local_info(
                &alice.address(),
                9.into(),
                exact_cost.into()
            ),
            Some(tx5.transaction.clone())
        );

        assert_eq!(
            deferred_pool.recalculate_readiness_with_local_info(
                &alice.address(),
                10.into(),
                exact_cost.into()
            ),
            None
        );

        assert_eq!(
            deferred_pool.recalculate_readiness_with_local_info(
                &alice.address(),
                5.into(),
                (exact_cost - 1).into()
            ),
            None
        );
    }
}<|MERGE_RESOLUTION|>--- conflicted
+++ resolved
@@ -4,13 +4,9 @@
     nonce_pool::{InsertResult, NoncePool, TxWithReadyInfo},
 };
 use cfx_types::{Address, BigEndianHash, H256, H512, U256, U512};
-<<<<<<< HEAD
-use metrics::{register_meter_with_group, Meter, MeterTimer};
-=======
 use metrics::{
     register_meter_with_group, Counter, CounterUsize, Meter, MeterTimer,
 };
->>>>>>> 7514c69f
 use primitives::{Account, SignedTransaction, TransactionWithSignature};
 use rlp::*;
 use std::{
