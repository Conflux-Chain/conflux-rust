use super::{
    account_cache::AccountCache,
    garbage_collector::GarbageCollector,
    impls::TreapMap,
    nonce_pool::{InsertResult, NoncePool, TxWithReadyInfo},
};
use crate::{
    machine::Machine,
    verification::{PackingCheckResult, VerificationConfig},
};
use cfx_parameters::staking::DRIPS_PER_STORAGE_COLLATERAL_UNIT;
use cfx_statedb::Result as StateDbResult;
use cfx_types::{
    address_util::AddressUtil, AddressWithSpace, H256, U128, U256, U512,
};
use heap_map::HeapMap;
use malloc_size_of_derive::MallocSizeOf as DeriveMallocSizeOf;
use metrics::{
    register_meter_with_group, Counter, CounterUsize, Meter, MeterTimer,
};
use primitives::{
    Account, Action, SignedTransaction, Transaction, TransactionWithSignature,
};
use rlp::*;
use serde::Serialize;
use std::{
    cmp::{Ordering, Reverse},
    collections::HashMap,
    sync::Arc,
    time::{SystemTime, UNIX_EPOCH},
};

type WeightType = u128;
lazy_static! {
    pub static ref MAX_WEIGHT: U256 = u128::max_value().into();
}

const FURTHEST_FUTURE_TRANSACTION_NONCE_OFFSET: u32 = 2000;

lazy_static! {
    static ref TX_POOL_RECALCULATE: Arc<dyn Meter> =
        register_meter_with_group("timer", "tx_pool::recalculate");
    static ref TX_POOL_INNER_INSERT_TIMER: Arc<dyn Meter> =
        register_meter_with_group("timer", "tx_pool::inner_insert");
    static ref DEFERRED_POOL_INNER_INSERT: Arc<dyn Meter> =
        register_meter_with_group("timer", "deferred_pool::inner_insert");
    pub static ref TX_POOL_GET_STATE_TIMER: Arc<dyn Meter> =
        register_meter_with_group("timer", "tx_pool::get_nonce_and_storage");
    static ref TX_POOL_INNER_WITHOUTCHECK_INSERT_TIMER: Arc<dyn Meter> =
        register_meter_with_group(
            "timer",
            "tx_pool::inner_without_check_inert"
        );
    static ref GC_UNEXECUTED_COUNTER: Arc<dyn Counter<usize>> =
        CounterUsize::register_with_group("txpool", "gc_unexecuted");
    static ref GC_READY_COUNTER: Arc<dyn Counter<usize>> =
        CounterUsize::register_with_group("txpool", "gc_ready");
    static ref GC_METER: Arc<dyn Meter> =
        register_meter_with_group("txpool", "gc_txs_tps");
}

#[derive(DeriveMallocSizeOf)]
struct DeferredPool {
    buckets: HashMap<AddressWithSpace, NoncePool>,
}

impl DeferredPool {
    fn new() -> Self {
        DeferredPool {
            buckets: Default::default(),
        }
    }

    fn clear(&mut self) { self.buckets.clear() }

    fn insert(&mut self, tx: TxWithReadyInfo, force: bool) -> InsertResult {
        // It's safe to create a new bucket, cause inserting to a empty bucket
        // will always be success
        let bucket =
            self.buckets.entry(tx.sender()).or_insert(NoncePool::new());
        bucket.insert(&tx, force)
    }

    fn contain_address(&self, addr: &AddressWithSpace) -> bool {
        self.buckets.contains_key(addr)
    }

    fn check_sender_and_nonce_exists(
        &self, sender: &AddressWithSpace, nonce: &U256,
    ) -> bool {
        if let Some(bucket) = self.buckets.get(sender) {
            bucket.check_nonce_exists(nonce)
        } else {
            false
        }
    }

    fn count_less(&self, sender: &AddressWithSpace, nonce: &U256) -> usize {
        if let Some(bucket) = self.buckets.get(sender) {
            bucket.count_less(nonce)
        } else {
            0
        }
    }

    fn remove_lowest_nonce(
        &mut self, addr: &AddressWithSpace,
    ) -> Option<TxWithReadyInfo> {
        match self.buckets.get_mut(addr) {
            None => None,
            Some(bucket) => {
                let ret = bucket.remove_lowest_nonce();
                if bucket.is_empty() {
                    self.buckets.remove(addr);
                }
                ret
            }
        }
    }

    fn get_lowest_nonce(&self, addr: &AddressWithSpace) -> Option<&U256> {
        self.buckets
            .get(addr)
            .and_then(|bucket| bucket.get_lowest_nonce_tx().map(|r| r.nonce()))
    }

    fn get_lowest_nonce_tx(
        &self, addr: &AddressWithSpace,
    ) -> Option<&SignedTransaction> {
        self.buckets
            .get(addr)
            .and_then(|bucket| bucket.get_lowest_nonce_tx())
    }

    fn recalculate_readiness_with_local_info(
        &mut self, addr: &AddressWithSpace, nonce: U256, balance: U256,
    ) -> Option<Arc<SignedTransaction>> {
        if let Some(bucket) = self.buckets.get(addr) {
            bucket.recalculate_readiness_with_local_info(nonce, balance)
        } else {
            None
        }
    }

    fn get_pending_info(
        &self, addr: &AddressWithSpace, nonce: &U256,
    ) -> Option<(usize, Arc<SignedTransaction>)> {
        if let Some(bucket) = self.buckets.get(addr) {
            bucket.get_pending_info(nonce)
        } else {
            None
        }
    }

    fn get_pending_transactions(
        &self, addr: &AddressWithSpace, start_nonce: &U256, local_nonce: &U256,
        local_balance: &U256,
    ) -> (Vec<Arc<SignedTransaction>>, Option<PendingReason>)
    {
        match self.buckets.get(addr) {
            Some(bucket) => {
                let pending_txs = bucket.get_pending_transactions(start_nonce);
                let pending_reason = pending_txs.first().and_then(|tx| {
                    bucket.check_pending_reason_with_local_info(
                        *local_nonce,
                        *local_balance,
                        tx.as_ref(),
                    )
                });
                (pending_txs, pending_reason)
            }
            None => (Vec::new(), None),
        }
    }

    fn check_tx_packed(&self, addr: AddressWithSpace, nonce: U256) -> bool {
        if let Some(bucket) = self.buckets.get(&addr) {
            if let Some(tx_with_ready_info) = bucket.get_tx_by_nonce(nonce) {
                tx_with_ready_info.is_already_packed()
            } else {
                false
            }
        } else {
            false
        }
    }

    fn last_succ_nonce(
        &self, addr: AddressWithSpace, from_nonce: U256,
    ) -> Option<U256> {
        let bucket = self.buckets.get(&addr)?;
        let mut next_nonce = from_nonce;
        loop {
            let nonce = bucket.succ_nonce(&next_nonce);
            if nonce.is_none() {
                break;
            }
            if nonce.unwrap() > next_nonce {
                break;
            }
            next_nonce += 1.into();
        }
        Some(next_nonce)
    }
}

#[derive(DeriveMallocSizeOf, Clone)]
struct PriceOrderedTransaction(Arc<SignedTransaction>);

impl PartialEq for PriceOrderedTransaction {
    fn eq(&self, other: &Self) -> bool {
        self.0.gas_price().eq(other.0.gas_price())
    }
}

impl Eq for PriceOrderedTransaction {}

impl PartialOrd for PriceOrderedTransaction {
    fn partial_cmp(&self, other: &Self) -> Option<Ordering> {
        self.0.gas_price().partial_cmp(other.0.gas_price())
    }
}

impl Ord for PriceOrderedTransaction {
    fn cmp(&self, other: &Self) -> Ordering {
        self.0.gas_price().cmp(other.0.gas_price())
    }
}

#[derive(DeriveMallocSizeOf)]
struct ReadyAccountPool {
    packing_pool: PackingPool,
    waiting_pool: HeapMap<AddressWithSpace, PriceOrderedTransaction>,
}

impl ReadyAccountPool {
    fn new(
        tx_weight_scaling: u64, tx_weight_exp: u8, total_gas_capacity: U256,
    ) -> Self {
        Self {
            packing_pool: PackingPool::new(
                tx_weight_scaling,
                tx_weight_exp,
                total_gas_capacity,
            ),
            waiting_pool: HeapMap::new(),
        }
    }

    fn update(
        &mut self, address: &AddressWithSpace,
        tx: Option<Arc<SignedTransaction>>,
    )
    {
        if let Some(tx) = tx {
            if tx.hash[0] & 254 == 0 {
                debug!("Sampled transaction {:?} in ready pool", tx.hash);
            }
            self.insert(tx);
        } else {
            self.remove(address)
        };
    }

    fn insert(&mut self, tx: Arc<SignedTransaction>) {
        self.packing_pool.insert(tx);
        self.try_shrink_packing_pool();
    }

    fn remove(&mut self, address: &AddressWithSpace) {
        self.packing_pool.remove(address);
        self.waiting_pool.remove(address);
        self.try_fill_packing_pool();
    }

    fn sample_pop(&mut self) -> Option<Arc<SignedTransaction>> {
        let popped_tx = self.packing_pool.sample_pop();
        self.try_fill_packing_pool();
        popped_tx
    }

    fn try_shrink_packing_pool(&mut self) {
        while self.packing_pool.total_gas > self.packing_pool.total_gas_capacity
        {
            let tx = self.packing_pool.pop().unwrap();
            self.waiting_pool
                .insert(&tx.sender(), PriceOrderedTransaction(tx));
        }
    }

    fn try_fill_packing_pool(&mut self) {
        while self.packing_pool.total_gas < self.packing_pool.total_gas_capacity
        {
            let top_waiting_gas = match self.waiting_pool.top() {
                None => break,
                Some((_, tx)) => *tx.0.gas(),
            };
            if top_waiting_gas + self.packing_pool.total_gas
                > self.packing_pool.total_gas_capacity
            {
                break;
            }

            let tx = (self.waiting_pool.pop().unwrap().1).0;
            self.packing_pool.insert(tx);
        }
    }

    fn clear(&mut self) {
        self.packing_pool.clear();
        self.waiting_pool.clear();
    }

    fn get(
        &self, address: &AddressWithSpace,
    ) -> Option<Arc<SignedTransaction>> {
        self.waiting_pool
            .get(address)
            .map(|tx| tx.0.clone())
            .or_else(|| self.packing_pool.get(address))
    }

    fn len(&self) -> usize { self.packing_pool.len() + self.waiting_pool.len() }
}

#[derive(DeriveMallocSizeOf)]
struct PackingPool {
    treap: TreapMap<AddressWithSpace, Arc<SignedTransaction>, WeightType>,
    heap_map: HeapMap<AddressWithSpace, Reverse<PriceOrderedTransaction>>,
    tx_weight_scaling: u64,
    tx_weight_exp: u8,

    /// U256 should be sufficient since txpool the limits `max_tx_gas`.
    /// This limits the number of transactions in the packing pool with their
    /// gas limits.
    total_gas_capacity: U256,
    /// The total gas limit of all transactions in this packing pool.
    total_gas: U256,
}

impl PackingPool {
    fn new(
        tx_weight_scaling: u64, tx_weight_exp: u8, total_gas_capacity: U256,
    ) -> Self {
        PackingPool {
            treap: TreapMap::new(),
            heap_map: HeapMap::new(),
            tx_weight_scaling,
            tx_weight_exp,
            total_gas_capacity,
            total_gas: 0.into(),
        }
    }

    fn clear(&mut self) {
        while self.len() != 0 {
            self.sample_pop();
        }
        self.heap_map.clear()
    }

    fn len(&self) -> usize { self.treap.len() }

    fn get(
        &self, address: &AddressWithSpace,
    ) -> Option<Arc<SignedTransaction>> {
        self.heap_map.get(address).map(|tx| (tx.0).0.clone())
    }

    fn remove(
        &mut self, address: &AddressWithSpace,
    ) -> Option<Arc<SignedTransaction>> {
        let tx = (self.heap_map.remove(address)?.0).0;
        self.treap.remove(address);
        self.total_gas -= *tx.gas();
        Some(tx)
    }

    /// If the insertion replaces an old transaction of the same
    /// sender, it will be returned.
    fn insert(
        &mut self, tx: Arc<SignedTransaction>,
    ) -> Option<Arc<SignedTransaction>> {
        let scaled_weight = tx.gas_price() / self.tx_weight_scaling;
        let base_weight = if scaled_weight == U256::zero() {
            0
        } else if scaled_weight >= *MAX_WEIGHT {
            u128::max_value()
        } else {
            scaled_weight.as_u128()
        };

        let mut weight = 1;
        for _ in 0..self.tx_weight_exp {
            weight *= base_weight;
        }

        self.heap_map
            .insert(&tx.sender(), Reverse(PriceOrderedTransaction(tx.clone())));
        self.total_gas += *tx.gas();
        let replaced_tx = self.treap.insert(tx.sender(), tx, weight);
        if let Some(replaced_tx) = replaced_tx.as_ref() {
            // an old transaction of the same sender is replaced.
            self.total_gas -= *replaced_tx.gas();
        };
        replaced_tx
    }

    fn sample_pop(&mut self) -> Option<Arc<SignedTransaction>> {
        if self.treap.len() == 0 {
            return None;
        }

        let sum_gas_price = self.treap.sum_weight();
        let mut rand_value = rand::random();
        rand_value = rand_value % sum_gas_price;

        let tx = self
            .treap
            .get_by_weight(rand_value)
            .expect("Failed to pick transaction by weight")
            .clone();
        trace!("Get transaction from ready pool. tx: {:?}", tx.clone());

        self.remove(&tx.sender())
    }

    fn pop(&mut self) -> Option<Arc<SignedTransaction>> {
        self.heap_map.pop().map(|(addr, tx)| {
            let tx = (tx.0).0;
            self.treap.remove(&addr);
            self.total_gas -= *tx.gas();
            tx
        })
    }
}

#[derive(Serialize)]
#[serde(rename_all = "camelCase")]
pub enum TransactionStatus {
    Packed,
    Ready,
    Pending(PendingReason),
}

#[derive(Serialize)]
#[serde(rename_all = "camelCase")]
pub enum PendingReason {
    FutureNonce,
    NotEnoughCash,
}

#[derive(DeriveMallocSizeOf)]
pub struct TransactionPoolInner {
    capacity: usize,
    total_received_count: usize,
    unpacked_transaction_count: usize,
    /// Tracks all transactions in the transaction pool by account and nonce.
    /// Packed and executed transactions will eventually be garbage collected.
    deferred_pool: DeferredPool,
    /// Tracks the first unpacked ready transaction for accounts.
    /// Updated together with `ready_nonces_and_balances`.
    /// Also updated after transaction packing.
    ready_account_pool: ReadyAccountPool,
    /// The cache of the latest nonce and balance in the state.
    /// Updated with the storage data after a block is processed in consensus
    /// (set_tx_packed), after epoch execution, or during transaction
    /// insertion.
    ready_nonces_and_balances: HashMap<AddressWithSpace, (U256, U256)>,
    garbage_collector: GarbageCollector,
    /// Keeps all transactions in the transaction pool.
    /// It should contain the same transaction set as `deferred_pool`.
    txs: HashMap<H256, Arc<SignedTransaction>>,
    tx_sponsored_gas_map: HashMap<H256, (U256, u64)>,
}

impl TransactionPoolInner {
    pub fn new(
        capacity: usize, tx_weight_scaling: u64, tx_weight_exp: u8,
        total_gas_capacity: U256,
    ) -> Self
    {
        TransactionPoolInner {
            capacity,
            total_received_count: 0,
            unpacked_transaction_count: 0,
            deferred_pool: DeferredPool::new(),
            ready_account_pool: ReadyAccountPool::new(
                tx_weight_scaling,
                tx_weight_exp,
                total_gas_capacity,
            ),
            ready_nonces_and_balances: HashMap::new(),
            garbage_collector: GarbageCollector::default(),
            txs: HashMap::new(),
            tx_sponsored_gas_map: HashMap::new(),
        }
    }

    pub fn clear(&mut self) {
        self.deferred_pool.clear();
        self.ready_account_pool.clear();
        self.ready_nonces_and_balances.clear();
        self.garbage_collector.clear();
        self.txs.clear();
        self.tx_sponsored_gas_map.clear();
        self.total_received_count = 0;
        self.unpacked_transaction_count = 0;
    }

    pub fn total_deferred(&self) -> usize { self.txs.len() }

    pub fn total_ready_accounts(&self) -> usize {
        self.ready_account_pool.len()
    }

    pub fn total_received(&self) -> usize { self.total_received_count }

    pub fn total_unpacked(&self) -> usize { self.unpacked_transaction_count }

    pub fn get(&self, tx_hash: &H256) -> Option<Arc<SignedTransaction>> {
        self.txs.get(tx_hash).map(|x| x.clone())
    }

    pub fn get_by_address2nonce(
        &self, address: AddressWithSpace, nonce: U256,
    ) -> Option<Arc<SignedTransaction>> {
        let bucket = self.deferred_pool.buckets.get(&address)?;
        bucket.get_tx_by_nonce(nonce).map(|tx| tx.transaction)
    }

    pub fn is_full(&self) -> bool {
        return self.total_deferred() >= self.capacity;
    }

    pub fn get_current_timestamp(&self) -> u64 {
        let start = SystemTime::now();
        let since_the_epoch = start.duration_since(UNIX_EPOCH).unwrap();
        since_the_epoch.as_secs()
    }

    /// A sender has a transaction which is garbage collectable if
    ///    1. there is at least a transaction whose nonce is less than
    /// `ready_nonce`
    ///    2. the nonce of all transactions are greater than or equal to
    /// `ready_nonce` and it is not garbage collected during the last
    /// `TIME_WINDOW` seconds
    ///
    /// We will pick a sender who has maximum number of transactions which are
    /// garbage collectable. And if there is a tie, the one who has minimum
    /// timestamp will be picked.
    pub fn collect_garbage(&mut self, new_tx: &SignedTransaction) {
        let count_before_gc = self.total_deferred();
        let mut skipped_self_node = None;
        while self.is_full() && !self.garbage_collector.is_empty() {
            let current_timestamp = self.get_current_timestamp();
            let (victim_address, victim) =
                self.garbage_collector.pop().unwrap();
            // Accounts which are not in `deferred_pool` may be inserted
            // into `garbage_collector`, we can just ignore them.
            if !self.deferred_pool.contain_address(&victim_address) {
                continue;
            }

            // `count == 0` means all transactions are not executed, so there is
            // no unconditional garbage collection to conduct and we need to
            // check if we should replace one unexecuted tx.
            if victim.count == 0 {
                if victim_address == new_tx.sender() {
                    // We do not GC a not-executed transaction from the same
                    // sender.
                    skipped_self_node = Some((victim_address, victim));
                    continue;
                } else if victim.has_ready_tx
                    && victim.first_tx_gas_price >= *new_tx.gas_price()
                {
                    // If all transactions are not executed but some accounts
                    // are not ready to be packed, we directly replace a
                    // not-ready transaction (with the least gas_price in
                    // garbage_collector). If all accounts
                    // are ready, we check if the new tx has larger gas price
                    // than some.
                    return;
                }
            }

            let (ready_nonce, _) = self
                .get_local_nonce_and_balance(&victim_address)
                .unwrap_or((0.into(), 0.into()));

<<<<<<< HEAD
            let to_remove_tx = self
                .deferred_pool
                .remove_lowest_nonce(&victim_address)
                .unwrap()
                .get_arc_tx()
                .clone();
=======
            let tx_with_ready_info =
                self.deferred_pool.remove_lowest_nonce(&addr).unwrap();
            let to_remove_tx = tx_with_ready_info.get_arc_tx().clone();
>>>>>>> 237f635e

            // We have to garbage collect an unexecuted transaction.
            // TODO: Implement more heuristic strategies
            if *to_remove_tx.nonce() >= ready_nonce {
                assert_eq!(victim.count, 0);
                GC_UNEXECUTED_COUNTER.inc(1);
                warn!("an unexecuted tx is garbage-collected.");
            }

            // maintain ready account pool
            if let Some(ready_tx) = self.ready_account_pool.get(&victim_address)
            {
                if ready_tx.hash() == to_remove_tx.hash() {
                    warn!("a ready tx is garbage-collected");
                    GC_READY_COUNTER.inc(1);
                    self.ready_account_pool.remove(&victim_address);
                    if !victim.has_ready_tx {
                        // This should not happen! Means some inconsistency
                        // within `TransactionPoolInner`.
                        error!("Garbage collector marks no ready tx!!! tx_hash={:?}, victim={:?}", ready_tx.hash(), victim);
                    }
                }
            }

<<<<<<< HEAD
            if !self
                .deferred_pool
                .check_tx_packed(victim_address, *to_remove_tx.nonce())
            {
=======
            if !tx_with_ready_info.is_already_packed() {
>>>>>>> 237f635e
                self.unpacked_transaction_count = self
                    .unpacked_transaction_count
                    .checked_sub(1)
                    .unwrap_or_else(|| {
                        error!("unpacked_transaction_count under-flows.");
                        0
                    });
            }

            // maintain ready info
            if !self.deferred_pool.contain_address(&victim_address) {
                self.ready_nonces_and_balances.remove(&victim_address);
            // The picked sender has no transactions now, and has been popped
            // from `garbage_collector`.
            } else {
                let has_ready_tx =
                    self.ready_account_pool.get(&victim_address).is_some();
                let first_tx_gas_price = *self
                    .deferred_pool
                    .get_lowest_nonce_tx(&victim_address)
                    .expect("addr exist")
                    .gas_price();
                let count = if victim.count > 0 {
                    victim.count - 1
                } else {
                    0
                };
                self.garbage_collector.insert(
                    &victim_address,
                    count,
                    current_timestamp,
                    has_ready_tx,
                    first_tx_gas_price,
                );
            }

            // maintain txs
            self.txs.remove(&to_remove_tx.hash());
            self.tx_sponsored_gas_map.remove(&to_remove_tx.hash());
        }

        // Insert back skipped nodes to keep `garbage_collector`
        // unchanged.
        if let Some((addr, node)) = skipped_self_node {
            self.garbage_collector.insert(
                &addr,
                node.count,
                node.timestamp,
                node.has_ready_tx,
                node.first_tx_gas_price,
            );
        }
        GC_METER.mark(count_before_gc - self.total_deferred());
    }

    /// Collect garbage and return the remaining quota of the pool to insert new
    /// transactions.
    pub fn remaining_quota(&self) -> usize {
        let len = self.total_deferred();
        self.capacity - len + self.garbage_collector.gc_size()
    }

    pub fn capacity(&self) -> usize { self.capacity }

    // the new inserting will fail if tx_pool is full (even if `force` is true)
    fn insert_transaction_without_readiness_check(
        &mut self, transaction: Arc<SignedTransaction>, packed: bool,
        force: bool, state_nonce_and_balance: Option<(U256, U256)>,
        (sponsored_gas, sponsored_storage): (U256, u64),
    ) -> InsertResult
    {
        let _timer = MeterTimer::time_func(
            TX_POOL_INNER_WITHOUTCHECK_INSERT_TIMER.as_ref(),
        );
        if !self.deferred_pool.check_sender_and_nonce_exists(
            &transaction.sender(),
            &transaction.nonce(),
        ) {
            self.collect_garbage(transaction.as_ref());
            if self.is_full() {
                return InsertResult::Failed("Transaction Pool is full".into());
            }
        }
        let result = {
            let _timer =
                MeterTimer::time_func(DEFERRED_POOL_INNER_INSERT.as_ref());
            self.deferred_pool.insert(
                TxWithReadyInfo {
                    transaction: transaction.clone(),
                    packed,
                    sponsored_gas,
                    sponsored_storage,
                },
                force,
            )
        };

        match &result {
            InsertResult::NewAdded => {
                // This will only happen when called by
                // `insert_transaction_with_readiness_check`, so
                // state_nonce_and_balance will never be `None`.
                let (state_nonce, state_balance) =
                    state_nonce_and_balance.unwrap();
                self.update_nonce_and_balance(
                    &transaction.sender(),
                    state_nonce,
                    state_balance,
                );
                // GarbageCollector will be updated by the caller.
                self.txs.insert(transaction.hash(), transaction.clone());
                self.tx_sponsored_gas_map.insert(
                    transaction.hash(),
                    (sponsored_gas, sponsored_storage),
                );
                if !packed {
                    self.unpacked_transaction_count += 1;
                }
            }
            InsertResult::Failed(_) => {}
            InsertResult::Updated(replaced_tx) => {
                if !replaced_tx.is_already_packed() {
                    self.unpacked_transaction_count = self
                        .unpacked_transaction_count
                        .checked_sub(1)
                        .unwrap_or_else(|| {
                            error!("unpacked_transaction_count under-flows.");
                            0
                        });
                }
                self.txs.remove(&replaced_tx.hash());
                self.txs.insert(transaction.hash(), transaction.clone());
                self.tx_sponsored_gas_map.remove(&replaced_tx.hash());
                self.tx_sponsored_gas_map.insert(
                    transaction.hash(),
                    (sponsored_gas, sponsored_storage),
                );
                if !packed {
                    self.unpacked_transaction_count += 1;
                }
            }
        }

        result
    }

    pub fn get_account_pending_info(
        &self, address: &AddressWithSpace,
    ) -> Option<(U256, U256, U256, H256)> {
        let (local_nonce, _local_balance) = self
            .get_local_nonce_and_balance(address)
            .unwrap_or((U256::from(0), U256::from(0)));
        match self.deferred_pool.get_pending_info(address, &local_nonce) {
            Some((pending_count, pending_tx)) => Some((
                local_nonce,
                U256::from(pending_count),
                *pending_tx.nonce(),
                pending_tx.hash(),
            )),
            None => {
                Some((local_nonce, U256::from(0), U256::from(0), H256::zero()))
            }
        }
    }

    pub fn get_account_pending_transactions(
        &self, address: &AddressWithSpace, maybe_start_nonce: Option<U256>,
        maybe_limit: Option<usize>,
    ) -> (
        Vec<Arc<SignedTransaction>>,
        Option<TransactionStatus>,
        usize,
    )
    {
        let (local_nonce, local_balance) = self
            .get_local_nonce_and_balance(address)
            .unwrap_or((U256::from(0), U256::from(0)));
        let start_nonce = maybe_start_nonce.unwrap_or(local_nonce);
        let (pending_txs, pending_reason) =
            self.deferred_pool.get_pending_transactions(
                address,
                &start_nonce,
                &local_nonce,
                &local_balance,
            );
        if pending_txs.is_empty() {
            return (Vec::new(), None, 0);
        }
        let first_tx_status = match pending_reason {
            None => {
                // Sanity check with `ready_account_pool`.
                match self.ready_account_pool.get(address) {
                    None => {
                        error!(
                            "Ready tx not in ready_account_pool: tx={:?}",
                            pending_txs.first()
                        );
                    }
                    Some(ready_tx) => {
                        let first_tx = pending_txs.first().expect("not empty");
                        if ready_tx.hash() != first_tx.hash() {
                            error!("ready_account_pool and deferred_pool are inconsistent! ready_tx={:?} first_pending={:?}", ready_tx.hash(), first_tx.hash());
                        }
                    }
                }
                TransactionStatus::Ready
            }
            Some(reason) => TransactionStatus::Pending(reason),
        };
        let pending_count = pending_txs.len();
        let limit = maybe_limit.unwrap_or(usize::MAX);
        (
            pending_txs.into_iter().take(limit).collect(),
            Some(first_tx_status),
            pending_count,
        )
    }

    pub fn get_local_nonce_and_balance(
        &self, address: &AddressWithSpace,
    ) -> Option<(U256, U256)> {
        self.ready_nonces_and_balances.get(address).map(|x| *x)
    }

    fn update_nonce_and_balance(
        &mut self, address: &AddressWithSpace, nonce: U256, balance: U256,
    ) {
        if !self.deferred_pool.contain_address(address) {
            return;
        }
        self.ready_nonces_and_balances
            .insert((*address).clone(), (nonce, balance));
    }

    fn get_and_update_nonce_and_balance_from_storage(
        &mut self, address: &AddressWithSpace, state: &AccountCache,
    ) -> StateDbResult<(U256, U256)> {
        let nonce_and_balance = state.get_nonce_and_balance(address)?;
        if !self.deferred_pool.contain_address(address) {
            return Ok(nonce_and_balance);
        }
        self.ready_nonces_and_balances
            .insert((*address).clone(), nonce_and_balance);

        Ok(nonce_and_balance)
    }

    pub fn get_lowest_nonce(&self, addr: &AddressWithSpace) -> U256 {
        let mut ret = 0.into();
        if let Some((nonce, _)) = self.get_local_nonce_and_balance(addr) {
            ret = nonce;
        }
        if let Some(nonce) = self.deferred_pool.get_lowest_nonce(addr) {
            if *nonce < ret {
                ret = *nonce;
            }
        }
        ret
    }

    pub fn get_next_nonce(
        &self, address: &AddressWithSpace, state_nonce: U256,
    ) -> U256 {
        self.deferred_pool
            .last_succ_nonce(*address, state_nonce)
            .unwrap_or(state_nonce)
    }

    fn recalculate_readiness_with_local_info(
        &mut self, addr: &AddressWithSpace,
    ) {
        let (nonce, balance) = self
            .get_local_nonce_and_balance(addr)
            .unwrap_or((0.into(), 0.into()));
        self.recalculate_readiness(addr, nonce, balance);
    }

    fn recalculate_readiness_with_fixed_info(
        &mut self, addr: &AddressWithSpace, nonce: U256, balance: U256,
    ) {
        self.update_nonce_and_balance(addr, nonce, balance);
        self.recalculate_readiness(addr, nonce, balance);
    }

    fn recalculate_readiness_with_state(
        &mut self, addr: &AddressWithSpace, account_cache: &AccountCache,
    ) -> StateDbResult<()> {
        let _timer = MeterTimer::time_func(TX_POOL_RECALCULATE.as_ref());
        let (nonce, balance) = self
            .get_and_update_nonce_and_balance_from_storage(
                addr,
                account_cache,
            )?;
        self.recalculate_readiness(addr, nonce, balance);
        Ok(())
    }

    fn recalculate_readiness(
        &mut self, addr: &AddressWithSpace, nonce: U256, balance: U256,
    ) {
        let ret = self
            .deferred_pool
            .recalculate_readiness_with_local_info(addr, nonce, balance);
        // If addr is not in `deferred_pool`, it should have also been removed
        // from garbage_collector
        if let Some(tx) = self.deferred_pool.get_lowest_nonce_tx(addr) {
            let count = self.deferred_pool.count_less(addr, &nonce);
            let timestamp = self
                .garbage_collector
                .get_timestamp(addr)
                .unwrap_or(self.get_current_timestamp());
            self.garbage_collector.insert(
                addr,
                count,
                timestamp,
                ret.is_some(),
                *tx.gas_price(),
            );
        } else {
            // An account is only removed from `deferred_pool` in GC,
            // so this is not likely to happen.
            // One possible reason is that an transactions not in txpool is
            // executed and passed to notify_modified_accounts.
            debug!(
                "recalculate_readiness called for missing account: addr={:?}",
                addr
            );
        }
        self.ready_account_pool.update(addr, ret);
    }

    pub fn check_tx_packed_in_deferred_pool(&self, tx_hash: &H256) -> bool {
        match self.txs.get(tx_hash) {
            Some(tx) => {
                self.deferred_pool.check_tx_packed(tx.sender(), *tx.nonce())
            }
            None => false,
        }
    }

    /// pack at most num_txs transactions randomly
    pub fn pack_transactions<'a>(
        &mut self, num_txs: usize, block_gas_limit: U256,
        block_size_limit: usize, best_epoch_height: u64,
        best_block_number: u64, verification_config: &VerificationConfig,
        machine: &Machine,
    ) -> Vec<Arc<SignedTransaction>>
    {
        let mut packed_transactions: Vec<Arc<SignedTransaction>> = Vec::new();
        if num_txs == 0 {
            return packed_transactions;
        }

        let mut total_tx_gas_limit: U256 = 0.into();
        let mut total_tx_size: usize = 0;

        let mut big_tx_resample_times_limit = 10;
        let mut recycle_txs = Vec::new();

        let spec = machine.spec(best_block_number);
        let transitions = &machine.params().transition_heights;

        'out: while let Some(tx) = self.ready_account_pool.sample_pop() {
            let tx_size = tx.rlp_size();
            if block_gas_limit - total_tx_gas_limit < *tx.gas_limit()
                || block_size_limit - total_tx_size < tx_size
            {
                recycle_txs.push(tx.clone());
                if big_tx_resample_times_limit > 0 {
                    big_tx_resample_times_limit -= 1;
                    continue 'out;
                } else {
                    break 'out;
                }
            }

            // The validity of a transaction may change during the time.
            match verification_config.fast_recheck(
                &tx,
                best_epoch_height,
                transitions,
                &spec,
            ) {
                PackingCheckResult::Pack => {}
                PackingCheckResult::Pending => {
                    recycle_txs.push(tx.clone());
                    continue 'out;
                }
                PackingCheckResult::Drop => {
                    continue 'out;
                }
            }

            total_tx_gas_limit += *tx.gas_limit();
            total_tx_size += tx_size;

            packed_transactions.push(tx.clone());
            self.insert_transaction_without_readiness_check(
                tx.clone(),
                true, /* packed */
                true, /* force */
                None, /* state_nonce_and_balance */
                self.tx_sponsored_gas_map
                    .get(&tx.hash())
                    .map(|x| x.clone())
                    .unwrap_or((U256::from(0), 0)),
            );
            self.recalculate_readiness_with_local_info(&tx.sender());

            if packed_transactions.len() >= num_txs {
                break 'out;
            }
        }

        for tx in recycle_txs {
            // The other status of these transactions remain unchanged, so we do
            // not need to update other structures like `garbage_collector`.
            self.ready_account_pool.insert(tx);
        }

        // FIXME: to be optimized by only recalculating readiness once for one
        //  sender
        for tx in packed_transactions.iter().rev() {
            self.insert_transaction_without_readiness_check(
                tx.clone(),
                false, /* packed */
                true,  /* force */
                None,  /* state_nonce_and_balance */
                self.tx_sponsored_gas_map
                    .get(&tx.hash())
                    .map(|x| x.clone())
                    .unwrap_or((U256::from(0), 0)),
            );
            self.recalculate_readiness_with_local_info(&tx.sender());
        }

        if log::max_level() >= log::Level::Debug {
            let mut rlp_s = RlpStream::new();
            for tx in &packed_transactions {
                rlp_s.append::<TransactionWithSignature>(&**tx);
            }
            debug!(
                "After packing packed_transactions: {}, rlp size: {}",
                packed_transactions.len(),
                rlp_s.out().len(),
            );
        }

        packed_transactions
    }

    pub fn notify_modified_accounts(
        &mut self, accounts_from_execution: Vec<Account>,
    ) {
        for account in &accounts_from_execution {
            self.recalculate_readiness_with_fixed_info(
                account.address(),
                account.nonce,
                account.balance,
            );
        }
    }

    /// content retrieves the ready and deferred transactions.
    pub fn content(
        &self, address: Option<AddressWithSpace>,
    ) -> (Vec<Arc<SignedTransaction>>, Vec<Arc<SignedTransaction>>) {
        let ready_txs = self
            .ready_account_pool
            .packing_pool
            .treap
            .iter()
            .filter(|address_tx| {
                address == None || &address.unwrap() == address_tx.0
            })
            .map(|(_, tx)| tx.clone())
            .collect();

        let deferred_txs = self
            .txs
            .values()
            .filter(|tx| address == None || tx.sender() == address.unwrap())
            .map(|v| v.clone())
            .collect();

        (ready_txs, deferred_txs)
    }

    // Add transaction into deferred pool and maintain its readiness
    // the packed tag provided
    // if force tag is true, the replacement in nonce pool must be happened
    pub fn insert_transaction_with_readiness_check(
        &mut self, account_cache: &AccountCache,
        transaction: Arc<SignedTransaction>, packed: bool, force: bool,
    ) -> Result<(), String>
    {
        let _timer = MeterTimer::time_func(TX_POOL_INNER_INSERT_TIMER.as_ref());
        let mut sponsored_gas = U256::from(0);
        let mut sponsored_storage = 0;

        let sender = transaction.sender();

        // Compute sponsored_gas for `transaction`
        if let Transaction::Native(ref transaction) = transaction.unsigned {
            if let Action::Call(ref callee) = transaction.action {
                // FIXME: This is a quick fix for performance issue.
                if callee.is_contract_address() {
                    if let Some(sponsor_info) =
                        account_cache.get_sponsor_info(callee).map_err(|e| {
                            format!(
                                "Failed to read account_cache from storage: {}",
                                e
                            )
                        })?
                    {
                        if account_cache
                            .check_commission_privilege(
                                &callee,
                                &sender.address,
                            )
                            .map_err(|e| {
                                format!(
                                    "Failed to read account_cache from storage: {}",
                                    e
                                )
                            })?
                        {
                            let estimated_gas_u512 =
                                transaction.gas.full_mul(transaction.gas_price);
                            // Normally, it is less than 2^128
                            let estimated_gas = if estimated_gas_u512
                                > U512::from(U128::max_value())
                            {
                                U256::from(U128::max_value())
                            } else {
                                transaction.gas * transaction.gas_price
                            };
                            if estimated_gas <= sponsor_info.sponsor_gas_bound
                                && estimated_gas
                                <= sponsor_info.sponsor_balance_for_gas
                            {
                                sponsored_gas = transaction.gas;
                            }
                            let estimated_collateral =
                                U256::from(transaction.storage_limit)
                                    * *DRIPS_PER_STORAGE_COLLATERAL_UNIT;
                            if estimated_collateral
                                <= sponsor_info.sponsor_balance_for_collateral
                            {
                                sponsored_storage = transaction.storage_limit;
                            }
                        }
                    }
                }
            }
        }

        let (state_nonce, state_balance) = account_cache
            .get_nonce_and_balance(&transaction.sender())
            .map_err(|e| {
                format!("Failed to read account_cache from storage: {}", e)
            })?;

        if transaction.hash[0] & 254 == 0 {
            trace!(
                "Transaction {:?} sender: {:?} current nonce: {:?}, state nonce:{:?}",
                transaction.hash, transaction.sender, transaction.nonce(), state_nonce
            );
        }
        if *transaction.nonce()
            >= state_nonce
                + U256::from(FURTHEST_FUTURE_TRANSACTION_NONCE_OFFSET)
        {
            trace!(
                "Transaction {:?} is discarded due to in too distant future",
                transaction.hash()
            );
            return Err(format!(
                "Transaction {:?} is discarded due to in too distant future",
                transaction.hash()
            ));
        } else if !packed /* Because we may get slightly out-dated state for transaction pool, we should allow transaction pool to set already past-nonce transactions to packed. */
            && *transaction.nonce() < state_nonce
        {
            trace!(
                "Transaction {:?} is discarded due to a too stale nonce, self.nonce()={}, state_nonce={}",
                transaction.hash(), transaction.nonce(), state_nonce,
            );
            return Err(format!(
                "Transaction {:?} is discarded due to a too stale nonce",
                transaction.hash()
            ));
        }

        let result = self.insert_transaction_without_readiness_check(
            transaction.clone(),
            packed,
            force,
            Some((state_nonce, state_balance)),
            (sponsored_gas, sponsored_storage),
        );
        if let InsertResult::Failed(info) = result {
            return Err(format!("Failed imported to deferred pool: {}", info));
        }

        self.recalculate_readiness_with_state(
            &transaction.sender(),
            account_cache,
        )
        .map_err(|e| {
            format!("Failed to read account_cache from storage: {}", e)
        })?;

        Ok(())
    }
}

#[cfg(test)]
mod test_transaction_pool_inner {
    use super::{DeferredPool, InsertResult, TxWithReadyInfo};
    use cfx_types::{Address, AddressSpaceUtil, U256};
    use keylib::{Generator, KeyPair, Random};
    use primitives::{
        Action, NativeTransaction, SignedTransaction, Transaction,
    };
    use std::sync::Arc;

    fn new_test_tx(
        sender: &KeyPair, nonce: usize, gas_price: usize, value: usize,
    ) -> Arc<SignedTransaction> {
        Arc::new(
            Transaction::from(NativeTransaction {
                nonce: U256::from(nonce),
                gas_price: U256::from(gas_price),
                gas: U256::from(50000),
                action: Action::Call(Address::random()),
                value: U256::from(value),
                storage_limit: 0,
                epoch_height: 0,
                chain_id: 1,
                data: Vec::new(),
            })
            .sign(sender.secret()),
        )
    }

    fn new_test_tx_with_read_info(
        sender: &KeyPair, nonce: usize, gas_price: usize, value: usize,
        packed: bool,
    ) -> TxWithReadyInfo
    {
        let transaction = new_test_tx(sender, nonce, gas_price, value);
        TxWithReadyInfo {
            transaction,
            packed,
            sponsored_gas: U256::from(0),
            sponsored_storage: 0,
        }
    }

    #[test]
    fn test_deferred_pool_insert_and_remove() {
        let mut deferred_pool = DeferredPool::new();

        // insert txs of same sender
        let alice = Random.generate().unwrap();
        let alice_addr_s = alice.address().with_native_space();
        let bob = Random.generate().unwrap();
        let bob_addr_s = bob.address().with_native_space();
        let eva = Random.generate().unwrap();
        let eva_addr_s = eva.address().with_native_space();

        let alice_tx1 = new_test_tx_with_read_info(
            &alice, 5, 10, 100, false, /* packed */
        );
        let alice_tx2 = new_test_tx_with_read_info(
            &alice, 6, 10, 100, false, /* packed */
        );
        let bob_tx1 = new_test_tx_with_read_info(
            &bob, 1, 10, 100, false, /* packed */
        );
        let bob_tx2 = new_test_tx_with_read_info(
            &bob, 2, 10, 100, false, /* packed */
        );
        let bob_tx2_new = new_test_tx_with_read_info(
            &bob, 2, 11, 100, false, /* packed */
        );

        assert_eq!(
            deferred_pool.insert(alice_tx1.clone(), false /* force */),
            InsertResult::NewAdded
        );

        assert_eq!(deferred_pool.contain_address(&alice_addr_s), true);

        assert_eq!(deferred_pool.contain_address(&eva_addr_s), false);

        assert_eq!(deferred_pool.remove_lowest_nonce(&eva_addr_s), None);

        assert_eq!(deferred_pool.contain_address(&bob_addr_s), false);

        assert_eq!(
            deferred_pool.insert(alice_tx2.clone(), false /* force */),
            InsertResult::NewAdded
        );

        assert_eq!(deferred_pool.remove_lowest_nonce(&bob_addr_s), None);

        assert_eq!(
            deferred_pool.insert(bob_tx1.clone(), false /* force */),
            InsertResult::NewAdded
        );

        assert_eq!(deferred_pool.contain_address(&bob_addr_s), true);

        assert_eq!(
            deferred_pool.insert(bob_tx2.clone(), false /* force */),
            InsertResult::NewAdded
        );

        assert_eq!(
            deferred_pool.insert(bob_tx2_new.clone(), false /* force */),
            InsertResult::Updated(bob_tx2.clone())
        );

        assert_eq!(
            deferred_pool.insert(bob_tx2.clone(), false /* force */),
            InsertResult::Failed(format!("Tx with same nonce already inserted. To replace it, you need to specify a gas price > {}", bob_tx2_new.gas_price()))
        );

        assert_eq!(
            deferred_pool.get_lowest_nonce(&bob_addr_s),
            Some(&(1.into()))
        );

        assert_eq!(
            deferred_pool.remove_lowest_nonce(&bob_addr_s),
            Some(bob_tx1.clone())
        );

        assert_eq!(
            deferred_pool.get_lowest_nonce(&bob_addr_s),
            Some(&(2.into()))
        );

        assert_eq!(deferred_pool.contain_address(&bob_addr_s), true);

        assert_eq!(
            deferred_pool.remove_lowest_nonce(&bob_addr_s),
            Some(bob_tx2_new.clone())
        );

        assert_eq!(deferred_pool.get_lowest_nonce(&bob_addr_s), None);

        assert_eq!(deferred_pool.contain_address(&bob_addr_s), false);
    }

    #[test]
    fn test_deferred_pool_recalculate_readiness() {
        let mut deferred_pool = super::DeferredPool::new();

        let alice = Random.generate().unwrap();
        let alice_addr_s = alice.address().with_native_space();

        let gas = 50000;
        let tx1 = new_test_tx_with_read_info(
            &alice, 5, 10, 10000, true, /* packed */
        );
        let tx2 = new_test_tx_with_read_info(
            &alice, 6, 10, 10000, true, /* packed */
        );
        let tx3 = new_test_tx_with_read_info(
            &alice, 7, 10, 10000, true, /* packed */
        );
        let tx4 = new_test_tx_with_read_info(
            &alice, 8, 10, 10000, false, /* packed */
        );
        let tx5 = new_test_tx_with_read_info(
            &alice, 9, 10, 10000, false, /* packed */
        );
        let exact_cost = 4 * (gas * 10 + 10000);

        deferred_pool.insert(tx1.clone(), false /* force */);
        deferred_pool.insert(tx2.clone(), false /* force */);
        deferred_pool.insert(tx4.clone(), false /* force */);
        deferred_pool.insert(tx5.clone(), false /* force */);

        assert_eq!(
            deferred_pool.recalculate_readiness_with_local_info(
                &alice_addr_s,
                5.into(),
                exact_cost.into()
            ),
            None
        );

        assert_eq!(
            deferred_pool.recalculate_readiness_with_local_info(
                &alice_addr_s,
                7.into(),
                exact_cost.into()
            ),
            None
        );

        assert_eq!(
            deferred_pool.recalculate_readiness_with_local_info(
                &alice_addr_s,
                8.into(),
                exact_cost.into()
            ),
            Some(tx4.transaction.clone())
        );

        deferred_pool.insert(tx3.clone(), false /* force */);
        assert_eq!(
            deferred_pool.recalculate_readiness_with_local_info(
                &alice_addr_s,
                4.into(),
                exact_cost.into()
            ),
            None
        );

        assert_eq!(
            deferred_pool.recalculate_readiness_with_local_info(
                &alice_addr_s,
                5.into(),
                exact_cost.into()
            ),
            Some(tx4.transaction.clone())
        );

        assert_eq!(
            deferred_pool.recalculate_readiness_with_local_info(
                &alice_addr_s,
                7.into(),
                exact_cost.into()
            ),
            Some(tx4.transaction.clone())
        );

        assert_eq!(
            deferred_pool.recalculate_readiness_with_local_info(
                &alice_addr_s,
                8.into(),
                exact_cost.into()
            ),
            Some(tx4.transaction.clone())
        );

        assert_eq!(
            deferred_pool.recalculate_readiness_with_local_info(
                &alice_addr_s,
                9.into(),
                exact_cost.into()
            ),
            Some(tx5.transaction.clone())
        );

        assert_eq!(
            deferred_pool.recalculate_readiness_with_local_info(
                &alice_addr_s,
                10.into(),
                exact_cost.into()
            ),
            None
        );

        assert_eq!(
            deferred_pool.recalculate_readiness_with_local_info(
                &alice_addr_s,
                5.into(),
                (exact_cost - 1).into()
            ),
            None
        );
    }
}<|MERGE_RESOLUTION|>--- conflicted
+++ resolved
@@ -588,18 +588,9 @@
                 .get_local_nonce_and_balance(&victim_address)
                 .unwrap_or((0.into(), 0.into()));
 
-<<<<<<< HEAD
-            let to_remove_tx = self
-                .deferred_pool
-                .remove_lowest_nonce(&victim_address)
-                .unwrap()
-                .get_arc_tx()
-                .clone();
-=======
             let tx_with_ready_info =
-                self.deferred_pool.remove_lowest_nonce(&addr).unwrap();
+                self.deferred_pool.remove_lowest_nonce(&victim_address).unwrap();
             let to_remove_tx = tx_with_ready_info.get_arc_tx().clone();
->>>>>>> 237f635e
 
             // We have to garbage collect an unexecuted transaction.
             // TODO: Implement more heuristic strategies
@@ -624,14 +615,7 @@
                 }
             }
 
-<<<<<<< HEAD
-            if !self
-                .deferred_pool
-                .check_tx_packed(victim_address, *to_remove_tx.nonce())
-            {
-=======
             if !tx_with_ready_info.is_already_packed() {
->>>>>>> 237f635e
                 self.unpacked_transaction_count = self
                     .unpacked_transaction_count
                     .checked_sub(1)
