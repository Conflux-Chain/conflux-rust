--- conflicted
+++ resolved
@@ -37,11 +37,7 @@
 pub mod genesis;
 pub mod light_protocol;
 pub mod machine;
-<<<<<<< HEAD
 pub mod node_type;
-pub mod parameters;
-=======
->>>>>>> 0529b77d
 pub mod pow;
 pub mod rpc_errors;
 pub mod state;
