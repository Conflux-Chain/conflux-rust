--- conflicted
+++ resolved
@@ -41,14 +41,10 @@
     // Nonce of the account,
     nonce: U256,
 
-<<<<<<< HEAD
+    // Administrator of the account
+    admin: Address,
+
     // This is a cache for storage change.
-=======
-    /// Administrator of the account
-    admin: Address,
-
-    /// This is a cache for storage change.
->>>>>>> 515adc4e
     storage_cache: RefCell<HashMap<H256, H256>>,
     storage_changes: HashMap<H256, H256>,
     // This is a cache for storage ownership change.
@@ -80,7 +76,7 @@
     code_cache: Arc<Bytes>,
     code_owner: Address,
 
-    pub reset_storage: bool,
+    reset_storage: bool,
     // Whether it is a contract address.
     is_contract: bool,
 }
@@ -172,13 +168,16 @@
             storage_changes: HashMap::new(),
             ownership_cache: RefCell::new(HashMap::new()),
             ownership_changes: HashMap::new(),
-            bank_balance: 0.into(),
-            storage_balance: 0.into(),
-            bank_ar: 0.into(),
+            staking_balance: 0.into(),
+            withdrawable_staking_balance: 0.into(),
+            collateral_for_storage: 0.into(),
+            accumulated_interest_return: 0.into(),
             deposit_list: Vec::new(),
+            staking_vote_list: Vec::new(),
             code_hash: KECCAK_EMPTY,
             code_size: None,
             code_cache: Arc::new(vec![]),
+            code_owner: Address::zero(),
             reset_storage,
             is_contract: true,
         }
@@ -223,11 +222,8 @@
             collateral_for_storage: self.collateral_for_storage,
             accumulated_interest_return: self.accumulated_interest_return,
             deposit_list: self.deposit_list.clone(),
-<<<<<<< HEAD
             staking_vote_list: self.staking_vote_list.clone(),
-=======
             admin: self.admin,
->>>>>>> 515adc4e
         }
     }
 
@@ -922,153 +918,4 @@
     pub fn exists_and_is_null(&self) -> bool {
         self.account.as_ref().map_or(false, |acc| acc.is_null())
     }
-<<<<<<< HEAD
-=======
-}
-
-#[cfg(test)]
-pub mod tests {
-    use super::*;
-
-    #[test]
-    fn test_overlay_account_create() {
-        let address = Address::zero();
-        let account = Account {
-            address,
-            balance: 0.into(),
-            nonce: 0.into(),
-            admin: Address::zero(),
-            code_hash: KECCAK_EMPTY,
-            bank_balance: 0.into(),
-            storage_balance: 0.into(),
-            bank_ar: 0.into(),
-            deposit_list: Vec::new(),
-        };
-        // test new from account 1
-        let overlay_account = OverlayAccount::new(&address, account, 0.into());
-        assert!(overlay_account.deposit_list.is_empty());
-        assert_eq!(overlay_account.address, address);
-        assert_eq!(overlay_account.balance, 0.into());
-        assert_eq!(overlay_account.nonce, 0.into());
-        assert_eq!(overlay_account.bank_balance, 0.into());
-        assert_eq!(overlay_account.storage_balance, 0.into());
-        assert_eq!(overlay_account.bank_ar, 0.into());
-        assert_eq!(overlay_account.code_hash, KECCAK_EMPTY);
-        assert_eq!(overlay_account.reset_storage, false);
-        let account = Account {
-            address,
-            balance: 101.into(),
-            nonce: 55.into(),
-            admin: Address::zero(),
-            code_hash: KECCAK_EMPTY,
-            bank_balance: 11111.into(),
-            storage_balance: 455.into(),
-            bank_ar: 1.into(),
-            deposit_list: Vec::new(),
-        };
-
-        // test new from account 2
-        let overlay_account = OverlayAccount::new(&address, account, 1.into());
-        assert!(overlay_account.deposit_list.is_empty());
-        assert_eq!(overlay_account.address, address);
-        assert_eq!(overlay_account.balance, 101.into());
-        assert_eq!(overlay_account.nonce, 55.into());
-        assert_eq!(overlay_account.bank_balance, 11111.into());
-        assert_eq!(overlay_account.storage_balance, 455.into());
-        assert_eq!(overlay_account.bank_ar, 1.into());
-        assert_eq!(overlay_account.code_hash, KECCAK_EMPTY);
-        assert_eq!(overlay_account.reset_storage, false);
-
-        // test new basic
-        let overlay_account =
-            OverlayAccount::new_basic(&address, 1011.into(), 12345.into());
-        assert!(overlay_account.deposit_list.is_empty());
-        assert_eq!(overlay_account.address, address);
-        assert_eq!(overlay_account.balance, 1011.into());
-        assert_eq!(overlay_account.nonce, 12345.into());
-        assert_eq!(overlay_account.bank_balance, 0.into());
-        assert_eq!(overlay_account.storage_balance, 0.into());
-        assert_eq!(overlay_account.bank_ar, 0.into());
-        assert_eq!(overlay_account.code_hash, KECCAK_EMPTY);
-        assert_eq!(overlay_account.reset_storage, false);
-
-        // test new contract
-        let overlay_account = OverlayAccount::new_contract(
-            &address,
-            5678.into(),
-            1234.into(),
-            true,
-        );
-        assert!(overlay_account.deposit_list.is_empty());
-        assert_eq!(overlay_account.address, address);
-        assert_eq!(overlay_account.balance, 5678.into());
-        assert_eq!(overlay_account.nonce, 1234.into());
-        assert_eq!(overlay_account.bank_balance, 0.into());
-        assert_eq!(overlay_account.storage_balance, 0.into());
-        assert_eq!(overlay_account.bank_ar, 0.into());
-        assert_eq!(overlay_account.code_hash, KECCAK_EMPTY);
-        assert_eq!(overlay_account.reset_storage, true);
-    }
-
-    #[test]
-    fn test_deposit_and_withdraw() {
-        let address = Address::zero();
-        let account = Account {
-            address,
-            balance: 0.into(),
-            nonce: 0.into(),
-            admin: Address::zero(),
-            code_hash: KECCAK_EMPTY,
-            bank_balance: 0.into(),
-            storage_balance: 0.into(),
-            bank_ar: 0.into(),
-            deposit_list: Vec::new(),
-        };
-        let mut overlay_account =
-            OverlayAccount::new(&address, account, 0.into());
-        // add balance
-        overlay_account.add_balance(&200000.into());
-        assert_eq!(*overlay_account.balance(), U256::from(200000));
-        // deposit
-        overlay_account.deposit(&100000.into(), 1);
-        assert_eq!(*overlay_account.balance(), U256::from(100000));
-        overlay_account.deposit(&10000.into(), 2);
-        assert_eq!(*overlay_account.balance(), U256::from(90000));
-        overlay_account.deposit(&1000.into(), 3);
-        assert_eq!(*overlay_account.balance(), U256::from(89000));
-        overlay_account.deposit(&100.into(), 4);
-        assert_eq!(*overlay_account.balance(), U256::from(88900));
-        overlay_account.deposit(&10.into(), 5);
-        assert_eq!(*overlay_account.balance(), U256::from(88890));
-        overlay_account.deposit(&5.into(), 6);
-        assert_eq!(*overlay_account.balance(), U256::from(88885));
-        overlay_account.deposit(&1.into(), 7);
-        assert_eq!(*overlay_account.balance(), U256::from(88884));
-        assert_eq!(overlay_account.deposit_list.len(), 7);
-        assert_eq!(*overlay_account.bank_balance(), U256::from(111116));
-        assert_eq!(*overlay_account.storage_balance(), U256::from(0));
-        // add storage
-        overlay_account.add_storage_balance(&11116.into());
-        assert_eq!(*overlay_account.storage_balance(), U256::from(11116));
-        // do interest settlement
-        assert_eq!(overlay_account.bank_ar, U256::from(0));
-        overlay_account
-            .bank_balance_settlement(U256::from(INTEREST_RATE_SCALE));
-        assert_eq!(overlay_account.bank_ar, U256::from(INTEREST_RATE_SCALE));
-        assert_eq!(*overlay_account.balance(), U256::from(188884));
-        assert_eq!(*overlay_account.bank_balance(), U256::from(111116));
-        assert_eq!(*overlay_account.storage_balance(), U256::from(11116));
-        // withdraw
-        overlay_account.withdraw(&5.into());
-        assert_eq!(overlay_account.deposit_list.len(), 6);
-        assert_eq!(overlay_account.deposit_list[5].amount, 1.into());
-        assert_eq!(*overlay_account.bank_balance(), U256::from(111111));
-        assert_eq!(*overlay_account.balance(), U256::from(188889));
-        overlay_account.withdraw(&100.into());
-        assert_eq!(overlay_account.deposit_list.len(), 4);
-        assert_eq!(overlay_account.deposit_list[3].amount, 11.into());
-        assert_eq!(*overlay_account.bank_balance(), U256::from(111011));
-        assert_eq!(*overlay_account.balance(), U256::from(188989));
-    }
->>>>>>> 515adc4e
 }