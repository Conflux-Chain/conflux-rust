--- conflicted
+++ resolved
@@ -301,17 +301,13 @@
         return Ok(());
     }
 
-<<<<<<< HEAD
+
     /// Charge and refund all the storage collaterals.
     /// The suisided addresses are skimmed because their collateral have been
     /// checked out. This function should only be called in post-processing
     /// of a transaction.
-    pub fn settle_collateral_for_all(
-        &mut self, storage_owner: &Address, storage_limit: &U256,
-=======
     pub fn collect_ownership_changed_and_settle(
         &mut self, original_sender: &Address, storage_limit: &U256,
->>>>>>> 798f6471
         substate: &mut Substate,
     ) -> DbResult<CollateralCheckResult>
     {
