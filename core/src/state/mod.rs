--- conflicted
+++ resolved
@@ -123,19 +123,13 @@
     pub fn increase_block_number(&mut self) -> U256 {
         assert!(self.staking_state_checkpoints.borrow().is_empty());
         self.block_number += 1;
-<<<<<<< HEAD
         self.account_start_nonce +=
             ESTIMATED_MAX_BLOCK_SIZE_IN_TRANSACTION_COUNT.into();
-        let interest_rate = self.staking_state.annual_interest_rate
-            / U256::from(BLOCKS_PER_YEAR);
-        self.staking_state.accumulate_interest_rate += interest_rate;
-=======
         self.staking_state.accumulate_interest_rate =
             self.staking_state.accumulate_interest_rate
                 * (*INTEREST_RATE_PER_BLOCK_SCALE
                     + self.staking_state.interest_rate_per_block)
                 / *INTEREST_RATE_PER_BLOCK_SCALE;
->>>>>>> 65e58201
         let secondary_reward = self.staking_state.total_storage_tokens
             * self.staking_state.interest_rate_per_block
             / *INTEREST_RATE_PER_BLOCK_SCALE;
