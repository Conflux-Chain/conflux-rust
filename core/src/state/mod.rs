// Copyright 2019 Conflux Foundation. All rights reserved.
// Conflux is free software and distributed under GNU General Public License.
// See http://www.gnu.org/licenses/

pub use self::{
    account_entry::{OverlayAccount, COMMISSION_PRIVILEGE_SPECIAL_KEY},
    substate::{cleanup_mode, CallStackInfo, Substate},
};

use self::account_entry::{AccountEntry, AccountState};
use crate::{
    executive::{pos_internal_entries, IndexStatus},
    hash::KECCAK_EMPTY,
    transaction_pool::SharedTransactionPool,
};
use cfx_bytes::Bytes;
use cfx_internal_common::{
    debug::ComputeEpochDebugRecord, StateRootWithAuxInfo,
};
use cfx_parameters::{
    internal_contract_addresses::{
        POS_REGISTER_CONTRACT_ADDRESS,
        SPONSOR_WHITELIST_CONTROL_CONTRACT_ADDRESS,
    },
    staking::*,
};
use cfx_state::{
    maybe_address,
    state_trait::{CheckpointTrait, StateOpsTrait},
    CleanupMode, CollateralCheckResult, StateTrait, SubstateTrait,
};
use cfx_statedb::{
    ErrorKind as DbErrorKind, Result as DbResult, StateDbExt,
    StateDbGeneric as StateDb,
};
use cfx_storage::{utils::access_mode, StorageState, StorageStateTrait};
use cfx_types::{
    address_util::AddressUtil, Address, BigEndianHash, H256, U256,
};
use diem_types::term_state::MAX_TERM_POINTS;
use num::integer::Roots;
use parking_lot::{
    MappedRwLockWriteGuard, RwLock, RwLockUpgradableReadGuard, RwLockWriteGuard,
};
#[cfg(test)]
use primitives::storage::STORAGE_LAYOUT_REGULAR_V0;
use primitives::{
    Account, DepositList, EpochId, SkipInputCheck, SponsorInfo, StorageKey,
    StorageLayout, StorageValue, VoteStakeList,
};
use std::{
    collections::{hash_map::Entry, HashMap, HashSet},
    sync::Arc,
};

mod account_entry;
#[cfg(test)]
mod account_entry_tests;
pub mod prefetcher;
#[cfg(test)]
mod state_tests;
mod substate;

#[derive(Copy, Clone)]
pub enum RequireCache {
    None,
    Code,
    DepositList,
    VoteStakeList,
}

#[derive(Copy, Clone, Debug)]
struct WorldStatistics {
    // This is the total number of CFX issued.
    total_issued_tokens: U256,
    // This is the total number of CFX used as staking.
    total_staking_tokens: U256,
    // This is the total number of CFX used as collateral.
    // This field should never be read during tx execution. (Can be updated)
    total_storage_tokens: U256,
    // This is the interest rate per block.
    interest_rate_per_block: U256,
    // This is the accumulated interest rate.
    accumulate_interest_rate: U256,
    // This is the total number of CFX used for pos staking.
    total_pos_staking_tokens: U256,
    // This is the total distributable interest.
    distributable_pos_interest: U256,
    // This is the block number of last .
    last_distribute_block: u64,
}

pub type State = StateGeneric<StorageState>;

pub struct StateGeneric<StateDbStorage: StorageStateTrait> {
    db: StateDb<StateDbStorage>,

    // Only created once for txpool notification.
    // Each element is an Ok(Account) for updated account, or Err(Address)
    // for deleted account.
    accounts_to_notify: Vec<Result<Account, Address>>,

    // Contains the changes to the states and some unchanged state entries.
    cache: RwLock<HashMap<Address, AccountEntry>>,
    // TODO: try not to make it special?
    world_statistics: WorldStatistics,

    // Checkpoint to the changes.
    world_statistics_checkpoints: RwLock<Vec<WorldStatistics>>,
    checkpoints: RwLock<Vec<HashMap<Address, Option<AccountEntry>>>>,
}

impl<StateDbStorage: StorageStateTrait> StateTrait
    for StateGeneric<StateDbStorage>
{
    type Substate = Substate;

    /// Collects the cache (`ownership_change` in `OverlayAccount`) of storage
    /// change and write to substate.
    /// It is idempotent. But its execution is costly.
    fn collect_ownership_changed(
        &mut self, substate: &mut Substate,
    ) -> DbResult<()> {
        if let Some(checkpoint) = self.checkpoints.get_mut().last() {
            for address in checkpoint.keys() {
                if let Some(ref mut maybe_acc) = self
                    .cache
                    .get_mut()
                    .get_mut(address)
                    .filter(|x| x.is_dirty())
                {
                    if let Some(ref mut acc) = maybe_acc.account.as_mut() {
                        acc.commit_ownership_change(&self.db, substate)?;
                    }
                }
            }
        }
        Ok(())
    }

    /// Charge and refund all the storage collaterals.
    /// The suicided addresses are skimmed because their collateral have been
    /// checked out. This function should only be called in post-processing
    /// of a transaction.
    fn settle_collateral_for_all(
        &mut self, substate: &Substate, account_start_nonce: U256,
    ) -> DbResult<CollateralCheckResult> {
        for address in substate.keys_for_collateral_changed().iter() {
            match self.settle_collateral_for_address(
                address,
                substate,
                account_start_nonce,
            )? {
                CollateralCheckResult::Valid => {}
                res => return Ok(res),
            }
        }
        Ok(CollateralCheckResult::Valid)
    }

    // TODO: This function can only be called after VM execution. There are some
    // test cases breaks this assumption, which will be fixed in a separated PR.
    fn collect_and_settle_collateral(
        &mut self, original_sender: &Address, storage_limit: &U256,
        substate: &mut Substate, account_start_nonce: U256,
    ) -> DbResult<CollateralCheckResult>
    {
        self.collect_ownership_changed(substate)?;
        let res = match self
            .settle_collateral_for_all(substate, account_start_nonce)?
        {
            CollateralCheckResult::Valid => {
                self.check_storage_limit(original_sender, storage_limit)?
            }
            res => res,
        };
        Ok(res)
    }

    fn record_storage_and_whitelist_entries_release(
        &mut self, address: &Address, substate: &mut Substate,
    ) -> DbResult<()> {
        self.remove_whitelists_for_contract::<access_mode::Write>(address)?;

        // Process collateral for removed storage.
        // TODO: try to do it in a better way, e.g. first log the deletion
        //  somewhere then apply the collateral change.
        {
            let mut sponsor_whitelist_control_address = self.require_exists(
                &SPONSOR_WHITELIST_CONTROL_CONTRACT_ADDRESS,
                /* require_code = */ false,
            )?;
            sponsor_whitelist_control_address
                .commit_ownership_change(&self.db, substate)?;
        }

        let account_cache_read_guard = self.cache.read();
        let maybe_account = account_cache_read_guard
            .get(address)
            .and_then(|acc| acc.account.as_ref());

        let storage_key_value = self.db.delete_all::<access_mode::Read>(
            StorageKey::new_storage_root_key(address),
            None,
        )?;
        for (key, value) in &storage_key_value {
            if let StorageKey::StorageKey { storage_key, .. } =
                StorageKey::from_key_bytes::<SkipInputCheck>(&key[..])
            {
                // Check if the key has been touched. We use the local
                // information to find out if collateral refund is necessary
                // for touched keys.
                if maybe_account.map_or(true, |acc| {
                    acc.storage_value_write_cache().get(storage_key).is_none()
                }) {
                    let storage_value =
                        rlp::decode::<StorageValue>(value.as_ref())?;
                    let storage_owner =
                        storage_value.owner.as_ref().unwrap_or(address);
                    substate.record_storage_release(
                        storage_owner,
                        COLLATERAL_UNITS_PER_STORAGE_KEY,
                    );
                }
            }
        }

        if let Some(acc) = maybe_account {
            // The current value isn't important because it will be deleted.
            for (key, _value) in acc.storage_value_write_cache() {
                if let Some(storage_owner) =
                    acc.original_ownership_at(&self.db, key)?
                {
                    substate.record_storage_release(
                        &storage_owner,
                        COLLATERAL_UNITS_PER_STORAGE_KEY,
                    );
                }
            }
        }
        Ok(())
    }

    // It's guaranteed that the second call of this method is a no-op.
    fn compute_state_root(
        &mut self, mut debug_record: Option<&mut ComputeEpochDebugRecord>,
    ) -> DbResult<StateRootWithAuxInfo> {
        debug!("state.compute_state_root");

        assert!(self.checkpoints.get_mut().is_empty());
        assert!(self.world_statistics_checkpoints.get_mut().is_empty());

        let mut sorted_dirty_accounts =
            self.cache.get_mut().drain().collect::<Vec<_>>();
        sorted_dirty_accounts.sort_by(|a, b| a.0.cmp(&b.0));

        let mut killed_addresses = Vec::new();
        for (address, entry) in sorted_dirty_accounts.iter_mut() {
            entry.state = AccountState::Committed;
            match &mut entry.account {
                None => {
                    killed_addresses.push(*address);
                    self.accounts_to_notify.push(Err(*address));
                }
                Some(account) => {
                    account.commit(
                        self,
                        address,
                        debug_record.as_deref_mut(),
                    )?;
                    self.accounts_to_notify.push(Ok(account.as_account()?));
                }
            }
        }
        self.recycle_storage(killed_addresses, debug_record.as_deref_mut())?;
        self.commit_world_statistics(debug_record.as_deref_mut())?;
        self.db.compute_state_root(debug_record)
    }

    fn commit(
        &mut self, epoch_id: EpochId,
        mut debug_record: Option<&mut ComputeEpochDebugRecord>,
    ) -> DbResult<StateRootWithAuxInfo>
    {
        debug!("Commit epoch[{}]", epoch_id);
        self.compute_state_root(debug_record.as_deref_mut())?;
        Ok(self.db.commit(epoch_id, debug_record)?)
    }
}

impl<StateDbStorage: StorageStateTrait> StateOpsTrait
    for StateGeneric<StateDbStorage>
{
    /// Calculate the secondary reward for the next block number.
    fn bump_block_number_accumulate_interest(&mut self) -> U256 {
        assert!(self.world_statistics_checkpoints.get_mut().is_empty());
        self.world_statistics.accumulate_interest_rate =
            self.world_statistics.accumulate_interest_rate
                * (*INTEREST_RATE_PER_BLOCK_SCALE
                    + self.world_statistics.interest_rate_per_block)
                / *INTEREST_RATE_PER_BLOCK_SCALE;
        let secondary_reward = self.world_statistics.total_storage_tokens
            * self.world_statistics.interest_rate_per_block
            / *INTEREST_RATE_PER_BLOCK_SCALE;
        // TODO: the interest from tokens other than storage and staking should
        // send to public fund.
        secondary_reward
    }

    /// Maintain `total_issued_tokens`.
    fn add_total_issued(&mut self, v: U256) {
        assert!(self.world_statistics_checkpoints.get_mut().is_empty());
        self.world_statistics.total_issued_tokens += v;
    }

    /// Maintain `total_issued_tokens`. This is only used in the extremely
    /// unlikely case that there are a lot of partial invalid blocks.
    fn subtract_total_issued(&mut self, v: U256) {
        assert!(self.world_statistics_checkpoints.get_mut().is_empty());
        self.world_statistics.total_issued_tokens -= v;
    }

    fn add_total_pos_staking(&mut self, v: U256) {
        self.world_statistics.total_pos_staking_tokens += v;
    }

    fn inc_distributable_pos_interest(
        &mut self, current_block_number: u64,
    ) -> DbResult<()> {
        assert!(self.world_statistics_checkpoints.get_mut().is_empty());

        if self.world_statistics.last_distribute_block + BLOCKS_PER_SECOND * 60
            > current_block_number
        {
            return Ok(());
        }

        if self.world_statistics.total_pos_staking_tokens.is_zero() {
            return Ok(());
        }

        let total_issued_tokens =
            self.total_issued_tokens() - self.balance(&Address::zero())?;
        let total_pos_staking_tokens =
            self.world_statistics.total_pos_staking_tokens;

        // The `interest_amount` exactly equals to the floor of
        // pos_amount * 4% / blocks_per_year / sqrt(pos_amount/total_issued)
        let interest_amount =
            sqrt_u256(total_issued_tokens * total_pos_staking_tokens)
                / (BLOCKS_PER_YEAR * INVERSE_INTEREST_RATE);
        self.world_statistics.distributable_pos_interest += interest_amount;

        Ok(())
    }

    fn distribute_pos_interest<'a>(
        &mut self, pos_points: Box<dyn Iterator<Item = (&'a H256, u64)> + 'a>,
        account_start_nonce: U256, current_block_number: u64,
    ) -> DbResult<()>
    {
        assert!(self.world_statistics_checkpoints.get_mut().is_empty());

        let distributable_pos_interest =
            self.world_statistics.distributable_pos_interest;

        for (identifier, points) in pos_points {
            let address_value = self.storage_at(
                &POS_REGISTER_CONTRACT_ADDRESS,
                &pos_internal_entries::address_entry(&identifier),
            )?;
            let address = Address::from(H256::from_uint(&address_value));
            let interest =
                distributable_pos_interest * points / MAX_TERM_POINTS;
            self.add_balance(
                &address,
                &interest,
                CleanupMode::ForceCreate, /* Same as distributing block
                                           * reward. */
                account_start_nonce,
            )?;
            self.add_total_issued(interest);
        }
        self.world_statistics.distributable_pos_interest = U256::zero();
        self.world_statistics.last_distribute_block = current_block_number;

        Ok(())
    }

    fn new_contract_with_admin(
        &mut self, contract: &Address, admin: &Address, balance: U256,
        nonce: U256, storage_layout: Option<StorageLayout>,
    ) -> DbResult<()>
    {
        Self::update_cache(
            self.cache.get_mut(),
            self.checkpoints.get_mut(),
            contract,
            AccountEntry::new_dirty(Some(
                OverlayAccount::new_contract_with_admin(
                    contract,
                    balance,
                    nonce,
                    admin,
                    storage_layout,
                ),
            )),
        );
        Ok(())
    }

    fn balance(&self, address: &Address) -> DbResult<U256> {
        self.ensure_account_loaded(address, RequireCache::None, |acc| {
            acc.map_or(U256::zero(), |account| *account.balance())
        })
    }

    fn is_contract_with_code(&self, address: &Address) -> DbResult<bool> {
        if !address.is_contract_address() {
            return Ok(false);
        }
        self.ensure_account_loaded(address, RequireCache::None, |acc| {
            acc.map_or(false, |acc| acc.code_hash() != KECCAK_EMPTY)
        })
    }

    fn sponsor_for_gas(&self, address: &Address) -> DbResult<Option<Address>> {
        self.ensure_account_loaded(address, RequireCache::None, |acc| {
            acc.map_or(None, |acc| {
                maybe_address(&acc.sponsor_info().sponsor_for_gas)
            })
        })
    }

    fn sponsor_for_collateral(
        &self, address: &Address,
    ) -> DbResult<Option<Address>> {
        self.ensure_account_loaded(address, RequireCache::None, |acc| {
            acc.map_or(None, |acc| {
                maybe_address(&acc.sponsor_info().sponsor_for_collateral)
            })
        })
    }

    fn set_sponsor_for_gas(
        &self, address: &Address, sponsor: &Address, sponsor_balance: &U256,
        upper_bound: &U256,
    ) -> DbResult<()>
    {
        if *sponsor != self.sponsor_for_gas(address)?.unwrap_or_default()
            || *sponsor_balance != self.sponsor_balance_for_gas(address)?
        {
            self.require_exists(address, false).map(|mut x| {
                x.set_sponsor_for_gas(sponsor, sponsor_balance, upper_bound)
            })
        } else {
            Ok(())
        }
    }

    fn set_sponsor_for_collateral(
        &self, address: &Address, sponsor: &Address, sponsor_balance: &U256,
    ) -> DbResult<()> {
        if *sponsor != self.sponsor_for_collateral(address)?.unwrap_or_default()
            || *sponsor_balance
                != self.sponsor_balance_for_collateral(address)?
        {
            self.require_exists(address, false).map(|mut x| {
                x.set_sponsor_for_collateral(sponsor, sponsor_balance)
            })
        } else {
            Ok(())
        }
    }

    fn sponsor_info(&self, address: &Address) -> DbResult<Option<SponsorInfo>> {
        self.ensure_account_loaded(address, RequireCache::None, |maybe_acc| {
            maybe_acc.map(|acc| acc.sponsor_info().clone())
        })
    }

    fn sponsor_gas_bound(&self, address: &Address) -> DbResult<U256> {
        self.ensure_account_loaded(address, RequireCache::None, |acc| {
            acc.map_or(U256::zero(), |acc| acc.sponsor_info().sponsor_gas_bound)
        })
    }

    fn sponsor_balance_for_gas(&self, address: &Address) -> DbResult<U256> {
        self.ensure_account_loaded(address, RequireCache::None, |acc| {
            acc.map_or(U256::zero(), |acc| {
                acc.sponsor_info().sponsor_balance_for_gas
            })
        })
    }

    fn sponsor_balance_for_collateral(
        &self, address: &Address,
    ) -> DbResult<U256> {
        self.ensure_account_loaded(address, RequireCache::None, |acc| {
            acc.map_or(U256::zero(), |acc| {
                acc.sponsor_info().sponsor_balance_for_collateral
            })
        })
    }

    fn set_admin(
        &mut self, contract_address: &Address, admin: &Address,
    ) -> DbResult<()> {
        self.require_exists(&contract_address, false)?
            .set_admin(admin);
        Ok(())
    }

    fn sub_sponsor_balance_for_gas(
        &mut self, address: &Address, by: &U256,
    ) -> DbResult<()> {
        if !by.is_zero() {
            self.require_exists(address, false)?
                .sub_sponsor_balance_for_gas(by);
        }
        Ok(())
    }

    fn add_sponsor_balance_for_gas(
        &mut self, address: &Address, by: &U256,
    ) -> DbResult<()> {
        if !by.is_zero() {
            self.require_exists(address, false)?
                .add_sponsor_balance_for_gas(by);
        }
        Ok(())
    }

    fn sub_sponsor_balance_for_collateral(
        &mut self, address: &Address, by: &U256,
    ) -> DbResult<()> {
        if !by.is_zero() {
            self.require_exists(address, false)?
                .sub_sponsor_balance_for_collateral(by);
        }
        Ok(())
    }

    fn add_sponsor_balance_for_collateral(
        &mut self, address: &Address, by: &U256,
    ) -> DbResult<()> {
        if !by.is_zero() {
            self.require_exists(address, false)?
                .add_sponsor_balance_for_collateral(by);
        }
        Ok(())
    }

    fn check_commission_privilege(
        &self, contract_address: &Address, user: &Address,
    ) -> DbResult<bool> {
        match self.ensure_account_loaded(
            &SPONSOR_WHITELIST_CONTROL_CONTRACT_ADDRESS,
            RequireCache::None,
            |acc| {
                acc.map_or(Ok(false), |acc| {
                    acc.check_commission_privilege(
                        &self.db,
                        contract_address,
                        user,
                    )
                })
            },
        ) {
            Ok(Ok(bool)) => Ok(bool),
            Ok(Err(e)) => Err(e),
            Err(e) => Err(e),
        }
    }

    fn add_commission_privilege(
        &mut self, contract_address: Address, contract_owner: Address,
        user: Address,
    ) -> DbResult<()>
    {
        info!("add_commission_privilege contract_address: {:?}, contract_owner: {:?}, user: {:?}", contract_address, contract_owner, user);

        let mut account = self.require_exists(
            &SPONSOR_WHITELIST_CONTROL_CONTRACT_ADDRESS,
            false,
        )?;
        Ok(account.add_commission_privilege(
            contract_address,
            contract_owner,
            user,
        ))
    }

    fn remove_commission_privilege(
        &mut self, contract_address: Address, contract_owner: Address,
        user: Address,
    ) -> DbResult<()>
    {
        let mut account = self.require_exists(
            &SPONSOR_WHITELIST_CONTROL_CONTRACT_ADDRESS,
            false,
        )?;
        Ok(account.remove_commission_privilege(
            contract_address,
            contract_owner,
            user,
        ))
    }

    // TODO: maybe return error for reserved address? Not sure where is the best
    //  place to do the check.
    fn nonce(&self, address: &Address) -> DbResult<U256> {
        self.ensure_account_loaded(address, RequireCache::None, |acc| {
            acc.map_or(U256::zero(), |account| *account.nonce())
        })
    }

    fn init_code(
        &mut self, address: &Address, code: Bytes, owner: Address,
    ) -> DbResult<()> {
        self.require_exists(address, false)?.init_code(code, owner);
        Ok(())
    }

    fn code_hash(&self, address: &Address) -> DbResult<Option<H256>> {
        self.ensure_account_loaded(address, RequireCache::None, |acc| {
            acc.and_then(|acc| Some(acc.code_hash()))
        })
    }

    fn code_size(&self, address: &Address) -> DbResult<Option<usize>> {
        self.ensure_account_loaded(address, RequireCache::Code, |acc| {
            acc.and_then(|acc| acc.code_size())
        })
    }

    fn code_owner(&self, address: &Address) -> DbResult<Option<Address>> {
        self.ensure_account_loaded(address, RequireCache::Code, |acc| {
            acc.as_ref().map_or(None, |acc| acc.code_owner())
        })
    }

    fn code(&self, address: &Address) -> DbResult<Option<Arc<Vec<u8>>>> {
        self.ensure_account_loaded(address, RequireCache::Code, |acc| {
            acc.as_ref().map_or(None, |acc| acc.code())
        })
    }

    fn staking_balance(&self, address: &Address) -> DbResult<U256> {
        self.ensure_account_loaded(address, RequireCache::None, |acc| {
            acc.map_or(U256::zero(), |account| *account.staking_balance())
        })
    }

    fn collateral_for_storage(&self, address: &Address) -> DbResult<U256> {
        self.ensure_account_loaded(address, RequireCache::None, |acc| {
            acc.map_or(U256::zero(), |account| {
                *account.collateral_for_storage()
            })
        })
    }

    fn admin(&self, address: &Address) -> DbResult<Address> {
        self.ensure_account_loaded(address, RequireCache::None, |acc| {
            acc.map_or(Address::zero(), |acc| *acc.admin())
        })
    }

    fn withdrawable_staking_balance(
        &self, address: &Address, current_block_number: u64,
    ) -> DbResult<U256> {
        self.ensure_account_loaded(
            address,
            RequireCache::VoteStakeList,
            |acc| {
                acc.map_or(U256::zero(), |acc| {
                    acc.withdrawable_staking_balance(current_block_number)
                })
            },
        )
    }

    fn locked_staking_balance_at_block_number(
        &self, address: &Address, block_number: u64,
    ) -> DbResult<U256> {
        self.ensure_account_loaded(
            address,
            RequireCache::VoteStakeList,
            |acc| {
                acc.map_or(U256::zero(), |acc| {
                    acc.staking_balance()
                        - acc.withdrawable_staking_balance(block_number)
                })
            },
        )
    }

    fn deposit_list_length(&self, address: &Address) -> DbResult<usize> {
        self.ensure_account_loaded(address, RequireCache::DepositList, |acc| {
            acc.map_or(0, |acc| acc.deposit_list().map_or(0, |l| l.len()))
        })
    }

    fn vote_stake_list_length(&self, address: &Address) -> DbResult<usize> {
        self.ensure_account_loaded(
            address,
            RequireCache::VoteStakeList,
            |acc| {
                acc.map_or(0, |acc| {
                    acc.vote_stake_list().map_or(0, |l| l.len())
                })
            },
        )
    }

    fn clean_account(&mut self, address: &Address) -> DbResult<()> {
        *&mut *self.require_or_new_basic_account(address, &U256::zero())? =
            OverlayAccount::from_loaded(address, Default::default());
        Ok(())
    }

    // TODO: This implementation will fail
    // tests::load_chain_tests::test_load_chain. We need to figure out why.
    //
    // fn clean_account(&mut self, address: &Address) -> DbResult<()> {
    //     Self::update_cache(
    //         self.cache.get_mut(),
    //         self.checkpoints.get_mut(),
    //         address,
    //         AccountEntry::new_dirty(None),
    //     );
    //     Ok(())
    // }

    fn inc_nonce(
        &mut self, address: &Address, account_start_nonce: &U256,
    ) -> DbResult<()> {
        self.require_or_new_basic_account(address, account_start_nonce)
            .map(|mut x| x.inc_nonce())
    }

    fn set_nonce(&mut self, address: &Address, nonce: &U256) -> DbResult<()> {
        self.require_or_new_basic_account(address, nonce)
            .map(|mut x| x.set_nonce(&nonce))
    }

    fn sub_balance(
        &mut self, address: &Address, by: &U256, cleanup_mode: &mut CleanupMode,
    ) -> DbResult<()> {
        if !by.is_zero() {
            self.require_exists(address, false)?.sub_balance(by);
        }

        if let CleanupMode::TrackTouched(ref mut set) = *cleanup_mode {
            if self.exists(address)? {
                set.insert(*address);
            }
        }
        Ok(())
    }

    fn add_balance(
        &mut self, address: &Address, by: &U256, cleanup_mode: CleanupMode,
        account_start_nonce: U256,
    ) -> DbResult<()>
    {
        let exists = self.exists(address)?;
        if !address.is_valid_address() {
            // Sending to invalid addresses are not allowed. Note that this
            // check is required because at serialization we assume
            // only valid addresses.
            //
            // There are checks to forbid it at transact level.
            //
            // The logic here is intended for incorrect miner coin-base. In this
            // case, the mining reward get lost.
            debug!(
                "add_balance: address does not already exist and is not a valid address. {:?}",
                address
            );
            return Ok(());
        }
        if !by.is_zero()
            || (cleanup_mode == CleanupMode::ForceCreate && !exists)
        {
            self.require_or_new_basic_account(address, &account_start_nonce)?
                .add_balance(by);
        }

        if let CleanupMode::TrackTouched(set) = cleanup_mode {
            if exists {
                set.insert(*address);
            }
        }
        Ok(())
    }

    fn transfer_balance(
        &mut self, from: &Address, to: &Address, by: &U256,
        mut cleanup_mode: CleanupMode, account_start_nonce: U256,
    ) -> DbResult<()>
    {
        self.sub_balance(from, by, &mut cleanup_mode)?;
        self.add_balance(to, by, cleanup_mode, account_start_nonce)?;
        Ok(())
    }

    fn deposit(
        &mut self, address: &Address, amount: &U256, current_block_number: u64,
    ) -> DbResult<()> {
        if !amount.is_zero() {
            {
                let mut account = self.require_exists(address, false)?;
                account.cache_staking_info(
                    true,  /* cache_deposit_list */
                    false, /* cache_vote_list */
                    &self.db,
                )?;
                account.deposit(
                    *amount,
                    self.world_statistics.accumulate_interest_rate,
                    current_block_number,
                );
            }
            self.world_statistics.total_staking_tokens += *amount;
        }
        Ok(())
    }

    fn withdraw(&mut self, address: &Address, amount: &U256) -> DbResult<U256> {
        if !amount.is_zero() {
            let interest;
            {
                let mut account = self.require_exists(address, false)?;
                account.cache_staking_info(
                    true,  /* cache_deposit_list */
                    false, /* cache_vote_list */
                    &self.db,
                )?;
                interest = account.withdraw(
                    *amount,
                    self.world_statistics.accumulate_interest_rate,
                );
            }
            // the interest will be put in balance.
            self.world_statistics.total_issued_tokens += interest;
            self.world_statistics.total_staking_tokens -= *amount;
            Ok(interest)
        } else {
            Ok(U256::zero())
        }
    }

    fn vote_lock(
        &mut self, address: &Address, amount: &U256, unlock_block_number: u64,
    ) -> DbResult<()> {
        if !amount.is_zero() {
            let mut account = self.require_exists(address, false)?;
            account.cache_staking_info(
                false, /* cache_deposit_list */
                true,  /* cache_vote_list */
                &self.db,
            )?;
            account.vote_lock(*amount, unlock_block_number);
        }
        Ok(())
    }

    fn remove_expired_vote_stake_info(
        &mut self, address: &Address, current_block_number: u64,
    ) -> DbResult<()> {
        let mut account = self.require_exists(address, false)?;
        account.cache_staking_info(
            false, /* cache_deposit_list */
            true,  /* cache_vote_list */
            &self.db,
        )?;
        account.remove_expired_vote_stake_info(current_block_number);
        Ok(())
    }

    fn total_issued_tokens(&self) -> U256 {
        self.world_statistics.total_issued_tokens
    }

    fn total_staking_tokens(&self) -> U256 {
        self.world_statistics.total_staking_tokens
    }

    fn total_storage_tokens(&self) -> U256 {
        self.world_statistics.total_storage_tokens
    }

    fn total_pos_staking_tokens(&self) -> U256 {
        self.world_statistics.total_pos_staking_tokens
    }

    fn distributable_pos_interest(&self) -> U256 {
        self.world_statistics.distributable_pos_interest
    }

    fn last_distribute_block(&self) -> u64 {
        self.world_statistics.last_distribute_block
    }

    fn remove_contract(&mut self, address: &Address) -> DbResult<()> {
        let removed_whitelist =
            self.remove_whitelists_for_contract::<access_mode::Write>(address)?;
        if !removed_whitelist.is_empty() {
            error!(
                "removed_whitelist here should be empty unless in unit tests."
            );
        }
        Self::update_cache(
            self.cache.get_mut(),
            self.checkpoints.get_mut(),
            address,
            AccountEntry::new_dirty(None),
        );

        Ok(())
    }

    fn exists(&self, address: &Address) -> DbResult<bool> {
        self.ensure_account_loaded(address, RequireCache::None, |acc| {
            acc.is_some()
        })
    }

    fn exists_and_not_null(&self, address: &Address) -> DbResult<bool> {
        self.ensure_account_loaded(address, RequireCache::None, |acc| {
            acc.map_or(false, |acc| !acc.is_null())
        })
    }

    fn storage_at(&self, address: &Address, key: &[u8]) -> DbResult<U256> {
        self.ensure_account_loaded(address, RequireCache::None, |acc| {
            acc.map_or(Ok(U256::zero()), |account| {
                account.storage_at(&self.db, key)
            })
        })?
    }

    fn set_storage(
        &mut self, address: &Address, key: Vec<u8>, value: U256, owner: Address,
    ) -> DbResult<()> {
        if self.storage_at(address, &key)? != value {
            self.require_exists(address, false)?
                .set_storage(key, value, owner)
        }
        Ok(())
    }

    fn pos_locked_staking(&self, address: &Address) -> DbResult<U256> {
        let identifier = BigEndianHash::from_uint(&self.storage_at(
            &POS_REGISTER_CONTRACT_ADDRESS,
            &pos_internal_entries::identifier_entry(address),
        )?);
        let current_value: IndexStatus = self
            .storage_at(
                &POS_REGISTER_CONTRACT_ADDRESS,
                &pos_internal_entries::index_entry(&identifier),
            )?
            .into();
        Ok(*POS_VOTE_PRICE * current_value.locked())
    }

    fn update_pos_status(
        &mut self, identifier: H256, number: u64,
    ) -> DbResult<()> {
        let old_value = self.storage_at(
            &POS_REGISTER_CONTRACT_ADDRESS,
            &pos_internal_entries::index_entry(&identifier),
        )?;
        assert!(!old_value.is_zero(), "If an identifier is unlocked, its index information must be non-zero");
        let mut status: IndexStatus = old_value.into();
        status
            .inc_unlocked(number)
            .expect("Incorrect unlock information");
        self.require_exists(&POS_REGISTER_CONTRACT_ADDRESS, false)?
            .change_storage_value(
                &self.db,
                &pos_internal_entries::index_entry(&identifier),
                status.into(),
            )?;
        self.world_statistics.total_pos_staking_tokens -=
            *POS_VOTE_PRICE * number;
        Ok(())
    }
}

impl<StateDbStorage: StorageStateTrait> CheckpointTrait
    for StateGeneric<StateDbStorage>
{
    /// Create a recoverable checkpoint of this state. Return the checkpoint
    /// index. The checkpoint records any old value which is alive at the
    /// creation time of the checkpoint and updated after that and before
    /// the creation of the next checkpoint.
    fn checkpoint(&mut self) -> usize {
        self.world_statistics_checkpoints
            .get_mut()
            .push(self.world_statistics.clone());
        let checkpoints = self.checkpoints.get_mut();
        let index = checkpoints.len();
        checkpoints.push(HashMap::new());
        index
    }

    /// Merge last checkpoint with previous.
    /// Caller should make sure the function
    /// `collect_ownership_changed()` was called before calling
    /// this function.
    fn discard_checkpoint(&mut self) {
        // merge with previous checkpoint
        let last = self.checkpoints.get_mut().pop();
        if let Some(mut checkpoint) = last {
            self.world_statistics_checkpoints.get_mut().pop();
            if let Some(ref mut prev) = self.checkpoints.get_mut().last_mut() {
                if prev.is_empty() {
                    **prev = checkpoint;
                } else {
                    for (k, v) in checkpoint.drain() {
                        prev.entry(k).or_insert(v);
                    }
                }
            }
        }
    }

    /// Revert to the last checkpoint and discard it.
    fn revert_to_checkpoint(&mut self) {
        if let Some(mut checkpoint) = self.checkpoints.get_mut().pop() {
            self.world_statistics = self
                .world_statistics_checkpoints
                .get_mut()
                .pop()
                .expect("staking_state_checkpoint should exist");
            for (k, v) in checkpoint.drain() {
                match v {
                    Some(v) => match self.cache.get_mut().entry(k) {
                        Entry::Occupied(mut e) => {
                            e.get_mut().overwrite_with(v);
                        }
                        Entry::Vacant(e) => {
                            e.insert(v);
                        }
                    },
                    None => {
                        if let Entry::Occupied(e) =
                            self.cache.get_mut().entry(k)
                        {
                            if e.get().is_dirty() {
                                e.remove();
                            }
                        }
                    }
                }
            }
        }
    }
}

impl<StateDbStorage: StorageStateTrait> StateGeneric<StateDbStorage> {
    pub fn new(db: StateDb<StateDbStorage>) -> DbResult<Self> {
        let annual_interest_rate = db.get_annual_interest_rate()?;
        let accumulate_interest_rate = db.get_accumulate_interest_rate()?;
        let total_issued_tokens = db.get_total_issued_tokens()?;
        let total_staking_tokens = db.get_total_staking_tokens()?;
        let total_storage_tokens = db.get_total_storage_tokens()?;
        let total_pos_staking_tokens = db.get_total_pos_staking_tokens()?;
        let distributable_pos_interest = db.get_distributable_pos_interest()?;
        let last_distribute_block = db.get_last_distribute_block()?;

        let world_stat = if db.is_initialized()? {
            WorldStatistics {
                total_issued_tokens,
                total_staking_tokens,
                total_storage_tokens,
                interest_rate_per_block: annual_interest_rate
                    / U256::from(BLOCKS_PER_YEAR),
                accumulate_interest_rate,
                total_pos_staking_tokens,
                distributable_pos_interest,
                last_distribute_block,
            }
        } else {
            // If db is not initialized, all the loaded value should be zero.
            assert!(
                annual_interest_rate.is_zero(),
                "annual_interest_rate is non-zero when db is un-init"
            );
            assert!(
                accumulate_interest_rate.is_zero(),
                "accumulate_interest_rate is non-zero when db is un-init"
            );
            assert!(
                total_issued_tokens.is_zero(),
                "total_issued_tokens is non-zero when db is un-init"
            );
            assert!(
                total_staking_tokens.is_zero(),
                "total_staking_tokens is non-zero when db is un-init"
            );
            assert!(
                total_storage_tokens.is_zero(),
                "total_storage_tokens is non-zero when db is un-init"
            );
            assert!(
                total_pos_staking_tokens.is_zero(),
                "total_pos_staking_tokens is non-zero when db is un-init"
            );
            assert!(
                distributable_pos_interest.is_zero(),
                "distributable_pos_interest is non-zero when db is un-init"
            );
            assert!(
                last_distribute_block == 0,
                "last_distribute_block is non-zero when db is un-init"
            );

            WorldStatistics {
                total_issued_tokens: U256::default(),
                total_staking_tokens: U256::default(),
                total_storage_tokens: U256::default(),
                interest_rate_per_block: *INITIAL_INTEREST_RATE_PER_BLOCK,
                accumulate_interest_rate: *ACCUMULATED_INTEREST_RATE_SCALE,
                total_pos_staking_tokens: U256::default(),
                distributable_pos_interest: U256::default(),
                last_distribute_block: u64::default(),
            }
        };

        Ok(StateGeneric {
            db,
            cache: Default::default(),
            world_statistics_checkpoints: Default::default(),
            checkpoints: Default::default(),
            world_statistics: world_stat,
            accounts_to_notify: Default::default(),
        })
    }

    /// Charges or refund storage collateral and update `total_storage_tokens`.
    fn settle_collateral_for_address(
        &mut self, addr: &Address, substate: &dyn SubstateTrait,
        account_start_nonce: U256,
    ) -> DbResult<CollateralCheckResult>
    {
        let (inc_collaterals, sub_collaterals) =
            substate.get_collateral_change(addr);
        let (inc, sub) = (
            *DRIPS_PER_STORAGE_COLLATERAL_UNIT * inc_collaterals,
            *DRIPS_PER_STORAGE_COLLATERAL_UNIT * sub_collaterals,
        );

        if !sub.is_zero() {
            self.sub_collateral_for_storage(addr, &sub, account_start_nonce)?;
        }
        if !inc.is_zero() {
            let balance = if addr.is_contract_address() {
                self.sponsor_balance_for_collateral(addr)?
            } else {
                self.balance(addr)?
            };
            // sponsor_balance is not enough to cover storage incremental.
            if inc > balance {
                return Ok(CollateralCheckResult::NotEnoughBalance {
                    required: inc,
                    got: balance,
                });
            }
            self.add_collateral_for_storage(addr, &inc)?;
        }
        Ok(CollateralCheckResult::Valid)
    }

    fn check_storage_limit(
        &self, original_sender: &Address, storage_limit: &U256,
    ) -> DbResult<CollateralCheckResult> {
        let collateral_for_storage =
            self.collateral_for_storage(original_sender)?;
        if collateral_for_storage > *storage_limit {
            Ok(CollateralCheckResult::ExceedStorageLimit {
                limit: *storage_limit,
                required: collateral_for_storage,
            })
        } else {
            Ok(CollateralCheckResult::Valid)
        }
    }

    #[cfg(test)]
    pub fn new_contract(
        &mut self, contract: &Address, balance: U256, nonce: U256,
    ) -> DbResult<()> {
        Self::update_cache(
            self.cache.get_mut(),
            self.checkpoints.get_mut(),
            contract,
            AccountEntry::new_dirty(Some(OverlayAccount::new_contract(
                contract,
                balance,
                nonce,
                Some(STORAGE_LAYOUT_REGULAR_V0),
            ))),
        );
        Ok(())
    }

    /// Caller should make sure that staking_balance for this account is
    /// sufficient enough.
    fn add_collateral_for_storage(
        &mut self, address: &Address, by: &U256,
    ) -> DbResult<()> {
        if !by.is_zero() {
            self.require_exists(address, false)?
                .add_collateral_for_storage(by);
            self.world_statistics.total_storage_tokens += *by;
        }
        Ok(())
    }

    fn sub_collateral_for_storage(
        &mut self, address: &Address, by: &U256, account_start_nonce: U256,
    ) -> DbResult<()> {
        let collateral = self.collateral_for_storage(address)?;
        let refundable = if by > &collateral { &collateral } else { by };
        let burnt = *by - *refundable;
        if !refundable.is_zero() {
            self.require_or_new_basic_account(address, &account_start_nonce)?
                .sub_collateral_for_storage(refundable);
        }
        self.world_statistics.total_storage_tokens -= *by;
        self.world_statistics.total_issued_tokens -= burnt;

        Ok(())
    }

    #[allow(dead_code)]
    pub fn touch(&mut self, address: &Address) -> DbResult<()> {
        drop(self.require_exists(address, false)?);
        Ok(())
    }

    fn needs_update(require: RequireCache, account: &OverlayAccount) -> bool {
        trace!("update_account_cache account={:?}", account);
        match require {
            RequireCache::None => false,
            RequireCache::Code => !account.is_code_loaded(),
            RequireCache::DepositList => account.deposit_list().is_none(),
            RequireCache::VoteStakeList => account.vote_stake_list().is_none(),
        }
    }

    /// Load required account data from the databases. Returns whether the
    /// cache succeeds.
    fn update_account_cache(
        require: RequireCache, account: &mut OverlayAccount,
        db: &StateDb<StateDbStorage>,
    ) -> DbResult<bool>
    {
        match require {
            RequireCache::None => Ok(true),
            RequireCache::Code => account.cache_code(db),
            RequireCache::DepositList => account.cache_staking_info(
                true,  /* cache_deposit_list */
                false, /* cache_vote_list */
                db,
            ),
            RequireCache::VoteStakeList => account.cache_staking_info(
                false, /* cache_deposit_list */
                true,  /* cache_vote_list */
                db,
            ),
        }
    }

    fn commit_world_statistics(
        &mut self, mut debug_record: Option<&mut ComputeEpochDebugRecord>,
    ) -> DbResult<()> {
        self.db.set_annual_interest_rate(
            &(self.world_statistics.interest_rate_per_block
                * U256::from(BLOCKS_PER_YEAR)),
            debug_record.as_deref_mut(),
        )?;
        self.db.set_accumulate_interest_rate(
            &self.world_statistics.accumulate_interest_rate,
            debug_record.as_deref_mut(),
        )?;
        self.db.set_total_issued_tokens(
            &self.world_statistics.total_issued_tokens,
            debug_record.as_deref_mut(),
        )?;
        self.db.set_total_staking_tokens(
            &self.world_statistics.total_staking_tokens,
            debug_record.as_deref_mut(),
        )?;
        self.db.set_total_storage_tokens(
            &self.world_statistics.total_storage_tokens,
            debug_record.as_deref_mut(),
        )?;
        self.db.set_total_pos_staking_tokens(
            &self.world_statistics.total_pos_staking_tokens,
            debug_record.as_deref_mut(),
        )?;
        self.db.set_distributable_pos_interest(
            &self.world_statistics.distributable_pos_interest,
            debug_record.as_deref_mut(),
        )?;
        self.db.set_last_distribute_block(
            self.world_statistics.last_distribute_block,
            debug_record,
        )?;
        Ok(())
    }

    /// Assume that only contract with zero `collateral_for_storage` will be
    /// killed.
    pub fn recycle_storage(
        &mut self, killed_addresses: Vec<Address>,
        mut debug_record: Option<&mut ComputeEpochDebugRecord>,
    ) -> DbResult<()>
    {
        // TODO: Think about kill_dust and collateral refund.
        for address in &killed_addresses {
            self.db.delete_all::<access_mode::Write>(
                StorageKey::new_storage_root_key(address),
                debug_record.as_deref_mut(),
            )?;
            self.db.delete_all::<access_mode::Write>(
                StorageKey::new_code_root_key(address),
                debug_record.as_deref_mut(),
            )?;
            self.db.delete(
                StorageKey::new_account_key(address),
                debug_record.as_deref_mut(),
            )?;
            self.db.delete(
                StorageKey::new_deposit_list_key(address),
                debug_record.as_deref_mut(),
            )?;
            self.db.delete(
                StorageKey::new_vote_list_key(address),
                debug_record.as_deref_mut(),
            )?;
        }
        Ok(())
    }

    // FIXME: this should be part of the statetrait however transaction pool
    // creates circular dep.  if it proves impossible to break the loop we
    // use associated types for the tx pool.
    pub fn commit_and_notify(
        &mut self, epoch_id: EpochId, txpool: &SharedTransactionPool,
        debug_record: Option<&mut ComputeEpochDebugRecord>,
    ) -> DbResult<StateRootWithAuxInfo>
    {
        let result = self.commit(epoch_id, debug_record)?;

        debug!("Notify epoch[{}]", epoch_id);

        let mut accounts_for_txpool = vec![];
        for updated_or_deleted in &self.accounts_to_notify {
            // if the account is updated.
            if let Ok(account) = updated_or_deleted {
                accounts_for_txpool.push(account.clone());
            }
        }
        {
            // TODO: use channel to deliver the message.
            let txpool_clone = txpool.clone();
            std::thread::Builder::new()
                .name("txpool_update_state".into())
                .spawn(move || {
                    txpool_clone.notify_modified_accounts(accounts_for_txpool);
                })
                .expect("can not notify tx pool to start state");
        }

        Ok(result)
    }

    fn remove_whitelists_for_contract<AM: access_mode::AccessMode>(
        &mut self, address: &Address,
    ) -> DbResult<HashMap<Vec<u8>, Address>> {
        let mut storage_owner_map = HashMap::new();
        let key_values = self.db.delete_all::<AM>(
            StorageKey::new_storage_key(
                &SPONSOR_WHITELIST_CONTROL_CONTRACT_ADDRESS,
                address.as_ref(),
            ),
            /* debug_record = */ None,
        )?;
        let mut sponsor_whitelist_control_address = self.require_exists(
            &SPONSOR_WHITELIST_CONTROL_CONTRACT_ADDRESS,
            /* require_code = */ false,
        )?;
        for (key, value) in &key_values {
            if let StorageKey::StorageKey { storage_key, .. } =
                StorageKey::from_key_bytes::<SkipInputCheck>(&key[..])
            {
                let storage_value =
                    rlp::decode::<StorageValue>(value.as_ref())?;
                let storage_owner = storage_value.owner.unwrap_or_else(|| {
                    SPONSOR_WHITELIST_CONTROL_CONTRACT_ADDRESS.clone()
                });
                storage_owner_map.insert(storage_key.to_vec(), storage_owner);
            }
        }

        // Then scan storage changes in cache.
        for (key, _value) in
            sponsor_whitelist_control_address.storage_value_write_cache()
        {
            if key.starts_with(address.as_ref()) {
                if let Some(storage_owner) =
                    sponsor_whitelist_control_address
                        .original_ownership_at(&self.db, key)?
                {
                    storage_owner_map.insert(key.clone(), storage_owner);
                } else {
                    // The corresponding entry has been reset during transaction
                    // execution, so we do not need to handle it now.
                    storage_owner_map.remove(key);
                }
            }
        }
        if !AM::is_read_only() {
            // Note removal of all keys in storage_value_read_cache and
            // storage_value_write_cache.
            for (key, _storage_owner) in &storage_owner_map {
                debug!("delete sponsor key {:?}", key);
                sponsor_whitelist_control_address.set_storage(
                    key.clone(),
                    U256::zero(),
                    /* owner doesn't matter for 0 value */
                    Address::zero(),
                );
            }
        }

        Ok(storage_owner_map)
    }

    /// Return whether or not the address exists.
    pub fn try_load(&self, address: &Address) -> DbResult<bool> {
        match self.ensure_account_loaded(address, RequireCache::None, |maybe| {
            maybe.is_some()
        }) {
            Err(e) => Err(e),
            Ok(false) => Ok(false),
            Ok(true) => {
                // Try to load the code.
                match self.ensure_account_loaded(
                    address,
                    RequireCache::Code,
                    |_| (),
                ) {
                    Ok(()) => Ok(true),
                    Err(e) => Err(e),
                }
            }
        }
    }

    // FIXME: rewrite this method before enable it for the first time, because
    //  there have been changes to kill_account and collateral processing.
    #[allow(unused)]
    pub fn kill_garbage(
        &mut self, touched: &HashSet<Address>, remove_empty_touched: bool,
        min_balance: &Option<U256>, kill_contracts: bool,
    ) -> DbResult<()>
    {
        // TODO: consider both balance and staking_balance
        let to_kill: HashSet<_> = {
            self.cache
                .get_mut()
                .iter()
                .filter_map(|(address, ref entry)| {
                    if touched.contains(address)
                        && ((remove_empty_touched
                            && entry.exists_and_is_null())
                            || (min_balance.map_or(false, |ref balance| {
                                entry.account.as_ref().map_or(false, |acc| {
                                    (acc.is_basic() || kill_contracts)
                                        && acc.balance() < balance
                                        && entry
                                            .old_balance
                                            .as_ref()
                                            .map_or(false, |b| {
                                                acc.balance() < b
                                            })
                                })
                            })))
                    {
                        Some(address.clone())
                    } else {
                        None
                    }
                })
                .collect()
        };
        for address in to_kill {
            // TODO: The kill_garbage relies on the info in contract kill
            // process. So it is processed later than contract kill. But we do
            // not want to kill some contract again here. We must discuss it
            // before enable kill_garbage.
            unimplemented!()
        }

        Ok(())
    }

    /// Get the value of storage at a specific checkpoint.
    #[cfg(test)]
    pub fn checkpoint_storage_at(
        &self, start_checkpoint_index: usize, address: &Address, key: &Vec<u8>,
    ) -> DbResult<Option<U256>> {
        #[derive(Debug)]
        enum ReturnKind {
            OriginalAt,
            SameAsNext,
        }

        let kind = {
            let checkpoints = self.checkpoints.read();

            if start_checkpoint_index >= checkpoints.len() {
                return Ok(None);
            }

            let mut kind = None;

            for checkpoint in checkpoints.iter().skip(start_checkpoint_index) {
                match checkpoint.get(address) {
                    Some(Some(AccountEntry {
                        account: Some(ref account),
                        ..
                    })) => {
                        if let Some(value) = account.cached_storage_at(key) {
                            return Ok(Some(value));
                        } else if account.is_newly_created_contract() {
                            return Ok(Some(U256::zero()));
                        } else {
                            kind = Some(ReturnKind::OriginalAt);
                            break;
                        }
                    }
                    Some(Some(AccountEntry { account: None, .. })) => {
                        return Ok(Some(U256::zero()));
                    }
                    Some(None) => {
                        kind = Some(ReturnKind::OriginalAt);
                        break;
                    }
                    // This key does not have a checkpoint entry.
                    None => {
                        kind = Some(ReturnKind::SameAsNext);
                    }
                }
            }

            kind.expect("start_checkpoint_index is checked to be below checkpoints_len; for loop above must have been executed at least once; it will either early return, or set the kind value to Some; qed")
        };

        match kind {
            ReturnKind::SameAsNext => Ok(Some(self.storage_at(address, key)?)),
            ReturnKind::OriginalAt => {
                match self.db.get::<StorageValue>(
                    StorageKey::new_storage_key(address, key.as_ref()),
                )? {
                    Some(storage_value) => Ok(Some(storage_value.value)),
                    None => Ok(Some(U256::zero())),
                }
            }
        }
    }

    pub fn set_storage_layout(
        &mut self, address: &Address, layout: StorageLayout,
    ) -> DbResult<()> {
        self.require_exists(address, false)?
            .set_storage_layout(layout);
        Ok(())
    }

    fn update_cache(
        cache: &mut HashMap<Address, AccountEntry>,
        checkpoints: &mut Vec<HashMap<Address, Option<AccountEntry>>>,
        address: &Address, account: AccountEntry,
    )
    {
        let is_dirty = account.is_dirty();
        let old_value = cache.insert(*address, account);
        if is_dirty {
            if let Some(ref mut checkpoint) = checkpoints.last_mut() {
                checkpoint.entry(*address).or_insert(old_value);
            }
        }
    }

    fn insert_cache_if_fresh_account(
        cache: &mut HashMap<Address, AccountEntry>, address: &Address,
        maybe_account: Option<OverlayAccount>,
    ) -> bool
    {
        if !cache.contains_key(address) {
            cache.insert(*address, AccountEntry::new_clean(maybe_account));
            true
        } else {
            false
        }
    }

    pub fn ensure_account_loaded<F, U>(
        &self, address: &Address, require: RequireCache, f: F,
    ) -> DbResult<U>
    where F: Fn(Option<&OverlayAccount>) -> U {
        // Return immediately when there is no need to have db operation.
        if let Some(maybe_acc) = self.cache.read().get(address) {
            if let Some(account) = &maybe_acc.account {
                let needs_update = Self::needs_update(require, account);
                if !needs_update {
                    return Ok(f(Some(account)));
                }
            } else {
                return Ok(f(None));
            }
        }

        let mut cache_write_lock = {
            let upgradable_lock = self.cache.upgradable_read();
            if upgradable_lock.contains_key(address) {
                // TODO: the account can be updated here if the relevant methods
                //  to update account can run with &OverlayAccount.
                RwLockUpgradableReadGuard::upgrade(upgradable_lock)
            } else {
                // Load the account from db.
                let mut maybe_loaded_acc = self
                    .db
                    .get_account(address)?
                    .map(|acc| OverlayAccount::from_loaded(address, acc));
                if let Some(account) = &mut maybe_loaded_acc {
                    Self::update_account_cache(require, account, &self.db)?;
                }
                let mut cache_write_lock =
                    RwLockUpgradableReadGuard::upgrade(upgradable_lock);
                Self::insert_cache_if_fresh_account(
                    &mut *cache_write_lock,
                    address,
                    maybe_loaded_acc,
                );

                cache_write_lock
            }
        };

        let cache = &mut *cache_write_lock;
        let account = cache.get_mut(address).unwrap();
        if let Some(maybe_acc) = &mut account.account {
            if !Self::update_account_cache(require, maybe_acc, &self.db)? {
                return Err(DbErrorKind::IncompleteDatabase(
                    maybe_acc.address().clone(),
                )
                .into());
            }
        }

        Ok(f(cache
            .get(address)
            .and_then(|entry| entry.account.as_ref())))
    }

    fn require_exists(
        &self, address: &Address, require_code: bool,
    ) -> DbResult<MappedRwLockWriteGuard<OverlayAccount>> {
        fn no_account_is_an_error(
            address: &Address,
        ) -> DbResult<OverlayAccount> {
            bail!(DbErrorKind::IncompleteDatabase(*address));
        }
        self.require_or_set(address, require_code, no_account_is_an_error)
    }

    fn require_or_new_basic_account(
        &self, address: &Address, account_start_nonce: &U256,
    ) -> DbResult<MappedRwLockWriteGuard<OverlayAccount>> {
        self.require_or_set(address, false, |address| {
            if address.is_valid_address() {
                // Note that it is possible to first send money to a pre-calculated contract
                // address and then deploy contracts. So we are going to *allow* sending to a contract
                // address and use new_basic() to create a *stub* there. Because the contract serialization
                // is a super-set of the normal address serialization, this should just work.
                Ok(OverlayAccount::new_basic(
                    address,
                    U256::zero(),
                    account_start_nonce.into(),
                    None,
                ))
            } else {
                unreachable!(
                    "address does not already exist and is not an user account. {:?}",
                    address
                )
            }
        })
    }

    fn require_or_set<F>(
        &self, address: &Address, require_code: bool, default: F,
    ) -> DbResult<MappedRwLockWriteGuard<OverlayAccount>>
    where F: FnOnce(&Address) -> DbResult<OverlayAccount> {
        let mut cache;
        if !self.cache.read().contains_key(address) {
            let account = self
                .db
                .get_account(address)?
                .map(|acc| OverlayAccount::from_loaded(address, acc));
            cache = self.cache.write();
            Self::insert_cache_if_fresh_account(&mut *cache, address, account);
        } else {
            cache = self.cache.write();
        };

        // Save the value before modification into the checkpoint.
        if let Some(ref mut checkpoint) = self.checkpoints.write().last_mut() {
            checkpoint.entry(*address).or_insert_with(|| {
                cache.get(address).map(AccountEntry::clone_dirty)
            });
        }

        let entry = (*cache)
            .get_mut(address)
            .expect("entry known to exist in the cache");

        // Set the dirty flag.
        entry.state = AccountState::Dirty;

        if entry.account.is_none() {
            entry.account = Some(default(address)?);
        }

        if require_code {
            if !Self::update_account_cache(
                RequireCache::Code,
                entry
                    .account
                    .as_mut()
                    .expect("Required account must exist."),
                &self.db,
            )? {
                bail!(DbErrorKind::IncompleteDatabase(*address));
            }
        }

        Ok(RwLockWriteGuard::map(cache, |c| {
            c.get_mut(address)
                .expect("Entry known to exist in the cache.")
                .account
                .as_mut()
                .expect("Required account must exist.")
        }))
    }

    #[cfg(any(test, feature = "testonly_code"))]
    pub fn clear(&mut self) {
        assert!(self.checkpoints.get_mut().is_empty());
        assert!(self.world_statistics_checkpoints.get_mut().is_empty());
        self.cache.get_mut().clear();
        self.world_statistics.interest_rate_per_block =
            self.db.get_annual_interest_rate().expect("no db error")
                / U256::from(BLOCKS_PER_YEAR);
        self.world_statistics.accumulate_interest_rate =
            self.db.get_accumulate_interest_rate().expect("no db error");
        self.world_statistics.total_issued_tokens =
            self.db.get_total_issued_tokens().expect("no db error");
        self.world_statistics.total_staking_tokens =
            self.db.get_total_staking_tokens().expect("no db error");
        self.world_statistics.total_storage_tokens =
            self.db.get_total_storage_tokens().expect("no db error");
        self.world_statistics.total_pos_staking_tokens =
            self.db.get_total_pos_staking_tokens().expect("no db error");
        self.world_statistics.distributable_pos_interest = self
            .db
            .get_distributable_pos_interest()
            .expect("no db error");
        self.world_statistics.last_distribute_block =
            self.db.get_last_distribute_block().expect("no db error");
    }
}

/// Methods that are intentionally kept private because the fields may not have
/// been loaded from db.
trait AccountEntryProtectedMethods {
    fn deposit_list(&self) -> Option<&DepositList>;
    fn vote_stake_list(&self) -> Option<&VoteStakeList>;
    fn code_size(&self) -> Option<usize>;
    fn code(&self) -> Option<Arc<Bytes>>;
    fn code_owner(&self) -> Option<Address>;
}

fn sqrt_u256(input: U256) -> U256 {
    use std::ops::{Shl, Shr};
    let bits = input.bits();
    if bits <= 64 {
        return input.as_u64().sqrt().into();
    }

    /************************************************************
     ** Step 1: pick the most significant 64 bits and estimate an
     ** approximate root.
     *********************************************************** * * * * *
<<<<<<< HEAD
     ** * * * * * * * **/
=======
     ** * * * * * * * * * * * * * * * * * * * * * * * * * * * * * **/
>>>>>>> d6842901
    let significant_bits = 64 - bits % 2;
    // The `rest_bits` must be even number.
    let rest_bits = bits - significant_bits;
    // The `input >> rest_bits` has `significant_bits`
    let significant_word = (input >> rest_bits).as_u64();
    // The `init_root` is slightly larger than the correct root.
    let init_root =
        U256::from(significant_word.sqrt() + 1u64) << (rest_bits / 2);

    /******************************************************************
     ** Step 2: use the Newton's method to estimate the accurate value.
     ***************************************************************** * *
<<<<<<< HEAD
     ** * * * * * * * * * * **/
=======
     ** * * * * * * * * * * * * * * * * * * * * * * * * * * * * * * * * **/
>>>>>>> d6842901
    let mut root = init_root;
    // Will iterate for at most 4 rounds.
    while root * root > input {
        root = (input / root + root) / 2;
    }

    root
}<|MERGE_RESOLUTION|>--- conflicted
+++ resolved
@@ -1809,12 +1809,7 @@
     /************************************************************
      ** Step 1: pick the most significant 64 bits and estimate an
      ** approximate root.
-     *********************************************************** * * * * *
-<<<<<<< HEAD
-     ** * * * * * * * **/
-=======
-     ** * * * * * * * * * * * * * * * * * * * * * * * * * * * * * **/
->>>>>>> d6842901
+     *********************************************************** **/
     let significant_bits = 64 - bits % 2;
     // The `rest_bits` must be even number.
     let rest_bits = bits - significant_bits;
@@ -1826,12 +1821,7 @@
 
     /******************************************************************
      ** Step 2: use the Newton's method to estimate the accurate value.
-     ***************************************************************** * *
-<<<<<<< HEAD
-     ** * * * * * * * * * * **/
-=======
-     ** * * * * * * * * * * * * * * * * * * * * * * * * * * * * * * * * **/
->>>>>>> d6842901
+     ***************************************************************** **/
     let mut root = init_root;
     // Will iterate for at most 4 rounds.
     while root * root > input {
