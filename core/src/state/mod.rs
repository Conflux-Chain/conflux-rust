--- conflicted
+++ resolved
@@ -96,175 +96,10 @@
     account_start_nonce: U256,
 }
 
-<<<<<<< HEAD
-impl<StateDbStorage: StorageStateTrait> StateGeneric<StateDbStorage> {
-    pub fn new(
-        db: StateDb<StateDbStorage>, vm: VmFactory, spec: &Spec,
-        block_number: u64,
-    ) -> DbResult<Self>
-    {
-        let annual_interest_rate = db.get_annual_interest_rate()?;
-        let accumulate_interest_rate = db.get_accumulate_interest_rate()?;
-        let total_issued_tokens = db.get_total_issued_tokens()?;
-        let total_staking_tokens = db.get_total_staking_tokens()?;
-        let total_storage_tokens = db.get_total_storage_tokens()?;
-
-        let staking_state = if db.is_initialized()? {
-            StakingState {
-                total_issued_tokens,
-                total_staking_tokens,
-                total_storage_tokens,
-                interest_rate_per_block: annual_interest_rate
-                    / U256::from(BLOCKS_PER_YEAR),
-                accumulate_interest_rate,
-            }
-        } else {
-            // If db is not initialized, all the loaded value should be zero.
-            assert!(
-                annual_interest_rate.is_zero(),
-                "annual_interest_rate is non-zero when db is un-init"
-            );
-            assert!(
-                accumulate_interest_rate.is_zero(),
-                "accumulate_interest_rate is non-zero when db is un-init"
-            );
-            assert!(
-                total_issued_tokens.is_zero(),
-                "total_issued_tokens is non-zero when db is un-init"
-            );
-            assert!(
-                total_staking_tokens.is_zero(),
-                "total_staking_tokens is non-zero when db is un-init"
-            );
-            assert!(
-                total_storage_tokens.is_zero(),
-                "total_storage_tokens is non-zero when db is un-init"
-            );
-
-            StakingState {
-                total_issued_tokens: U256::default(),
-                total_staking_tokens: U256::default(),
-                total_storage_tokens: U256::default(),
-                interest_rate_per_block: *INITIAL_INTEREST_RATE_PER_BLOCK,
-                accumulate_interest_rate: *ACCUMULATED_INTEREST_RATE_SCALE,
-            }
-        };
-
-        /*
-        let account_start_nonce = (block_number
-            * ESTIMATED_MAX_BLOCK_SIZE_IN_TRANSACTION_COUNT as u64)
-            .into();
-        */
-        let account_start_nonce = U256::zero();
-        let contract_start_nonce = if spec.no_empty {
-            U256::one()
-        } else {
-            U256::zero()
-        };
-        Ok(StateGeneric {
-            db,
-            cache: Default::default(),
-            staking_state_checkpoints: Default::default(),
-            checkpoints: Default::default(),
-            account_start_nonce,
-            contract_start_nonce,
-            staking_state,
-            block_number,
-            vm,
-            accounts_to_notify: Default::default(),
-        })
-    }
-
-    pub fn drop(self) -> StateDb<StateDbStorage> { self.db }
-
-    pub fn contract_start_nonce(&self) -> U256 { self.contract_start_nonce }
-
-    /// Increase block number and calculate the current secondary reward.
-    pub fn increase_block_number(&mut self) -> U256 {
-        assert!(self.staking_state_checkpoints.get_mut().is_empty());
-        self.block_number += 1;
-        //self.account_start_nonce +=
-        //    ESTIMATED_MAX_BLOCK_SIZE_IN_TRANSACTION_COUNT.into();
-        self.staking_state.accumulate_interest_rate =
-            self.staking_state.accumulate_interest_rate
-                * (*INTEREST_RATE_PER_BLOCK_SCALE
-                    + self.staking_state.interest_rate_per_block)
-                / *INTEREST_RATE_PER_BLOCK_SCALE;
-        let secondary_reward = self.staking_state.total_storage_tokens
-            * self.staking_state.interest_rate_per_block
-            / *INTEREST_RATE_PER_BLOCK_SCALE;
-        // TODO: the interest from tokens other than storage and staking should
-        // send to public fund.
-        secondary_reward
-    }
-
-    /// Maintain `total_issued_tokens`.
-    pub fn add_total_issued(&mut self, v: U256) {
-        assert!(self.staking_state_checkpoints.get_mut().is_empty());
-        self.staking_state.total_issued_tokens += v;
-    }
-
-    /// Maintain `total_issued_tokens`. This is only used in the extremely
-    /// unlikely case that there are a lot of partial invalid blocks.
-    pub fn subtract_total_issued(&mut self, v: U256) {
-        assert!(self.staking_state_checkpoints.get_mut().is_empty());
-        self.staking_state.total_issued_tokens -= v;
-    }
-
-    /// Get a VM factory that can execute on this state.
-    pub fn vm_factory(&self) -> VmFactory { self.vm.clone() }
-
-    /// Create a recoverable checkpoint of this state. Return the checkpoint
-    /// index. The checkpoint records any old value which is alive at the
-    /// creation time of the checkpoint and updated after that and before
-    /// the creation of the next checkpoint.
-    pub fn checkpoint(&mut self) -> usize {
-        self.staking_state_checkpoints
-            .get_mut()
-            .push(self.staking_state.clone());
-        let checkpoints = self.checkpoints.get_mut();
-        let index = checkpoints.len();
-        checkpoints.push(HashMap::new());
-        index
-    }
-
-    /// Charges or refund storage collateral and update `total_storage_tokens`.
-    pub fn settle_collateral_for_address(
-        &mut self, addr: &Address, substate: &Substate,
-    ) -> DbResult<CollateralCheckResult> {
-        let (inc_collaterals, sub_collaterals) =
-            substate.get_collateral_change(addr);
-        let (inc, sub) = (
-            *DRIPS_PER_STORAGE_COLLATERAL_UNIT * inc_collaterals,
-            *DRIPS_PER_STORAGE_COLLATERAL_UNIT * sub_collaterals,
-        );
-
-        if !sub.is_zero() {
-            self.sub_collateral_for_storage(addr, &sub)?;
-        }
-        if !inc.is_zero() {
-            let balance = if addr.is_contract_address() {
-                self.sponsor_balance_for_collateral(addr)?
-            } else {
-                self.balance(addr)?
-            };
-            // sponsor_balance is not enough to cover storage incremental.
-            if inc > balance {
-                return Ok(CollateralCheckResult::NotEnoughBalance {
-                    required: inc,
-                    got: balance,
-                });
-            }
-            self.add_collateral_for_storage(addr, &inc)?;
-        }
-        Ok(CollateralCheckResult::Valid)
-    }
-=======
 impl<StateDbStorage: StorageStateTrait> StateTrait
     for StateGeneric<StateDbStorage>
 {
     type Substate = Substate;
->>>>>>> 4fea0b4d
 
     /// Collects the cache (`ownership_change` in `OverlayAccount`) of storage
     /// change and write to substate.
@@ -432,6 +267,7 @@
         Ok(self.db.commit(epoch_id, debug_record)?)
     }
 }
+
 impl<StateDbStorage: StorageStateTrait> StateOpsTrait
     for StateGeneric<StateDbStorage>
 {
@@ -1137,6 +973,8 @@
             accounts_to_notify: Default::default(),
         })
     }
+
+    pub fn drop(self) -> StateDb<StateDbStorage> { self.db }
 
     /// Charges or refund storage collateral and update `total_storage_tokens`.
     fn settle_collateral_for_address(
