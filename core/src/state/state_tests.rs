// Copyright 2019 Conflux Foundation. All rights reserved.
// Conflux is free software and distributed under GNU General Public License.
// See http://www.gnu.org/licenses/

use super::{CleanupMode, CollateralCheckResult, State, Substate};
use crate::{
    spec::genesis::DEV_GENESIS_KEY_PAIR,
    test_helpers::get_state_for_genesis_write, vm::Spec,
};
use cfx_parameters::{consensus::ONE_CFX_IN_DRIP, staking::*};
use cfx_state::{StateTrait, state_trait::{CheckpointTxDeltaTrait, StateOpsTrait, StateOpsTxTrait, StateTxDeltaTrait}, substate_trait::SubstateMngTrait};
use cfx_statedb::StateDb;
use cfx_storage::{
    tests::new_state_manager_for_unit_test, StateIndex, StorageManager,
    StorageManagerTrait,
};
use cfx_types::{address_util::AddressUtil, Address, BigEndianHash, U256};
use keccak_hash::{keccak, KECCAK_EMPTY};
use primitives::{EpochId, StorageKey, StorageLayout};
use std::sync::Arc;

#[cfg(test)]
fn get_state(
    storage_manager: &Arc<StorageManager>, epoch_id: &EpochId,
) -> State {
    State::new(StateDb::new(
        storage_manager
            .get_state_for_next_epoch(StateIndex::new_for_test_only_delta_mpt(
                epoch_id,
            ))
            .unwrap()
            .unwrap(),
    ))
    .expect("Failed to initialize state")
}

fn u256_to_vec(val: &U256) -> Vec<u8> {
    let mut key = vec![0; 32];
    val.to_big_endian(key.as_mut());
    key
}

#[test]
fn checkpoint_basic() {
    let storage_manager = new_state_manager_for_unit_test();
    let mut state = get_state_for_genesis_write(&storage_manager);
    let mut address = Address::zero();
    address.set_user_account_type_bits();
    state.checkpoint();
    state
        .add_balance(
            &address,
            &U256::from(1069u64),
            CleanupMode::NoEmpty,
            Spec::new_spec_for_test().account_start_nonce,
        )
        .unwrap();
    state
        .add_collateral_for_storage(&address, &U256::from(1000))
        .unwrap();
    assert_eq!(state.balance(&address).unwrap(), U256::from(69u64));
    assert_eq!(
        state.collateral_for_storage(&address).unwrap(),
        U256::from(1000)
    );
    assert_eq!(state.total_storage_tokens(), U256::from(1000));
    state.discard_checkpoint();
    assert_eq!(state.balance(&address).unwrap(), U256::from(69u64));
    state.checkpoint();
    state
        .add_balance(
            &address,
            &U256::from(1u64),
            CleanupMode::NoEmpty,
            Spec::new_spec_for_test().account_start_nonce,
        )
        .unwrap();
    state
        .sub_collateral_for_storage(
            &address,
            &U256::from(1000),
            Spec::new_spec_for_test().account_start_nonce,
        )
        .unwrap();
    assert_eq!(
        state.collateral_for_storage(&address).unwrap(),
        U256::from(0)
    );
    assert_eq!(state.total_storage_tokens(), U256::from(0));
    assert_eq!(state.balance(&address).unwrap(), U256::from(1070u64));
    state.revert_to_checkpoint();
    assert_eq!(state.balance(&address).unwrap(), U256::from(69u64));
    assert_eq!(
        state.collateral_for_storage(&address).unwrap(),
        U256::from(1000)
    );
    assert_eq!(state.total_storage_tokens(), U256::from(1000));
}

#[test]
fn checkpoint_nested() {
    let storage_manager = new_state_manager_for_unit_test();
    let mut state = get_state_for_genesis_write(&storage_manager);
    let mut address = Address::zero();
    address.set_user_account_type_bits();
    assert_eq!(state.total_storage_tokens(), U256::from(0));
    assert_eq!(state.balance(&address).unwrap(), U256::from(0));
    assert_eq!(
        state.collateral_for_storage(&address).unwrap(),
        U256::from(0)
    );
    state.checkpoint();
    state.checkpoint();
    state
        .add_balance(
            &address,
            &U256::from(1069u64),
            CleanupMode::NoEmpty,
            Spec::new_spec_for_test().account_start_nonce,
        )
        .unwrap();
    state
        .add_collateral_for_storage(&address, &U256::from(1000))
        .unwrap();
    assert_eq!(state.total_storage_tokens(), U256::from(1000));
    assert_eq!(
        state.collateral_for_storage(&address).unwrap(),
        U256::from(1000)
    );
    assert_eq!(state.balance(&address).unwrap(), U256::from(69u64));
    state.discard_checkpoint();
    assert_eq!(state.total_storage_tokens(), U256::from(1000));
    assert_eq!(
        state.collateral_for_storage(&address).unwrap(),
        U256::from(1000)
    );
    assert_eq!(state.balance(&address).unwrap(), U256::from(69u64));
    state.revert_to_checkpoint();
    assert_eq!(state.balance(&address).unwrap(), U256::from(0));
    assert_eq!(state.total_storage_tokens(), U256::from(0));
    assert_eq!(
        state.collateral_for_storage(&address).unwrap(),
        U256::from(0)
    );
}

#[test]
fn checkpoint_revert_to_get_storage_at() {
    let storage_manager = new_state_manager_for_unit_test();
    let mut state = get_state_for_genesis_write(&storage_manager);
    let mut address = Address::zero();
    address.set_contract_type_bits();
    let key = u256_to_vec(&U256::from(0));
    let c0 = state.checkpoint();
    let c1 = state.checkpoint();
    state
        .new_contract_with_code(&address, U256::zero(), U256::one())
        .unwrap();
    state
        .set_storage(&address, key.clone(), U256::one(), address)
        .unwrap();

    assert_eq!(
        state.checkpoint_storage_at(c0, &address, &key).unwrap(),
        Some(U256::zero())
    );
    assert_eq!(
        state.checkpoint_storage_at(c1, &address, &key).unwrap(),
        Some(U256::zero())
    );
    assert_eq!(state.storage_at(&address, &key).unwrap(), U256::one());

    state.revert_to_checkpoint();
    assert_eq!(
        state.checkpoint_storage_at(c0, &address, &key).unwrap(),
        Some(U256::zero())
    );
    assert_eq!(state.storage_at(&address, &key).unwrap(), U256::zero());
}

#[test]
fn checkpoint_from_empty_get_storage_at() {
    let storage_manager = new_state_manager_for_unit_test();
    let mut state = get_state_for_genesis_write(&storage_manager);
    let mut a = Address::zero();
    a.set_contract_type_bits();
    let sponsor = Address::random();
    let k = u256_to_vec(&U256::from(0));
    let k2 = u256_to_vec(&U256::from(1));

    assert_eq!(state.storage_at(&a, &k).unwrap(), U256::zero());
    state.clear();

    let mut substates = Vec::<Substate>::new();
    substates.push(Substate::new());

    let c0 = state.checkpoint();
    substates.push(Substate::new());
    state
        .new_contract_with_code(&a, U256::zero(), U256::zero())
        .unwrap();
    state
        .set_sponsor_for_collateral(
            &a,
            &sponsor,
            &(*COLLATERAL_DRIPS_PER_STORAGE_KEY * U256::from(2)),
        )
        .unwrap();
    assert_eq!(
        state
            .sponsor_for_collateral(&a)
            .unwrap()
            .unwrap_or_default(),
        sponsor
    );
    assert_eq!(state.balance(&a).unwrap(), U256::zero());
    assert_eq!(
        state.sponsor_balance_for_collateral(&a).unwrap(),
        *COLLATERAL_DRIPS_PER_STORAGE_KEY * U256::from(2),
    );
    let c1 = state.checkpoint();
    substates.push(Substate::new());
    state.set_storage(&a, k.clone(), U256::one(), a).unwrap();
    let c2 = state.checkpoint();
    substates.push(Substate::new());
    let c3 = state.checkpoint();
    substates.push(Substate::new());
    state.set_storage(&a, k2.clone(), U256::from(3), a).unwrap();
    state.set_storage(&a, k.clone(), U256::from(3), a).unwrap();
    let c4 = state.checkpoint();
    substates.push(Substate::new());
    state.set_storage(&a, k.clone(), U256::from(4), a).unwrap();
    let c5 = state.checkpoint();
    substates.push(Substate::new());

    assert_eq!(
        state.checkpoint_storage_at(c0, &a, &k).unwrap(),
        Some(U256::zero())
    );
    assert_eq!(
        state.checkpoint_storage_at(c1, &a, &k).unwrap(),
        Some(U256::zero())
    );
    assert_eq!(
        state.checkpoint_storage_at(c2, &a, &k).unwrap(),
        Some(U256::one())
    );
    assert_eq!(
        state.checkpoint_storage_at(c3, &a, &k).unwrap(),
        Some(U256::one())
    );
    assert_eq!(
        state.checkpoint_storage_at(c4, &a, &k).unwrap(),
        Some(U256::from(3))
    );
    assert_eq!(
        state.checkpoint_storage_at(c5, &a, &k).unwrap(),
        Some(U256::from(4))
    );

    assert_eq!(
        state
            .collect_and_settle_collateral(
                &a,
                &U256::MAX,
                &mut substates.last_mut().unwrap(),
                Spec::new_spec_for_test().account_start_nonce
            )
            .unwrap(),
        CollateralCheckResult::Valid
    );
    state
        .collect_ownership_changed(&mut substates.last_mut().unwrap())
        .unwrap();
    state.discard_checkpoint(); // Commit/discard c5.
    let substate = substates.pop().unwrap();
    substates.last_mut().unwrap().accrue(substate);
    assert_eq!(state.total_storage_tokens(), U256::from(0));
    assert_eq!(state.collateral_for_storage(&a).unwrap(), U256::from(0));
    assert_eq!(state.balance(&a).unwrap(), U256::zero());
    assert_eq!(
        state.sponsor_balance_for_collateral(&a).unwrap(),
        *COLLATERAL_DRIPS_PER_STORAGE_KEY * U256::from(2),
    );
    assert_eq!(
        state.checkpoint_storage_at(c0, &a, &k).unwrap(),
        Some(U256::zero())
    );
    assert_eq!(
        state.checkpoint_storage_at(c1, &a, &k).unwrap(),
        Some(U256::zero())
    );
    assert_eq!(
        state.checkpoint_storage_at(c2, &a, &k).unwrap(),
        Some(U256::one())
    );
    assert_eq!(
        state.checkpoint_storage_at(c3, &a, &k).unwrap(),
        Some(U256::one())
    );
    assert_eq!(
        state.checkpoint_storage_at(c4, &a, &k).unwrap(),
        Some(U256::from(3))
    );

    state.revert_to_checkpoint(); // Revert to c4.
    substates.pop();
    assert_eq!(state.total_storage_tokens(), U256::from(0));
    assert_eq!(state.collateral_for_storage(&a).unwrap(), U256::from(0));
    assert_eq!(
        state.checkpoint_storage_at(c0, &a, &k).unwrap(),
        Some(U256::zero())
    );
    assert_eq!(
        state.checkpoint_storage_at(c1, &a, &k).unwrap(),
        Some(U256::zero())
    );
    assert_eq!(
        state.checkpoint_storage_at(c2, &a, &k).unwrap(),
        Some(U256::one())
    );
    assert_eq!(
        state.checkpoint_storage_at(c3, &a, &k).unwrap(),
        Some(U256::one())
    );

    assert_eq!(
        state
            .collect_and_settle_collateral(
                &a,
                &U256::MAX,
                &mut substates.last_mut().unwrap(),
                Spec::new_spec_for_test().account_start_nonce
            )
            .unwrap(),
        CollateralCheckResult::Valid
    );

    state
        .collect_ownership_changed(&mut substates.last_mut().unwrap())
        .unwrap();
    state.discard_checkpoint(); // Commit/discard c3.
    let substate = substates.pop().unwrap();
    substates.last_mut().unwrap().accrue(substate);
    assert_eq!(
        state.total_storage_tokens(),
        *COLLATERAL_DRIPS_PER_STORAGE_KEY * U256::from(2)
    );
    assert_eq!(
        state.collateral_for_storage(&a).unwrap(),
        *COLLATERAL_DRIPS_PER_STORAGE_KEY * U256::from(2)
    );
    assert_eq!(
        state.checkpoint_storage_at(c0, &a, &k).unwrap(),
        Some(U256::zero())
    );
    assert_eq!(
        state.checkpoint_storage_at(c1, &a, &k).unwrap(),
        Some(U256::zero())
    );
    assert_eq!(
        state.checkpoint_storage_at(c2, &a, &k).unwrap(),
        Some(U256::one())
    );

    state.revert_to_checkpoint(); // Revert to c2.
    substates.pop();
    assert_eq!(state.total_storage_tokens(), U256::from(0));
    assert_eq!(state.collateral_for_storage(&a).unwrap(), U256::from(0));
    assert_eq!(
        state.checkpoint_storage_at(c0, &a, &k).unwrap(),
        Some(U256::zero())
    );
    assert_eq!(
        state.checkpoint_storage_at(c1, &a, &k).unwrap(),
        Some(U256::zero())
    );

    assert_eq!(
        state
            .collect_and_settle_collateral(
                &a,
                &U256::MAX,
                &mut substates.last_mut().unwrap(),
                Spec::new_spec_for_test().account_start_nonce
            )
            .unwrap(),
        CollateralCheckResult::Valid
    );
    state
        .collect_ownership_changed(&mut substates.last_mut().unwrap())
        .unwrap();
    state.discard_checkpoint(); // Commit/discard c1.
    let substate = substates.pop().unwrap();
    substates.last_mut().unwrap().accrue(substate);
    assert_eq!(
        state.total_storage_tokens(),
        *COLLATERAL_DRIPS_PER_STORAGE_KEY
    );
    assert_eq!(
        state.collateral_for_storage(&a).unwrap(),
        *COLLATERAL_DRIPS_PER_STORAGE_KEY
    );
    assert_eq!(state.balance(&a).unwrap(), U256::zero());
    assert_eq!(
        state.sponsor_balance_for_collateral(&a).unwrap(),
        *COLLATERAL_DRIPS_PER_STORAGE_KEY
    );
    assert_eq!(
        state.checkpoint_storage_at(c0, &a, &k).unwrap(),
        Some(U256::zero())
    );
}

#[test]
fn checkpoint_get_storage_at() {
    let storage_manager = new_state_manager_for_unit_test();
    let mut state = get_state_for_genesis_write(&storage_manager);
    let mut a = Address::zero();
    a.set_user_account_type_bits();
    let mut contract_a = Address::zero();
    contract_a.set_contract_type_bits();
    let sponsor = Address::random();
    let k = u256_to_vec(&U256::from(0));
    let k2 = u256_to_vec(&U256::from(1));

    let mut substates = Vec::<Substate>::new();
    substates.push(Substate::new());

    state.checkpoint();
    substates.push(Substate::new());
    state
        .add_balance(
            &a,
            &(*COLLATERAL_DRIPS_PER_STORAGE_KEY * U256::from(2)),
            CleanupMode::NoEmpty,
            Spec::new_spec_for_test().account_start_nonce,
        )
        .unwrap();
    assert_eq!(
        state.balance(&a).unwrap(),
        *COLLATERAL_DRIPS_PER_STORAGE_KEY * U256::from(2),
    );

    state
        .new_contract_with_code(&contract_a, U256::zero(), U256::zero())
        .unwrap();

    state
        .set_storage(&contract_a, k.clone(), U256::from(0xffff), a)
        .unwrap();
    state
        .inc_nonce(&contract_a, &Spec::new_spec_for_test().account_start_nonce)
        .unwrap();
    assert_eq!(
        state
            .collect_and_settle_collateral(
                &a,
                &U256::MAX,
                &mut substates.last_mut().unwrap(),
                Spec::new_spec_for_test().account_start_nonce
            )
            .unwrap(),
        CollateralCheckResult::Valid
    );
    state
        .collect_ownership_changed(&mut substates.last_mut().unwrap())
        .unwrap();
    state.discard_checkpoint();
    let substate = substates.pop().unwrap();
    substates.last_mut().unwrap().accrue(substate);
    assert_eq!(
        state.balance(&a).unwrap(),
        *COLLATERAL_DRIPS_PER_STORAGE_KEY,
    );
    assert_eq!(
        state.total_storage_tokens(),
        *COLLATERAL_DRIPS_PER_STORAGE_KEY
    );
    assert_eq!(
        state.collateral_for_storage(&a).unwrap(),
        *COLLATERAL_DRIPS_PER_STORAGE_KEY
    );
    state
        .commit(BigEndianHash::from_uint(&U256::from(1u64)), None)
        .unwrap();

    state.clear();
    substates.clear();
    substates.push(Substate::new());

    state = get_state(
        &storage_manager,
        &BigEndianHash::from_uint(&U256::from(1u64)),
    );

    assert_eq!(
        state.storage_at(&contract_a, &k).unwrap(),
        U256::from(0xffff)
    );
    assert_eq!(
        state.balance(&a).unwrap(),
        *COLLATERAL_DRIPS_PER_STORAGE_KEY * U256::from(1),
    );
    assert_eq!(
        state.total_storage_tokens(),
        *COLLATERAL_DRIPS_PER_STORAGE_KEY
    );
    assert_eq!(
        state.collateral_for_storage(&a).unwrap(),
        *COLLATERAL_DRIPS_PER_STORAGE_KEY
    );
    state.clear();
    substates.clear();
    substates.push(Substate::new());
    let cm1 = state.checkpoint();
    substates.push(Substate::new());
    let c0 = state.checkpoint();
    substates.push(Substate::new());
    state
        .new_contract_with_code(&contract_a, U256::zero(), U256::zero())
        .unwrap();
    state
        .set_sponsor_for_collateral(
            &contract_a,
            &sponsor,
            &(*COLLATERAL_DRIPS_PER_STORAGE_KEY * U256::from(2)),
        )
        .unwrap();
    assert_eq!(
        state
            .sponsor_for_collateral(&contract_a)
            .unwrap()
            .unwrap_or_default(),
        sponsor
    );
    assert_eq!(state.balance(&contract_a).unwrap(), U256::zero());
    assert_eq!(
        state.sponsor_balance_for_collateral(&contract_a).unwrap(),
        *COLLATERAL_DRIPS_PER_STORAGE_KEY * U256::from(2),
    );
    assert_eq!(
        state.total_storage_tokens(),
        *COLLATERAL_DRIPS_PER_STORAGE_KEY
    );
    assert_eq!(
        state.collateral_for_storage(&contract_a).unwrap(),
        U256::zero(),
    );
    let c1 = state.checkpoint();
    substates.push(Substate::new());
    state
        .set_storage(&contract_a, k.clone(), U256::one(), contract_a)
        .unwrap();
    let c2 = state.checkpoint();
    substates.push(Substate::new());
    let c3 = state.checkpoint();
    substates.push(Substate::new());
    state
        .set_storage(&contract_a, k2.clone(), U256::from(3), contract_a)
        .unwrap();
    state
        .set_storage(&contract_a, k.clone(), U256::from(3), contract_a)
        .unwrap();
    let c4 = state.checkpoint();
    substates.push(Substate::new());
    state
        .set_storage(&contract_a, k.clone(), U256::from(4), contract_a)
        .unwrap();
    let c5 = state.checkpoint();
    substates.push(Substate::new());

    assert_eq!(
        state.checkpoint_storage_at(cm1, &contract_a, &k).unwrap(),
        Some(U256::from(0xffff))
    );
    assert_eq!(
        state.checkpoint_storage_at(c0, &contract_a, &k).unwrap(),
        Some(U256::from(0xffff))
    );
    assert_eq!(
        state.checkpoint_storage_at(c1, &contract_a, &k).unwrap(),
        Some(U256::zero())
    );
    assert_eq!(
        state.checkpoint_storage_at(c2, &contract_a, &k).unwrap(),
        Some(U256::one())
    );
    assert_eq!(
        state.checkpoint_storage_at(c3, &contract_a, &k).unwrap(),
        Some(U256::one())
    );
    assert_eq!(
        state.checkpoint_storage_at(c4, &contract_a, &k).unwrap(),
        Some(U256::from(3))
    );
    assert_eq!(
        state.checkpoint_storage_at(c5, &contract_a, &k).unwrap(),
        Some(U256::from(4))
    );

    assert_eq!(
        state
            .collect_and_settle_collateral(
                &contract_a,
                &U256::MAX,
                &mut substates.last_mut().unwrap(),
                Spec::new_spec_for_test().account_start_nonce
            )
            .unwrap(),
        CollateralCheckResult::Valid
    );
    state
        .collect_ownership_changed(&mut substates.last_mut().unwrap())
        .unwrap();
    state.discard_checkpoint(); // Commit/discard c5.
    let substate = substates.pop().unwrap();
    substates.last_mut().unwrap().accrue(substate);
    assert_eq!(state.balance(&contract_a).unwrap(), U256::zero());
    assert_eq!(
        state.sponsor_balance_for_collateral(&contract_a).unwrap(),
        *COLLATERAL_DRIPS_PER_STORAGE_KEY * U256::from(2),
    );
    assert_eq!(
        state.total_storage_tokens(),
        *COLLATERAL_DRIPS_PER_STORAGE_KEY
    );
    assert_eq!(
        state.collateral_for_storage(&contract_a).unwrap(),
        U256::zero()
    );
    assert_eq!(
        state.checkpoint_storage_at(cm1, &contract_a, &k).unwrap(),
        Some(U256::from(0xffff))
    );
    assert_eq!(
        state.checkpoint_storage_at(c0, &contract_a, &k).unwrap(),
        Some(U256::from(0xffff))
    );
    assert_eq!(
        state.checkpoint_storage_at(c1, &contract_a, &k).unwrap(),
        Some(U256::zero())
    );
    assert_eq!(
        state.checkpoint_storage_at(c2, &contract_a, &k).unwrap(),
        Some(U256::one())
    );
    assert_eq!(
        state.checkpoint_storage_at(c3, &contract_a, &k).unwrap(),
        Some(U256::one())
    );
    assert_eq!(
        state.checkpoint_storage_at(c4, &contract_a, &k).unwrap(),
        Some(U256::from(3))
    );

    state.revert_to_checkpoint(); // Revert to c4.
    substates.pop();
    assert_eq!(state.balance(&contract_a).unwrap(), U256::zero());
    assert_eq!(
        state.sponsor_balance_for_collateral(&contract_a).unwrap(),
        *COLLATERAL_DRIPS_PER_STORAGE_KEY * U256::from(2),
    );
    assert_eq!(
        state.total_storage_tokens(),
        *COLLATERAL_DRIPS_PER_STORAGE_KEY
    );
    assert_eq!(
        state.collateral_for_storage(&contract_a).unwrap(),
        U256::zero()
    );
    assert_eq!(
        state.checkpoint_storage_at(cm1, &contract_a, &k).unwrap(),
        Some(U256::from(0xffff))
    );
    assert_eq!(
        state.checkpoint_storage_at(c0, &contract_a, &k).unwrap(),
        Some(U256::from(0xffff))
    );
    assert_eq!(
        state.checkpoint_storage_at(c1, &contract_a, &k).unwrap(),
        Some(U256::zero())
    );
    assert_eq!(
        state.checkpoint_storage_at(c2, &contract_a, &k).unwrap(),
        Some(U256::one())
    );
    assert_eq!(
        state.checkpoint_storage_at(c3, &contract_a, &k).unwrap(),
        Some(U256::one())
    );

    assert_eq!(
        state
            .collect_and_settle_collateral(
                &contract_a,
                &U256::MAX,
                &mut substates.last_mut().unwrap(),
                Spec::new_spec_for_test().account_start_nonce
            )
            .unwrap(),
        CollateralCheckResult::Valid
    );
    state
        .collect_ownership_changed(&mut substates.last_mut().unwrap())
        .unwrap();
    state.discard_checkpoint(); // Commit/discard c3.
    let substate = substates.pop().unwrap();
    substates.last_mut().unwrap().accrue(substate);

    assert_eq!(state.balance(&contract_a).unwrap(), U256::zero());
    assert_eq!(
        state.sponsor_balance_for_collateral(&contract_a).unwrap(),
        U256::from(0)
    );
    assert_eq!(
        state.total_storage_tokens(),
        *COLLATERAL_DRIPS_PER_STORAGE_KEY * U256::from(3)
    );
    assert_eq!(
        state.collateral_for_storage(&contract_a).unwrap(),
        *COLLATERAL_DRIPS_PER_STORAGE_KEY * U256::from(2)
    );
    assert_eq!(
        state.checkpoint_storage_at(cm1, &contract_a, &k).unwrap(),
        Some(U256::from(0xffff))
    );
    assert_eq!(
        state.checkpoint_storage_at(c0, &contract_a, &k).unwrap(),
        Some(U256::from(0xffff))
    );
    assert_eq!(
        state.checkpoint_storage_at(c1, &contract_a, &k).unwrap(),
        Some(U256::zero())
    );
    assert_eq!(
        state.checkpoint_storage_at(c2, &contract_a, &k).unwrap(),
        Some(U256::one())
    );

    state.revert_to_checkpoint(); // Revert to c2.
    substates.pop();
    assert_eq!(state.balance(&contract_a).unwrap(), U256::zero());
    assert_eq!(
        state.sponsor_balance_for_collateral(&contract_a).unwrap(),
        *COLLATERAL_DRIPS_PER_STORAGE_KEY * U256::from(2)
    );
    assert_eq!(
        state.total_storage_tokens(),
        *COLLATERAL_DRIPS_PER_STORAGE_KEY
    );
    assert_eq!(
        state.collateral_for_storage(&contract_a).unwrap(),
        U256::zero()
    );
    assert_eq!(
        state.checkpoint_storage_at(cm1, &contract_a, &k).unwrap(),
        Some(U256::from(0xffff))
    );
    assert_eq!(
        state.checkpoint_storage_at(c0, &contract_a, &k).unwrap(),
        Some(U256::from(0xffff))
    );
    assert_eq!(
        state.checkpoint_storage_at(c1, &contract_a, &k).unwrap(),
        Some(U256::zero())
    );

    assert_eq!(
        state
            .collect_and_settle_collateral(
                &contract_a,
                &U256::MAX,
                &mut substates.last_mut().unwrap(),
                Spec::new_spec_for_test().account_start_nonce
            )
            .unwrap(),
        CollateralCheckResult::Valid
    );
    state
        .collect_ownership_changed(&mut substates.last_mut().unwrap())
        .unwrap();
    state.discard_checkpoint(); // Commit/discard c1.
    let substate = substates.pop().unwrap();
    substates.last_mut().unwrap().accrue(substate);
    assert_eq!(state.balance(&contract_a).unwrap(), U256::zero());
    assert_eq!(
        state.sponsor_balance_for_collateral(&contract_a).unwrap(),
        *COLLATERAL_DRIPS_PER_STORAGE_KEY
    );
    assert_eq!(
        state.total_storage_tokens(),
        *COLLATERAL_DRIPS_PER_STORAGE_KEY * U256::from(2)
    );
    assert_eq!(
        state.collateral_for_storage(&contract_a).unwrap(),
        *COLLATERAL_DRIPS_PER_STORAGE_KEY
    );
    assert_eq!(
        state.checkpoint_storage_at(cm1, &contract_a, &k).unwrap(),
        Some(U256::from(0xffff))
    );
    assert_eq!(
        state.checkpoint_storage_at(c0, &contract_a, &k).unwrap(),
        Some(U256::from(0xffff))
    );
}

#[test]
fn kill_account_with_checkpoints() {
    let storage_manager = new_state_manager_for_unit_test();
    let mut state_0 = get_state_for_genesis_write(&storage_manager);
    let mut a = Address::zero();
    a.set_contract_type_bits();
    let k = u256_to_vec(&U256::from(0));
    // Need the checkpoint for ownership commitment.
    state_0.checkpoint();
    state_0
        .new_contract_with_code(
            &a,
            *COLLATERAL_DRIPS_PER_STORAGE_KEY,
            U256::one(),
        )
        .unwrap();
    state_0.set_storage(&a, k.clone(), U256::one(), a).unwrap();
    state_0
        .set_storage_layout(&a, StorageLayout::Regular(0))
        .unwrap();
    // We don't charge the collateral in this test.
    state_0.io
        .require_exists(&mut state_0.info, &a, /* require_code = */ false)
        .unwrap()
        .commit_ownership_change(&state_0.io.db, &mut Substate::new())
        .unwrap();
    state_0
        .add_sponsor_balance_for_collateral(
            &a,
            &COLLATERAL_DRIPS_PER_STORAGE_KEY,
        )
        .unwrap();
    state_0
        .add_collateral_for_storage(&a, &COLLATERAL_DRIPS_PER_STORAGE_KEY)
        .unwrap();
    state_0.discard_checkpoint();
    let epoch_id_1 = EpochId::from_uint(&U256::from(1));
    state_0
        .commit(epoch_id_1, /* debug_record = */ None)
        .unwrap();

    let mut state = get_state(&storage_manager, &epoch_id_1);
    // Storage before the account is killed.
    assert_eq!(state.storage_at(&a, &k).unwrap(), U256::one());
    state.remove_contract(&a).unwrap();
    // The account is killed. The storage should be empty.
    // assert_eq!(state.storage_at(&a, &k).unwrap(), U256::zero());
    // The new contract in the same place should have empty storage.
    state
        .new_contract_with_code(&a, U256::zero(), U256::one())
        .unwrap();
    assert_eq!(state.storage_at(&a, &k).unwrap(), U256::zero());

    // Commit the state and repeat the assertion.
    let epoch_id = EpochId::from_uint(&U256::from(2));
    state.commit(epoch_id, /* debug_record = */ None).unwrap();
    let state = get_state(&storage_manager, &epoch_id);
    assert_eq!(state.storage_at(&a, &k).unwrap(), U256::zero());

    // Test checkpoint.
    let mut state = get_state(&storage_manager, &epoch_id_1);
    state.checkpoint();
    state.remove_contract(&a).unwrap();
    // The new contract in the same place should have empty storage.
    state.checkpoint();
    state
        .new_contract_with_code(&a, U256::zero(), U256::one())
        .unwrap();
    // The new contract in the same place should have empty storage.
    assert_eq!(state.storage_at(&a, &k).unwrap(), U256::zero());
    state.revert_to_checkpoint();
    // The account is killed. The storage should be empty.
    // assert_eq!(state.storage_at(&a, &k).unwrap(), U256::zero());
    state.revert_to_checkpoint();
    // Storage before the account is killed.
    assert_eq!(state.storage_at(&a, &k).unwrap(), U256::one());
}

#[test]
fn check_result_of_simple_payment_to_killed_account() {
    let storage_manager = new_state_manager_for_unit_test();
    let mut state_0 = get_state_for_genesis_write(&storage_manager);
    let sender_addr = DEV_GENESIS_KEY_PAIR.address();
    state_0.io
        .require_or_new_basic_account(
            &mut state_0.info,
            &sender_addr,
            &Spec::new_spec_for_test().account_start_nonce,
        )
        .unwrap()
        .add_balance(&ONE_CFX_IN_DRIP.into());
    let mut a = Address::zero();
    a.set_contract_type_bits();
    let code = b"asdf"[..].into();
    let code_hash = keccak(&code);
    let code_key = StorageKey::new_code_key(&a, &code_hash);
    let k = u256_to_vec(&U256::from(0));
    // Need the checkpoint for ownership commitment.
    state_0.checkpoint();
    state_0.new_contract(&a, U256::zero(), U256::one()).unwrap();
    state_0.init_code(&a, code, sender_addr).unwrap();
    state_0
        .set_storage(&a, k.clone(), U256::one(), sender_addr)
        .unwrap();
    state_0
        .set_storage_layout(&a, StorageLayout::Regular(0))
        .unwrap();
    // We don't charge the collateral in this test.
    state_0.io
        .require_exists(&mut state_0.info, &a, /* require_code = */ false)
        .unwrap()
        .commit_ownership_change(&state_0.io.db, &mut Substate::new())
        .unwrap();
    state_0
        .add_collateral_for_storage(
            &sender_addr,
            &COLLATERAL_DRIPS_PER_STORAGE_KEY,
        )
        .unwrap();
    state_0.discard_checkpoint();
    let epoch_id_1 = EpochId::from_uint(&U256::from(1));
    state_0
        .commit(epoch_id_1, /* debug_record = */ None)
        .unwrap();

    let mut state = get_state(&storage_manager, &epoch_id_1);
    state.remove_contract(&a).unwrap();
    // The account is killed. The storage should be empty.
    // assert_eq!(state.storage_at(&a, &k).unwrap(), U256::zero());
    // Transfer balance to the killed account.
    state
        .transfer_balance(
            &sender_addr,
            &a,
            &U256::one(),
            CleanupMode::NoEmpty,
            Spec::new_spec_for_test().account_start_nonce,
        )
        .unwrap();
    let epoch_id = EpochId::from_uint(&U256::from(2));
    // Assert that the account has no storage and no code.
    assert_eq!(state.code_hash(&a).unwrap(), Some(KECCAK_EMPTY));
    assert_eq!(state.code(&a).unwrap(), None);
    // assert_eq!(state.storage_at(&a, &k).unwrap(), U256::zero());
    state.commit(epoch_id, /* debug_record = */ None).unwrap();

    // Commit the state and assert that the account has no storage and no code.
    let state = get_state(&storage_manager, &epoch_id);
    assert_eq!(state.code_hash(&a).unwrap(), Some(KECCAK_EMPTY));
    assert_eq!(state.code(&a).unwrap(), None);
<<<<<<< HEAD
    assert_eq!(state.io.db.get_raw(code_key).unwrap(), None);
    assert_eq!(state.storage_at(&a, &k).unwrap(), U256::zero());
=======
    assert_eq!(state.db.get_raw(code_key).unwrap(), None);
    // assert_eq!(state.storage_at(&a, &k).unwrap(), U256::zero());
>>>>>>> 06da1ae7
}

#[test]
fn create_contract_fail() {
    let storage_manager = new_state_manager_for_unit_test();
    let mut substate = Substate::new();
    let mut state = get_state_for_genesis_write(&storage_manager);
    let a = Address::from_low_u64_be(1000);

    state.checkpoint(); // c1
    state
        .new_contract_with_code(&a, U256::zero(), U256::zero())
        .unwrap();
    state
        .add_balance(
            &a,
            &U256::from(1),
            CleanupMode::ForceCreate,
            Spec::new_spec_for_test().account_start_nonce,
        )
        .unwrap();
    state.checkpoint(); // c2
    state
        .add_balance(
            &a,
            &U256::from(1),
            CleanupMode::ForceCreate,
            Spec::new_spec_for_test().account_start_nonce,
        )
        .unwrap();
    assert_eq!(
        state
            .collect_and_settle_collateral(
                &a,
                &U256::MAX,
                &mut substate,
                Spec::new_spec_for_test().account_start_nonce
            )
            .unwrap(),
        CollateralCheckResult::Valid
    );
    state.discard_checkpoint(); // discard c2
    state.revert_to_checkpoint(); // revert to c1
    assert_eq!(state.exists(&a).unwrap(), false);

    state
        .commit(BigEndianHash::from_uint(&U256::from(1)), None)
        .unwrap();
}

#[test]
fn create_contract_fail_previous_storage() {
    let storage_manager = new_state_manager_for_unit_test();
    let mut state = get_state_for_genesis_write(&storage_manager);
    let mut a = Address::from_low_u64_be(1000);
    a.set_user_account_type_bits();
    let mut contract_addr = a;
    contract_addr.set_contract_type_bits();
    let k = u256_to_vec(&U256::from(0));

    let mut substates = Vec::<Substate>::new();
    substates.push(Substate::new());

    state.checkpoint();
    substates.push(Substate::new());

    state
        .add_balance(
            &a,
            &COLLATERAL_DRIPS_PER_STORAGE_KEY,
            CleanupMode::NoEmpty,
            Spec::new_spec_for_test().account_start_nonce,
        )
        .unwrap();
    assert_eq!(state.total_storage_tokens(), U256::from(0));
    assert_eq!(state.collateral_for_storage(&a).unwrap(), U256::from(0));
    assert_eq!(
        state.balance(&a).unwrap(),
        *COLLATERAL_DRIPS_PER_STORAGE_KEY
    );

    state
        .new_contract_with_code(&contract_addr, U256::zero(), U256::one())
        .unwrap();
    state
        .set_storage(&contract_addr, k.clone(), U256::from(0xffff), a)
        .unwrap();
    assert_eq!(
        state
            .collect_and_settle_collateral(
                &a,
                &U256::MAX,
                &mut substates.last_mut().unwrap(),
                Spec::new_spec_for_test().account_start_nonce
            )
            .unwrap(),
        CollateralCheckResult::Valid
    );

    state
        .collect_ownership_changed(&mut substates.last_mut().unwrap())
        .unwrap();
    state.discard_checkpoint();
    let substate = substates.pop().unwrap();
    substates.last_mut().unwrap().accrue(substate);
    assert_eq!(
        state.total_storage_tokens(),
        *COLLATERAL_DRIPS_PER_STORAGE_KEY
    );
    assert_eq!(
        state.collateral_for_storage(&a).unwrap(),
        *COLLATERAL_DRIPS_PER_STORAGE_KEY
    );
    assert_eq!(state.balance(&a).unwrap(), U256::zero());
    state
        .commit(BigEndianHash::from_uint(&U256::from(1)), None)
        .unwrap();
    state.clear();
    substates.clear();
    substates.push(Substate::new());

    assert_eq!(
        state.storage_at(&contract_addr, &k).unwrap(),
        U256::from(0xffff)
    );
    state.clear();
    substates.clear();
    substates.push(Substate::new());
    state =
        get_state(&storage_manager, &BigEndianHash::from_uint(&U256::from(1)));
    assert_eq!(
        state.total_storage_tokens(),
        *COLLATERAL_DRIPS_PER_STORAGE_KEY
    );
    assert_eq!(
        state.collateral_for_storage(&a).unwrap(),
        *COLLATERAL_DRIPS_PER_STORAGE_KEY
    );
    assert_eq!(state.balance(&a).unwrap(), U256::from(0));

    state.checkpoint(); // c1
    substates.push(Substate::new());
    state.remove_contract(&a).unwrap();
    // parking_lot::lock_api::MappedRwLockWriteGuard must be used, so we drop()
    // it.
    drop(
        state.io
            .require_or_new_basic_account(
                &mut state.info,
                &a,
                &Spec::new_spec_for_test().account_start_nonce,
            )
            .unwrap(),
    );
    state
        .new_contract_with_code(&contract_addr, U256::zero(), U256::zero())
        .unwrap();
    state.checkpoint(); // c2
    substates.push(Substate::new());
    state
        .set_storage(&contract_addr, k.clone(), U256::from(2), a)
        .unwrap();
    state.revert_to_checkpoint();
    substates.pop(); // revert to c2
    assert_eq!(
        state.total_storage_tokens(),
        *COLLATERAL_DRIPS_PER_STORAGE_KEY
    );
    assert_eq!(state.collateral_for_storage(&a).unwrap(), U256::from(0));
    assert_eq!(state.balance(&a).unwrap(), U256::from(0));
    assert_eq!(state.storage_at(&contract_addr, &k).unwrap(), U256::zero());
    state.revert_to_checkpoint();
    substates.pop(); // revert to c1
    assert_eq!(
        state.storage_at(&contract_addr, &k).unwrap(),
        U256::from(0xffff)
    );
    assert_eq!(
        state.total_storage_tokens(),
        *COLLATERAL_DRIPS_PER_STORAGE_KEY
    );
    assert_eq!(
        state.collateral_for_storage(&a).unwrap(),
        *COLLATERAL_DRIPS_PER_STORAGE_KEY
    );
    assert_eq!(state.balance(&a).unwrap(), U256::from(0));

    state
        .commit(BigEndianHash::from_uint(&U256::from(2)), None)
        .unwrap();
}

#[test]
fn test_automatic_collateral_normal_account() {
    let storage_manager = new_state_manager_for_unit_test();
    let mut state = get_state_for_genesis_write(&storage_manager);
    let mut normal_account = Address::from_low_u64_be(0);
    normal_account.set_user_account_type_bits();
    let mut contract_account = Address::from_low_u64_be(1);
    contract_account.set_contract_type_bits();
    let k1 = u256_to_vec(&U256::from(0));
    let k2 = u256_to_vec(&U256::from(1));
    let k3 = u256_to_vec(&U256::from(3));

    let mut substates = Vec::<Substate>::new();
    substates.push(Substate::new());

    state
        .add_balance(
            &normal_account,
            &(*COLLATERAL_DRIPS_PER_STORAGE_KEY * U256::from(2)),
            CleanupMode::NoEmpty,
            Spec::new_spec_for_test().account_start_nonce,
        )
        .unwrap();
    state
        .new_contract_with_code(
            &contract_account,
            *COLLATERAL_DRIPS_PER_STORAGE_KEY * U256::from(2),
            U256::zero(),
        )
        .unwrap();

    assert_eq!(state.total_storage_tokens(), U256::from(0));
    assert_eq!(
        state.collateral_for_storage(&normal_account).unwrap(),
        U256::from(0)
    );
    assert_eq!(
        state.collateral_for_storage(&contract_account).unwrap(),
        U256::from(0)
    );
    assert_eq!(
        state.balance(&normal_account).unwrap(),
        *COLLATERAL_DRIPS_PER_STORAGE_KEY * U256::from(2)
    );
    assert_eq!(
        state.balance(&contract_account).unwrap(),
        *COLLATERAL_DRIPS_PER_STORAGE_KEY * U256::from(2)
    );

    // simple set one key with zero value for normal account
    state.checkpoint();
    substates.push(Substate::new());
    state
        .set_storage(
            &contract_account,
            k1.clone(),
            U256::zero(),
            normal_account,
        )
        .unwrap();
    assert_eq!(
        state
            .collect_and_settle_collateral(
                &normal_account,
                &U256::MAX,
                &mut substates.last_mut().unwrap(),
                Spec::new_spec_for_test().account_start_nonce
            )
            .unwrap(),
        CollateralCheckResult::Valid
    );
    state
        .collect_ownership_changed(&mut substates.last_mut().unwrap())
        .unwrap();
    state.discard_checkpoint();
    let substate = substates.pop().unwrap();
    substates.last_mut().unwrap().accrue(substate);

    assert_eq!(state.total_storage_tokens(), U256::from(0));
    assert_eq!(
        state.collateral_for_storage(&normal_account).unwrap(),
        U256::from(0)
    );
    assert_eq!(
        state.collateral_for_storage(&contract_account).unwrap(),
        U256::from(0)
    );
    assert_eq!(
        state.balance(&normal_account).unwrap(),
        *COLLATERAL_DRIPS_PER_STORAGE_KEY * U256::from(2)
    );
    assert_eq!(
        state.balance(&contract_account).unwrap(),
        *COLLATERAL_DRIPS_PER_STORAGE_KEY * U256::from(2)
    );

    // simple set one key with nonzero value for normal account
    state.checkpoint();
    substates.push(Substate::new());
    state
        .set_storage(&contract_account, k1.clone(), U256::one(), normal_account)
        .unwrap();
    assert_eq!(
        state
            .collect_and_settle_collateral(
                &normal_account,
                &U256::MAX,
                &mut substates.last_mut().unwrap(),
                Spec::new_spec_for_test().account_start_nonce
            )
            .unwrap(),
        CollateralCheckResult::Valid
    );
    state
        .collect_ownership_changed(&mut substates.last_mut().unwrap())
        .unwrap();
    state.discard_checkpoint();
    let substate = substates.pop().unwrap();
    substates.last_mut().unwrap().accrue(substate);
    assert_eq!(
        state.total_storage_tokens(),
        *COLLATERAL_DRIPS_PER_STORAGE_KEY
    );
    assert_eq!(
        state.collateral_for_storage(&normal_account).unwrap(),
        *COLLATERAL_DRIPS_PER_STORAGE_KEY
    );
    assert_eq!(
        state.collateral_for_storage(&contract_account).unwrap(),
        U256::from(0)
    );
    assert_eq!(
        state.balance(&normal_account).unwrap(),
        *COLLATERAL_DRIPS_PER_STORAGE_KEY
    );

    // test not sufficient balance
    state.checkpoint();
    substates.push(Substate::new());

    state
        .set_storage(&contract_account, k2.clone(), U256::one(), normal_account)
        .unwrap();
    state
        .set_storage(&contract_account, k3.clone(), U256::one(), normal_account)
        .unwrap();
    assert_ne!(
        state
            .collect_and_settle_collateral(
                &normal_account,
                &U256::MAX,
                &mut substates.last_mut().unwrap(),
                Spec::new_spec_for_test().account_start_nonce
            )
            .unwrap(),
        CollateralCheckResult::Valid
    );
    state.revert_to_checkpoint();
    assert_eq!(
        state.total_storage_tokens(),
        *COLLATERAL_DRIPS_PER_STORAGE_KEY
    );
    assert_eq!(
        state.collateral_for_storage(&normal_account).unwrap(),
        *COLLATERAL_DRIPS_PER_STORAGE_KEY
    );
    assert_eq!(
        state.collateral_for_storage(&contract_account).unwrap(),
        U256::from(0)
    );
    assert_eq!(
        state.balance(&normal_account).unwrap(),
        *COLLATERAL_DRIPS_PER_STORAGE_KEY
    );

    // use all balance
    state.checkpoint();
    substates.push(Substate::new());

    state
        .set_storage(&contract_account, k2.clone(), U256::one(), normal_account)
        .unwrap();
    assert_eq!(
        state
            .collect_and_settle_collateral(
                &normal_account,
                &U256::MAX,
                &mut substates.last_mut().unwrap(),
                Spec::new_spec_for_test().account_start_nonce
            )
            .unwrap(),
        CollateralCheckResult::Valid
    );
    state
        .collect_ownership_changed(&mut substates.last_mut().unwrap())
        .unwrap();
    state.discard_checkpoint();
    let substate = substates.pop().unwrap();
    substates.last_mut().unwrap().accrue(substate);
    assert_eq!(
        state.total_storage_tokens(),
        *COLLATERAL_DRIPS_PER_STORAGE_KEY * U256::from(2)
    );
    assert_eq!(
        state.collateral_for_storage(&normal_account).unwrap(),
        *COLLATERAL_DRIPS_PER_STORAGE_KEY * U256::from(2)
    );
    assert_eq!(
        state.collateral_for_storage(&contract_account).unwrap(),
        U256::from(0)
    );
    assert_eq!(state.balance(&normal_account).unwrap(), U256::from(0));

    // set one key to zero
    state.checkpoint();
    substates.push(Substate::new());
    state
        .set_storage(
            &contract_account,
            k2.clone(),
            U256::zero(),
            normal_account,
        )
        .unwrap();
    assert_eq!(
        state
            .collect_and_settle_collateral(
                &normal_account,
                &U256::MAX,
                &mut substates.last_mut().unwrap(),
                Spec::new_spec_for_test().account_start_nonce
            )
            .unwrap(),
        CollateralCheckResult::Valid
    );
    state
        .collect_ownership_changed(&mut substates.last_mut().unwrap())
        .unwrap();
    state.discard_checkpoint();
    let substate = substates.pop().unwrap();
    substates.last_mut().unwrap().accrue(substate);
    assert_eq!(
        state.total_storage_tokens(),
        *COLLATERAL_DRIPS_PER_STORAGE_KEY
    );
    assert_eq!(
        state.collateral_for_storage(&normal_account).unwrap(),
        *COLLATERAL_DRIPS_PER_STORAGE_KEY
    );
    assert_eq!(
        state.collateral_for_storage(&contract_account).unwrap(),
        U256::from(0)
    );
    assert_eq!(
        state.balance(&normal_account).unwrap(),
        *COLLATERAL_DRIPS_PER_STORAGE_KEY
    );
    // set another key to zero
    state.checkpoint();
    substates.push(Substate::new());
    state
        .set_storage(
            &contract_account,
            k1.clone(),
            U256::zero(),
            normal_account,
        )
        .unwrap();
    assert_eq!(
        state
            .collect_and_settle_collateral(
                &normal_account,
                &U256::MAX,
                &mut substates.last_mut().unwrap(),
                Spec::new_spec_for_test().account_start_nonce
            )
            .unwrap(),
        CollateralCheckResult::Valid
    );
    state
        .collect_ownership_changed(&mut substates.last_mut().unwrap())
        .unwrap();
    state.discard_checkpoint();
    let substate = substates.pop().unwrap();
    substates.last_mut().unwrap().accrue(substate);
    assert_eq!(state.total_storage_tokens(), U256::from(0));
    assert_eq!(
        state.collateral_for_storage(&normal_account).unwrap(),
        U256::from(0)
    );
    assert_eq!(
        state.collateral_for_storage(&contract_account).unwrap(),
        U256::from(0)
    );
    assert_eq!(
        state.balance(&normal_account).unwrap(),
        *COLLATERAL_DRIPS_PER_STORAGE_KEY * U256::from(2)
    );
}

#[test]
fn test_automatic_collateral_contract_account() {
    let storage_manager = new_state_manager_for_unit_test();
    let mut state = get_state_for_genesis_write(&storage_manager);
    let mut contract_account = Address::from_low_u64_be(1);
    contract_account.set_contract_type_bits();
    let sponsor = Address::random();
    let k1 = u256_to_vec(&U256::from(0));
    let k2 = u256_to_vec(&U256::from(1));
    let k3 = u256_to_vec(&U256::from(3));

    let mut substates = Vec::<Substate>::new();
    substates.push(Substate::new());

    state
        .new_contract_with_code(&contract_account, U256::zero(), U256::zero())
        .unwrap();
    state
        .set_sponsor_for_collateral(
            &contract_account,
            &sponsor,
            &(*COLLATERAL_DRIPS_PER_STORAGE_KEY * U256::from(2)),
        )
        .unwrap();
    assert_eq!(
        state
            .sponsor_for_collateral(&contract_account)
            .unwrap()
            .unwrap_or_default(),
        sponsor
    );
    assert_eq!(state.total_storage_tokens(), U256::from(0));
    assert_eq!(
        state.collateral_for_storage(&contract_account).unwrap(),
        U256::from(0)
    );
    assert_eq!(state.balance(&contract_account).unwrap(), U256::from(0));
    assert_eq!(
        state
            .sponsor_balance_for_collateral(&contract_account)
            .unwrap(),
        *COLLATERAL_DRIPS_PER_STORAGE_KEY * U256::from(2)
    );

    // simple set one key with zero value for contract account
    state.checkpoint();
    substates.push(Substate::new());
    state
        .set_storage(
            &contract_account,
            k1.clone(),
            U256::zero(),
            contract_account,
        )
        .unwrap();
    assert_eq!(
        state
            .collect_and_settle_collateral(
                &contract_account,
                &U256::MAX,
                &mut substates.last_mut().unwrap(),
                Spec::new_spec_for_test().account_start_nonce
            )
            .unwrap(),
        CollateralCheckResult::Valid
    );
    state.discard_checkpoint();
    substates.pop();
    assert_eq!(state.total_storage_tokens(), U256::from(0));
    assert_eq!(
        state.collateral_for_storage(&contract_account).unwrap(),
        U256::from(0),
    );
    assert_eq!(state.balance(&contract_account).unwrap(), U256::from(0));
    assert_eq!(
        state
            .sponsor_balance_for_collateral(&contract_account)
            .unwrap(),
        *COLLATERAL_DRIPS_PER_STORAGE_KEY * U256::from(2)
    );

    // simple set one key with nonzero value for contract account
    state.checkpoint();
    substates.push(Substate::new());
    state
        .set_storage(
            &contract_account,
            k1.clone(),
            U256::one(),
            contract_account,
        )
        .unwrap();
    assert_eq!(
        state
            .collect_and_settle_collateral(
                &contract_account,
                &U256::MAX,
                &mut substates.last_mut().unwrap(),
                Spec::new_spec_for_test().account_start_nonce
            )
            .unwrap(),
        CollateralCheckResult::Valid
    );
    state
        .collect_ownership_changed(&mut substates.last_mut().unwrap())
        .unwrap();
    state.discard_checkpoint();
    let substate = substates.pop().unwrap();
    substates.last_mut().unwrap().accrue(substate);

    assert_eq!(state.balance(&contract_account).unwrap(), U256::from(0));
    assert_eq!(
        state
            .sponsor_balance_for_collateral(&contract_account)
            .unwrap(),
        *COLLATERAL_DRIPS_PER_STORAGE_KEY
    );
    assert_eq!(
        state.collateral_for_storage(&contract_account).unwrap(),
        *COLLATERAL_DRIPS_PER_STORAGE_KEY
    );
    assert_eq!(
        state.total_storage_tokens(),
        *COLLATERAL_DRIPS_PER_STORAGE_KEY
    );

    // test not sufficient balance
    state.checkpoint();
    substates.push(Substate::new());
    state
        .set_storage(
            &contract_account,
            k2.clone(),
            U256::one(),
            contract_account,
        )
        .unwrap();
    state
        .set_storage(
            &contract_account,
            k3.clone(),
            U256::one(),
            contract_account,
        )
        .unwrap();
    assert_eq!(
        state
            .collect_and_settle_collateral(
                &contract_account,
                &U256::MAX,
                &mut substates.last_mut().unwrap(),
                Spec::new_spec_for_test().account_start_nonce
            )
            .unwrap(),
        CollateralCheckResult::NotEnoughBalance {
            required: *COLLATERAL_DRIPS_PER_STORAGE_KEY * U256::from(2),
            got: *COLLATERAL_DRIPS_PER_STORAGE_KEY,
        }
    );

    state.revert_to_checkpoint();
    substates.pop();

    assert_eq!(state.balance(&contract_account).unwrap(), U256::from(0));
    assert_eq!(
        state
            .sponsor_balance_for_collateral(&contract_account)
            .unwrap(),
        *COLLATERAL_DRIPS_PER_STORAGE_KEY
    );
    assert_eq!(
        state.collateral_for_storage(&contract_account).unwrap(),
        *COLLATERAL_DRIPS_PER_STORAGE_KEY
    );
    assert_eq!(
        state.total_storage_tokens(),
        *COLLATERAL_DRIPS_PER_STORAGE_KEY
    );

    // use all balance
    state.checkpoint();
    substates.push(Substate::new());
    state
        .set_storage(
            &contract_account,
            k2.clone(),
            U256::one(),
            contract_account,
        )
        .unwrap();

    assert_eq!(
        state
            .collect_and_settle_collateral(
                &contract_account,
                &U256::MAX,
                &mut substates.last_mut().unwrap(),
                Spec::new_spec_for_test().account_start_nonce
            )
            .unwrap(),
        CollateralCheckResult::Valid,
    );
    state
        .collect_ownership_changed(&mut substates.last_mut().unwrap())
        .unwrap();
    state.discard_checkpoint();
    let substate = substates.pop().unwrap();
    substates.last_mut().unwrap().accrue(substate);
    assert_eq!(state.balance(&contract_account).unwrap(), U256::from(0));
    assert_eq!(
        state
            .sponsor_balance_for_collateral(&contract_account)
            .unwrap(),
        U256::from(0)
    );
    assert_eq!(
        state.collateral_for_storage(&contract_account).unwrap(),
        *COLLATERAL_DRIPS_PER_STORAGE_KEY * U256::from(2)
    );
    assert_eq!(
        state.total_storage_tokens(),
        *COLLATERAL_DRIPS_PER_STORAGE_KEY * U256::from(2)
    );

    // set one key to zero
    state.checkpoint();
    substates.push(Substate::new());
    state
        .set_storage(
            &contract_account,
            k2.clone(),
            U256::zero(),
            contract_account,
        )
        .unwrap();
    assert_eq!(
        state
            .collect_and_settle_collateral(
                &contract_account,
                &U256::MAX,
                &mut substates.last_mut().unwrap(),
                Spec::new_spec_for_test().account_start_nonce
            )
            .unwrap(),
        CollateralCheckResult::Valid
    );
    state
        .collect_ownership_changed(&mut substates.last_mut().unwrap())
        .unwrap();
    state.discard_checkpoint();
    let substate = substates.pop().unwrap();
    substates.last_mut().unwrap().accrue(substate);
    assert_eq!(state.balance(&contract_account).unwrap(), U256::from(0));
    assert_eq!(
        state
            .sponsor_balance_for_collateral(&contract_account)
            .unwrap(),
        *COLLATERAL_DRIPS_PER_STORAGE_KEY
    );
    assert_eq!(
        state.collateral_for_storage(&contract_account).unwrap(),
        *COLLATERAL_DRIPS_PER_STORAGE_KEY
    );
    assert_eq!(
        state.total_storage_tokens(),
        *COLLATERAL_DRIPS_PER_STORAGE_KEY
    );
    assert_eq!(
        state.bump_block_number_accumulate_interest(),
        U256::from(39637239)
    );

    // set another key to zero
    state.checkpoint();
    substates.push(Substate::new());
    state
        .set_storage(
            &contract_account,
            k1.clone(),
            U256::zero(),
            contract_account,
        )
        .unwrap();
    assert_eq!(
        state
            .collect_and_settle_collateral(
                &contract_account,
                &U256::MAX,
                &mut substates.last_mut().unwrap(),
                Spec::new_spec_for_test().account_start_nonce
            )
            .unwrap(),
        CollateralCheckResult::Valid
    );
    state
        .collect_ownership_changed(&mut substates.last_mut().unwrap())
        .unwrap();
    state.discard_checkpoint();
    let substate = substates.pop().unwrap();
    substates.last_mut().unwrap().accrue(substate);
    assert_eq!(state.balance(&contract_account).unwrap(), U256::from(0));
    assert_eq!(
        state
            .sponsor_balance_for_collateral(&contract_account)
            .unwrap(),
        *COLLATERAL_DRIPS_PER_STORAGE_KEY * U256::from(2)
    );
    assert_eq!(
        state.collateral_for_storage(&contract_account).unwrap(),
        U256::from(0)
    );
    assert_eq!(state.total_storage_tokens(), U256::from(0));
    assert_eq!(state.bump_block_number_accumulate_interest(), U256::from(0));
}<|MERGE_RESOLUTION|>--- conflicted
+++ resolved
@@ -8,7 +8,14 @@
     test_helpers::get_state_for_genesis_write, vm::Spec,
 };
 use cfx_parameters::{consensus::ONE_CFX_IN_DRIP, staking::*};
-use cfx_state::{StateTrait, state_trait::{CheckpointTxDeltaTrait, StateOpsTrait, StateOpsTxTrait, StateTxDeltaTrait}, substate_trait::SubstateMngTrait};
+use cfx_state::{
+    state_trait::{
+        CheckpointTxDeltaTrait, StateOpsTrait, StateOpsTxTrait,
+        StateTxDeltaTrait,
+    },
+    substate_trait::SubstateMngTrait,
+    StateTrait,
+};
 use cfx_statedb::StateDb;
 use cfx_storage::{
     tests::new_state_manager_for_unit_test, StateIndex, StorageManager,
@@ -827,7 +834,8 @@
         .set_storage_layout(&a, StorageLayout::Regular(0))
         .unwrap();
     // We don't charge the collateral in this test.
-    state_0.io
+    state_0
+        .io
         .require_exists(&mut state_0.info, &a, /* require_code = */ false)
         .unwrap()
         .commit_ownership_change(&state_0.io.db, &mut Substate::new())
@@ -889,7 +897,8 @@
     let storage_manager = new_state_manager_for_unit_test();
     let mut state_0 = get_state_for_genesis_write(&storage_manager);
     let sender_addr = DEV_GENESIS_KEY_PAIR.address();
-    state_0.io
+    state_0
+        .io
         .require_or_new_basic_account(
             &mut state_0.info,
             &sender_addr,
@@ -914,7 +923,8 @@
         .set_storage_layout(&a, StorageLayout::Regular(0))
         .unwrap();
     // We don't charge the collateral in this test.
-    state_0.io
+    state_0
+        .io
         .require_exists(&mut state_0.info, &a, /* require_code = */ false)
         .unwrap()
         .commit_ownership_change(&state_0.io.db, &mut Substate::new())
@@ -956,13 +966,8 @@
     let state = get_state(&storage_manager, &epoch_id);
     assert_eq!(state.code_hash(&a).unwrap(), Some(KECCAK_EMPTY));
     assert_eq!(state.code(&a).unwrap(), None);
-<<<<<<< HEAD
     assert_eq!(state.io.db.get_raw(code_key).unwrap(), None);
-    assert_eq!(state.storage_at(&a, &k).unwrap(), U256::zero());
-=======
-    assert_eq!(state.db.get_raw(code_key).unwrap(), None);
     // assert_eq!(state.storage_at(&a, &k).unwrap(), U256::zero());
->>>>>>> 06da1ae7
 }
 
 #[test]
@@ -1109,7 +1114,8 @@
     // parking_lot::lock_api::MappedRwLockWriteGuard must be used, so we drop()
     // it.
     drop(
-        state.io
+        state
+            .io
             .require_or_new_basic_account(
                 &mut state.info,
                 &a,
