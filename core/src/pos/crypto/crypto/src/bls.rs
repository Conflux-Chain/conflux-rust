// Copyright 2021 Conflux Foundation. All rights reserved.
// Conflux is free software and distributed under GNU General Public License.
// See http://www.gnu.org/licenses/

use crate::{
    hash::{CryptoHash, CryptoHasher},
    CryptoMaterialError, PrivateKey, PublicKey, Signature, SigningKey, Uniform,
    ValidCryptoMaterial, ValidCryptoMaterialStringExt, VerifyingKey,
};
use anyhow::{anyhow, Result};
use bls_signatures::{
    hash as bls_hash, PrivateKey as RawPrivateKey, PublicKey as RawPublicKey,
    Serialize as BLSSerialize, Signature as RawSignature,
};
use diem_crypto_derive::{
    DeserializeKey, SerializeKey, SilentDebug, SilentDisplay,
};
use mirai_annotations::*;
use serde::Serialize;
use std::convert::TryFrom;

#[cfg(mirai)]
use crate::tags::ValidatedPublicKeyTag;
use std::fmt::{self, Formatter};

/// Private key length in bytes. The actual key length should be 255 bits.
pub const BLS_PRIVATE_KEY_LENGTH: usize = 32;

#[cfg(not(mirai))]
struct ValidatedPublicKeyTag {}

/// BLS signature private key
#[derive(DeserializeKey, SerializeKey, SilentDebug, SilentDisplay)]
pub struct BLSPrivateKey(RawPrivateKey);

/// BLS signature public key
#[derive(DeserializeKey, Clone, SerializeKey, PartialEq)]
pub struct BLSPublicKey(RawPublicKey);

// TODO(lpl): Signature aggregation.
/// BLS signature wrapper
#[derive(DeserializeKey, Clone, SerializeKey, PartialEq)]
pub struct BLSSignature(RawSignature);

impl SigningKey for BLSPrivateKey {
    type SignatureMaterial = BLSSignature;
    type VerifyingKeyMaterial = BLSPublicKey;

    // FIXME(lpl): Append public key or rely on a proof in ElectionTransaction
    // to avoid attack?
    fn sign<T: CryptoHash + Serialize>(
        &self, message: &T,
    ) -> Self::SignatureMaterial {
        let mut bytes = <T::Hasher as CryptoHasher>::seed().to_vec();
        bcs::serialize_into(&mut bytes, &message)
            .map_err(|_| CryptoMaterialError::SerializationError)
            .expect("Serialization of signable material should not fail.");
        BLSSignature(self.0.sign(bytes))
    }

    #[cfg(any(test, feature = "fuzzing"))]
    fn sign_arbitrary_message(
        &self, message: &[u8],
    ) -> Self::SignatureMaterial {
        BLSSignature(self.0.sign(message))
    }
}

impl VerifyingKey for BLSPublicKey {
    type SignatureMaterial = BLSSignature;
    type SigningKeyMaterial = BLSPrivateKey;
}

impl PrivateKey for BLSPrivateKey {
    type PublicKeyMaterial = BLSPublicKey;
}

impl Signature for BLSSignature {
    type SigningKeyMaterial = BLSPrivateKey;
    type VerifyingKeyMaterial = BLSPublicKey;

    fn verify<T: CryptoHash + Serialize>(
        &self, message: &T, public_key: &Self::VerifyingKeyMaterial,
    ) -> Result<()> {
        let mut bytes = <T::Hasher as CryptoHasher>::seed().to_vec();
        bcs::serialize_into(&mut bytes, &message)
            .map_err(|_| CryptoMaterialError::SerializationError)?;
        self.verify_arbitrary_msg(&bytes, public_key)
    }

    fn verify_arbitrary_msg(
        &self, message: &[u8], public_key: &Self::VerifyingKeyMaterial,
    ) -> Result<()> {
        precondition!(has_tag!(public_key, ValidatedPublicKeyTag));
        match bls_signatures::verify(
            &self.0,
            std::slice::from_ref(&bls_hash(message)),
            std::slice::from_ref(&public_key.0),
        ) {
            true => Ok(()),
            false => Err(anyhow!("Invalid BLS signature!")),
        }
    }
}

impl PublicKey for BLSPublicKey {
    type PrivateKeyMaterial = BLSPrivateKey;
}

impl From<&BLSPrivateKey> for BLSPublicKey {
    fn from(private_key: &BLSPrivateKey) -> Self {
        BLSPublicKey(private_key.0.public_key())
    }
}

impl TryFrom<&[u8]> for BLSPrivateKey {
    type Error = CryptoMaterialError;

    /// Deserialize an BLSPrivateKey. This method will also check for key
    /// validity.
    fn try_from(
        bytes: &[u8],
    ) -> std::result::Result<BLSPrivateKey, CryptoMaterialError> {
        match RawPrivateKey::from_bytes(bytes) {
            Ok(sig) => Ok(Self(sig)),
            Err(_) => Err(CryptoMaterialError::DeserializationError),
        }
    }
}

impl TryFrom<&[u8]> for BLSPublicKey {
    type Error = CryptoMaterialError;

    /// Deserialize an BLSPrivateKey. This method will also check for key
    /// validity.
    fn try_from(
        bytes: &[u8],
    ) -> std::result::Result<BLSPublicKey, CryptoMaterialError> {
        match RawPublicKey::from_bytes(bytes) {
            Ok(sig) => Ok(Self(sig)),
            Err(_) => Err(CryptoMaterialError::DeserializationError),
        }
    }
}

impl TryFrom<&[u8]> for BLSSignature {
    type Error = CryptoMaterialError;

    /// Deserialize an BLSPrivateKey. This method will also check for key
    /// validity.
    fn try_from(
        bytes: &[u8],
    ) -> std::result::Result<BLSSignature, CryptoMaterialError> {
        // TODO(lpl): Check malleability?
        match RawSignature::from_bytes(bytes) {
            Ok(sig) => Ok(Self(sig)),
            Err(_) => Err(CryptoMaterialError::DeserializationError),
        }
    }
}

impl std::hash::Hash for BLSPublicKey {
    fn hash<H: std::hash::Hasher>(&self, state: &mut H) {
        let encoded_pubkey = self.to_bytes();
        state.write(&encoded_pubkey);
    }
}

impl std::hash::Hash for BLSSignature {
    fn hash<H: std::hash::Hasher>(&self, state: &mut H) {
        let encoded_pubkey = ValidCryptoMaterial::to_bytes(self);
        state.write(&encoded_pubkey);
    }
}

impl Eq for BLSPublicKey {}

impl Eq for BLSSignature {}

impl ValidCryptoMaterial for BLSPrivateKey {
    fn to_bytes(&self) -> Vec<u8> { self.0.as_bytes() }
}

impl ValidCryptoMaterial for BLSPublicKey {
    fn to_bytes(&self) -> Vec<u8> { self.0.as_bytes() }
}

impl ValidCryptoMaterial for BLSSignature {
    fn to_bytes(&self) -> Vec<u8> { self.0.as_bytes() }
}

<<<<<<< HEAD
impl fmt::Display for BLSPublicKey {
    fn fmt(&self, f: &mut Formatter<'_>) -> fmt::Result {
        write!(f, "{}", self.to_encoded_string().map_err(|_| fmt::Error)?)
    }
}

impl fmt::Debug for BLSPublicKey {
    fn fmt(&self, f: &mut fmt::Formatter<'_>) -> fmt::Result {
        write!(f, "BLSPublicKey({})", self)
    }
}

impl fmt::Display for BLSSignature {
    fn fmt(&self, f: &mut Formatter<'_>) -> fmt::Result {
        write!(f, "{}", self.to_encoded_string().map_err(|_| fmt::Error)?)
    }
}

impl fmt::Debug for BLSSignature {
    fn fmt(&self, f: &mut fmt::Formatter<'_>) -> fmt::Result {
        write!(f, "BLSSignature({})", self)
    }
}

impl Uniform for BLSPrivateKey {
    fn generate<R>(rng: &mut R) -> Self
    where R: ::rand::RngCore + ::rand::CryptoRng {
        // FIXME(lpl): `rand` used in bls_signatures is 0.5.1, lower than our
        // used 0.6.2.
        todo!()
        // BLSPrivateKey(RawPrivateKey::generate(rng))
=======
impl Uniform for BLSPrivateKey {
    fn generate<R>(rng: &mut R) -> Self
    where R: ::rand::RngCore + ::rand::CryptoRng {
        BLSPrivateKey(RawPrivateKey::generate(rng))
>>>>>>> 89f7d097
    }
}<|MERGE_RESOLUTION|>--- conflicted
+++ resolved
@@ -189,43 +189,33 @@
     fn to_bytes(&self) -> Vec<u8> { self.0.as_bytes() }
 }
 
-<<<<<<< HEAD
 impl fmt::Display for BLSPublicKey {
     fn fmt(&self, f: &mut Formatter<'_>) -> fmt::Result {
         write!(f, "{}", self.to_encoded_string().map_err(|_| fmt::Error)?)
     }
 }
 
-impl fmt::Debug for BLSPublicKey {
-    fn fmt(&self, f: &mut fmt::Formatter<'_>) -> fmt::Result {
-        write!(f, "BLSPublicKey({})", self)
-    }
-}
-
-impl fmt::Display for BLSSignature {
-    fn fmt(&self, f: &mut Formatter<'_>) -> fmt::Result {
-        write!(f, "{}", self.to_encoded_string().map_err(|_| fmt::Error)?)
-    }
-}
-
-impl fmt::Debug for BLSSignature {
-    fn fmt(&self, f: &mut fmt::Formatter<'_>) -> fmt::Result {
-        write!(f, "BLSSignature({})", self)
-    }
-}
-
-impl Uniform for BLSPrivateKey {
-    fn generate<R>(rng: &mut R) -> Self
-    where R: ::rand::RngCore + ::rand::CryptoRng {
-        // FIXME(lpl): `rand` used in bls_signatures is 0.5.1, lower than our
-        // used 0.6.2.
-        todo!()
-        // BLSPrivateKey(RawPrivateKey::generate(rng))
-=======
 impl Uniform for BLSPrivateKey {
     fn generate<R>(rng: &mut R) -> Self
     where R: ::rand::RngCore + ::rand::CryptoRng {
         BLSPrivateKey(RawPrivateKey::generate(rng))
->>>>>>> 89f7d097
+    }
+}
+
+impl fmt::Debug for BLSPublicKey {
+    fn fmt(&self, f: &mut fmt::Formatter<'_>) -> fmt::Result {
+        write!(f, "BLSPublicKey({})", self)
+    }
+}
+
+impl fmt::Display for BLSSignature {
+    fn fmt(&self, f: &mut Formatter<'_>) -> fmt::Result {
+        write!(f, "{}", self.to_encoded_string().map_err(|_| fmt::Error)?)
+    }
+}
+
+impl fmt::Debug for BLSSignature {
+    fn fmt(&self, f: &mut fmt::Formatter<'_>) -> fmt::Result {
+        write!(f, "BLSSignature({})", self)
     }
 }