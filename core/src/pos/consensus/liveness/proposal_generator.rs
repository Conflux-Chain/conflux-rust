--- conflicted
+++ resolved
@@ -168,8 +168,6 @@
                 payload.len()
             );
 
-<<<<<<< HEAD
-=======
             let parent_block = if let Some(p) = pending_blocks.last() {
                 p.clone()
             } else {
@@ -203,7 +201,6 @@
                 }
             }
 
->>>>>>> d7a2ce05
             (payload, timestamp.as_micros() as u64)
         };
 
