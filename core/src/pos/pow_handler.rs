--- conflicted
+++ resolved
@@ -37,15 +37,7 @@
     }
 
     pub fn stop(&self) {
-<<<<<<< HEAD
         let pow_consensus = &mut *self.pow_consensus.write();
-        info!(
-            "Stop PowHandler: current consensus strong_count={}",
-            Arc::strong_count(pow_consensus.as_ref().unwrap())
-        );
-        *pow_consensus = None;
-=======
-        let mut pow_consensus = &mut *self.pow_consensus.write();
         if pow_consensus.is_some() {
             info!(
                 "Stop PowHandler: current consensus strong_count={}",
@@ -53,7 +45,6 @@
             );
             *pow_consensus = None;
         }
->>>>>>> dbb86632
     }
 
     fn next_pivot_decision_impl(
@@ -167,17 +158,6 @@
             parent_decision, me_decision
         );
         let pow_consensus = pow_consensus.unwrap();
-<<<<<<< HEAD
-        self.executor.spawn(async move {
-            let r = Self::get_staking_events_impl(
-                pow_consensus,
-                parent_decision,
-                me_decision,
-            );
-            assert!(callback.send(r).is_ok());
-        });
-        cb_receiver.await.expect("callback error")
-=======
         Self::get_staking_events_impl(
             pow_consensus,
             parent_decision,
@@ -190,6 +170,5 @@
             self.executor
                 .block_on(tokio::time::sleep(Duration::from_millis(200)))
         }
->>>>>>> dbb86632
     }
 }