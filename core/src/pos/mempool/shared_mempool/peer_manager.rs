--- conflicted
+++ resolved
@@ -262,14 +262,10 @@
                 if pending_broadcasts
                     >= self.mempool_config.max_broadcasts_per_peer
                 {
-<<<<<<< HEAD
-                    diem_trace!("pending_broadcasts too much");
-=======
-                    diem_debug!(
+                    diem_trace!(
                         "pending_broadcasts too much for peer {:?}",
                         peer
                     );
->>>>>>> 07d6678e
                     return;
                 }
             }
