--- conflicted
+++ resolved
@@ -49,18 +49,11 @@
         round_per_term: Round, term_max_size: usize, term_elected_size: usize,
         in_queue_locked_views: u64, out_queue_locked_views: u64,
         cip99_transition_view: u64, cip99_in_queue_locked_views: u64,
-<<<<<<< HEAD
         cip99_out_queue_locked_views: u64, fix_cip99_transition_view: u64,
         fix_cip99_in_queue_locked_views: u64,
         fix_cip99_out_queue_locked_views: u64,
         nonce_limit_transition_view: u64, max_nonce_per_account: u64,
-    ) -> Self
-    {
-=======
-        cip99_out_queue_locked_views: u64, nonce_limit_transition_view: u64,
-        max_nonce_per_account: u64,
     ) -> Self {
->>>>>>> d83cada6
         Self {
             round_per_term,
             term_max_size,
