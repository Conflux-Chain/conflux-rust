// Copyright 2019 Conflux Foundation. All rights reserved.
// Conflux is free software and distributed under GNU General Public License.
// See http://www.gnu.org/licenses/

use crate::{
    consensus::SharedConsensusGraph,
    light_protocol::{
        common::{FullPeerFilter, LedgerInfo},
        message::msgid,
        Handler as LightHandler, LIGHT_PROTOCOL_ID, LIGHT_PROTOCOL_VERSION,
    },
    network::{NetworkContext, NetworkService},
    parameters::{
        consensus::DEFERRED_STATE_EPOCH_COUNT,
        light::{LOG_FILTERING_LOOKAHEAD, MAX_POLL_TIME},
    },
    sync::SynchronizationGraph,
};
use cfx_types::{Bloom, H160, H256, KECCAK_EMPTY_BLOOM};
use futures::{
    future::{self, Either},
    stream, FutureExt, StreamExt, TryFutureExt, TryStreamExt,
};
use primitives::{
    filter::{Filter, FilterError},
    log_entry::{LocalizedLogEntry, LogEntry},
    Account, CodeInfo, EpochNumber, Receipt, SignedTransaction, StateRoot,
<<<<<<< HEAD
    StorageKey, StorageValue, TransactionAddress,
=======
    StorageKey, TransactionIndex,
>>>>>>> 2dedd557
};
use std::{collections::BTreeSet, future::Future, sync::Arc, time::Duration};

type TxInfo = (
    SignedTransaction,
    Receipt,
    TransactionIndex,
    Option<u64>,  /* maybe_epoch */
    Option<H256>, /* maybe_state_root */
);

// As of now, the jsonrpc crate uses legacy futures (futures@0.1 and tokio@0.1).
// Because of this, our RPC runtime cannot handle tokio@0.2 timing primitives.
// As a temporary workaround, we use the old `tokio_timer::Timeout` instead.
async fn with_timeout<T>(
    d: Duration, msg: String, fut: impl Future<Output = T> + Send + Sync,
) -> Result<T, String> {
    // convert `fut` into futures@0.1
    let fut = fut.unit_error().boxed().compat();

    // set timeout
    let with_timeout = tokio_timer::Timeout::new(fut, d);

    // convert back to std::future
    use futures::compat::Future01CompatExt;
    let with_timeout = with_timeout.compat();

    // set error message
    with_timeout.await.map_err(|_| msg)
}

pub struct QueryService {
    // shared consensus graph
    consensus: SharedConsensusGraph,

    // light protocol handler
    handler: Arc<LightHandler>,

    // helper API for retrieving ledger information
    ledger: LedgerInfo,

    // shared network service
    network: Arc<NetworkService>,
}

impl QueryService {
    pub fn new(
        consensus: SharedConsensusGraph, graph: Arc<SynchronizationGraph>,
        network: Arc<NetworkService>, throttling_config_file: Option<String>,
    ) -> Self
    {
        let handler = Arc::new(LightHandler::new(
            consensus.clone(),
            graph,
            throttling_config_file,
        ));
        let ledger = LedgerInfo::new(consensus.clone());

        QueryService {
            consensus,
            handler,
            ledger,
            network,
        }
    }

    pub fn register(&self) -> Result<(), String> {
        self.network
            .register_protocol(
                self.handler.clone(),
                LIGHT_PROTOCOL_ID,
                &[LIGHT_PROTOCOL_VERSION],
            )
            .map_err(|e| {
                format!("failed to register protocol QueryService: {:?}", e)
            })
    }

    fn with_io<T>(&self, f: impl FnOnce(&dyn NetworkContext) -> T) -> T {
        self.network
            .with_context(LIGHT_PROTOCOL_ID, |io| f(io))
            .expect("Unable to access network service")
    }

    #[allow(dead_code)]
    async fn retrieve_state_root(
        &self, epoch: u64,
    ) -> Result<StateRoot, String> {
        trace!("retrieve_state_root epoch = {}", epoch);

        with_timeout(
            *MAX_POLL_TIME,
            format!("Timeout while retrieving state root for epoch {}", epoch),
            self.with_io(|io| self.handler.state_roots.request_now(io, epoch)),
        )
        .await
    }

    async fn retrieve_state_entry_raw(
        &self, epoch: u64, key: Vec<u8>,
    ) -> Result<Option<Vec<u8>>, String> {
        trace!(
            "retrieve_state_entry_raw epoch = {}, key = {:?}",
            epoch,
            key
        );

        // trigger state root request but don't wait for result
        // FIXME(thegaram): is there a better way?
        let _ =
            self.with_io(|io| self.handler.state_roots.request_now(io, epoch));

        with_timeout(
            *MAX_POLL_TIME,
            format!("Timeout while retrieving state entry for epoch {} with key {:?}", epoch, key),
            self.with_io(|io| self.handler.state_entries.request_now(io, epoch, key)),
        )
        .await
    }

    async fn retrieve_state_entry<T: rlp::Decodable>(
        &self, epoch: u64, key: Vec<u8>,
    ) -> Result<Option<T>, String> {
        match self.retrieve_state_entry_raw(epoch, key).await? {
            None => Ok(None),
            Some(raw) => {
                let decoded = rlp::decode::<T>(raw.as_ref())
                    .map_err(|e| format!("{}", e))?;
                Ok(Some(decoded))
            }
        }
    }

    async fn retrieve_bloom(&self, epoch: u64) -> Result<(u64, Bloom), String> {
        trace!("retrieve_bloom epoch = {}", epoch);

        with_timeout(
            *MAX_POLL_TIME,
            format!("Timeout while retrieving bloom for epoch {}", epoch),
            self.handler.blooms.request(epoch),
        )
        .await
        .map(|bloom| (epoch, bloom))
    }

    async fn retrieve_receipts(
        &self, epoch: u64,
    ) -> Result<(u64, Vec<Vec<Receipt>>), String> {
        trace!("retrieve_receipts epoch = {}", epoch);

        with_timeout(
            *MAX_POLL_TIME,
            format!("Timeout while retrieving receipts for epoch {}", epoch),
            self.handler.receipts.request(epoch),
        )
        .await
        .map(|receipts| (epoch, receipts))
    }

    async fn retrieve_block_txs(
        &self, log: LocalizedLogEntry,
    ) -> Result<(LocalizedLogEntry, Vec<SignedTransaction>), String> {
        trace!("retrieve_block_txs log = {:?}", log);
        let hash = log.block_hash;

        with_timeout(
            *MAX_POLL_TIME,
            format!("Timeout while retrieving block txs for block {}", hash),
            self.handler.block_txs.request(hash),
        )
        .await
        .map(|block_txs| (log, block_txs))
    }

    async fn retrieve_tx_info(
        &self, hash: H256,
    ) -> Result<(SignedTransaction, Receipt, TransactionIndex), String> {
        trace!("retrieve_tx_info hash = {:?}", hash);

        with_timeout(
            *MAX_POLL_TIME,
            format!("Timeout while retrieving tx info for tx {}", hash),
            self.with_io(|io| self.handler.tx_infos.request_now(io, hash)),
        )
        .await
    }

    fn account_key(address: &H160) -> Vec<u8> {
        StorageKey::AccountKey(&address.0).to_key_bytes()
    }

    fn code_key(address: &H160, code_hash: &H256) -> Vec<u8> {
        StorageKey::CodeKey {
            address_bytes: &address.0,
            code_hash_bytes: &code_hash.0,
        }
        .to_key_bytes()
    }

    fn storage_key(address: &H160, position: &H256) -> Vec<u8> {
        StorageKey::StorageKey {
            address_bytes: &address.0,
            storage_key: &position.0,
        }
        .to_key_bytes()
    }

    pub async fn get_account(
        &self, epoch: EpochNumber, address: H160,
    ) -> Result<Option<Account>, String> {
        info!("get_account epoch={:?} address={:?}", epoch, address);

        let epoch = match self.get_height_from_epoch_number(epoch) {
            Ok(epoch) => epoch,
            Err(e) => return Err(format!("{}", e)),
        };

        let key = Self::account_key(&address);

        self.retrieve_state_entry(epoch, key)
            .await
            .map_err(|e| format!("Unable to retrieve account: {}", e))
    }

    pub async fn get_code(
        &self, epoch: EpochNumber, address: H160,
    ) -> Result<Option<Vec<u8>>, String> {
        info!("get_code epoch={:?} address={:?}", epoch, address);

        let epoch = match self.get_height_from_epoch_number(epoch) {
            Ok(epoch) => epoch,
            Err(e) => return Err(format!("{}", e)),
        };

        let key = Self::account_key(&address);

        let code_hash = match self
            .retrieve_state_entry::<Account>(epoch, key)
            .await
        {
            Err(e) => return Err(format!("Unable to retrieve account: {}", e)),
            Ok(None) => return Ok(None),
            Ok(Some(account)) => account.code_hash,
        };

        let key = Self::code_key(&address, &code_hash);

        match self.retrieve_state_entry::<CodeInfo>(epoch, key).await {
            Err(e) => Err(format!("Unable to retrieve code: {}", e)),
            Ok(None) => {
                // FIXME(thegaram): can this happen?
                error!("Account {:?} found but code {:?} does not exist (epoch={:?})",  address, code_hash, epoch);
                Err(format!("Unable to retrieve code: internal error"))
            }
            Ok(Some(info)) => Ok(Some(info.code)),
        }
    }

    pub async fn get_storage(
        &self, epoch: EpochNumber, address: H160, position: H256,
    ) -> Result<Option<H256>, String> {
        info!(
            "get_storage epoch={:?} address={:?} position={:?}",
            epoch, address, position
        );

        let epoch = match self.get_height_from_epoch_number(epoch) {
            Ok(epoch) => epoch,
            Err(e) => return Err(format!("{}", e)),
        };

        let key = Self::storage_key(&address, &position);

        match self.retrieve_state_entry::<StorageValue>(epoch, key).await {
            Err(e) => Err(format!("Unable to retrieve storage entry: {}", e)),
            Ok(None) => Ok(None),
            Ok(Some(entry)) => Ok(Some(entry.value)),
        }
    }

    pub async fn get_tx_info(&self, hash: H256) -> Result<TxInfo, String> {
        info!("get_tx_info hash={:?}", hash);

        // Note: if a transaction does not exist, we fail with timeout, as
        //       peers cannot provide non-existence proofs for transactions.
        // FIXME: is there a better way?
        let (tx, receipt, address) = self.retrieve_tx_info(hash).await?;

        let hash = address.block_hash;
        let epoch = self.consensus.get_block_epoch_number(&hash);

        let root = epoch
            .and_then(|e| self.handler.witnesses.root_hashes_of(e))
            .map(|(state_root, _, _)| state_root);

        Ok((tx, receipt, address, epoch, root))
    }

    /// Relay raw transaction to all peers.
    // TODO(thegaram): consider returning TxStatus instead of bool,
    // e.g. Failed, Sent/Pending, Confirmed, etc.
    pub fn send_raw_tx(&self, raw: Vec<u8>) -> bool {
        debug!("send_raw_tx raw={:?}", raw);

        let mut success = false;

        let peers = FullPeerFilter::new(msgid::SEND_RAW_TX)
            .select_all(self.handler.peers.clone());

        for peer in peers {
            // relay to peer
            let res = self.network.with_context(LIGHT_PROTOCOL_ID, |io| {
                self.handler.send_raw_tx(io, peer, raw.clone())
            });

            // check error
            match res {
                Err(e) => warn!("Failed to relay to peer={:?}: {:?}", peer, e),
                Ok(_) => {
                    debug!("Tx relay to peer {:?} successful", peer);
                    success = true;
                }
            }
        }

        success
    }

    pub async fn get_tx(
        &self, hash: H256,
    ) -> Result<SignedTransaction, String> {
        info!("get_tx hash={:?}", hash);

        with_timeout(
            *MAX_POLL_TIME,
            format!("Timeout while retrieving transaction with hash {}", hash),
            self.with_io(|io| self.handler.txs.request_now(io, hash)),
        )
        .await
    }

    /// Apply filter to all logs within a receipt.
    /// NOTE: `log.transaction_hash` is not known at this point,
    /// so this field has to be filled later on.
    fn filter_receipt_logs(
        epoch: u64, block_hash: H256, transaction_index: usize,
        num_logs_remaining: &mut usize, mut logs: Vec<LogEntry>,
        filter: Filter,
    ) -> impl Iterator<Item = LocalizedLogEntry>
    {
        let num_logs = logs.len();

        let log_base_index = *num_logs_remaining;
        *num_logs_remaining -= num_logs;

        // process logs in reverse order
        logs.reverse();

        logs.into_iter()
            .enumerate()
            .filter(move |(_, entry)| filter.matches(&entry))
            .map(move |(ii, entry)| LocalizedLogEntry {
                block_hash,
                epoch_number: epoch,
                entry,
                log_index: log_base_index - ii - 1,
                transaction_hash: KECCAK_EMPTY_BLOOM, // will fill in later
                transaction_index,
                transaction_log_index: num_logs - ii - 1,
            })
    }

    /// Apply filter to all receipts within a block.
    fn filter_block_receipts(
        epoch: u64, hash: H256, mut receipts: Vec<Receipt>, filter: Filter,
    ) -> impl Iterator<Item = LocalizedLogEntry> {
        // number of receipts in this block
        let num_receipts = receipts.len();

        // number of logs in this block
        let mut remaining = receipts.iter().fold(0, |s, r| s + r.logs.len());

        // process block receipts in reverse order
        receipts.reverse();

        receipts.into_iter().map(|r| r.logs).enumerate().flat_map(
            move |(ii, logs)| {
                debug!("block_hash {:?} logs = {:?}", hash, logs);
                Self::filter_receipt_logs(
                    epoch,
                    hash,
                    num_receipts - ii - 1,
                    &mut remaining,
                    logs,
                    filter.clone(),
                )
            },
        )
    }

    /// Apply filter to all receipts within an epoch.
    fn filter_epoch_receipts(
        &self, epoch: u64, mut receipts: Vec<Vec<Receipt>>, filter: Filter,
    ) -> Result<impl Iterator<Item = LocalizedLogEntry>, String> {
        // get epoch blocks in execution order
        let mut hashes = self
            .ledger
            .block_hashes_in(epoch)
            .map_err(|e| format!("{}", e))?;

        // process epoch receipts in reverse order
        receipts.reverse();
        hashes.reverse();

        let matching = receipts.into_iter().zip(hashes).flat_map(
            move |(receipts, hash)| {
                trace!("block_hash {:?} receipts = {:?}", hash, receipts);
                Self::filter_block_receipts(
                    epoch,
                    hash,
                    receipts,
                    filter.clone(),
                )
            },
        );

        Ok(matching)
    }

    fn get_height_from_epoch_number(
        &self, epoch: EpochNumber,
    ) -> Result<u64, FilterError> {
        // find highest epoch that we are able to verify based on witness info
        let latest_verified = self.handler.witnesses.latest_verified();

        let latest_verifiable = match latest_verified {
            n if n >= DEFERRED_STATE_EPOCH_COUNT => {
                n - DEFERRED_STATE_EPOCH_COUNT
            }
            _ => {
                return Err(FilterError::UnableToVerify {
                    epoch: 0,
                    latest_verifiable: 0,
                })
            }
        };

        trace!(
            "get_height_from_epoch_number epoch = {:?}, latest_verifiable = {}",
            epoch,
            latest_verifiable
        );

        match epoch {
            EpochNumber::Earliest => Ok(0),
            EpochNumber::LatestMined => Ok(latest_verifiable),
            EpochNumber::LatestState => Ok(latest_verifiable),
            EpochNumber::Number(n) if n <= latest_verifiable => Ok(n),
            EpochNumber::Number(n) => Err(FilterError::UnableToVerify {
                epoch: n,
                latest_verifiable,
            }),
        }
    }

    fn get_filter_epochs(
        &self, filter: &Filter,
    ) -> Result<(Vec<u64>, Box<dyn Fn(H256) -> bool + Send + Sync>), FilterError>
    {
        match &filter.block_hashes {
            None => {
                let from_epoch = self
                    .get_height_from_epoch_number(filter.from_epoch.clone())?;
                let to_epoch =
                    self.get_height_from_epoch_number(filter.to_epoch.clone())?;

                if from_epoch > to_epoch {
                    return Err(FilterError::InvalidEpochNumber {
                        from_epoch,
                        to_epoch,
                    });
                }

                let epochs = (from_epoch..(to_epoch + 1)).rev().collect();
                let block_filter = Box::new(|_| true);

                Ok((epochs, block_filter))
            }
            Some(hashes) => {
                // we use BTreeSet to make lookup efficient
                let hashes: BTreeSet<_> = hashes.iter().cloned().collect();

                // we use BTreeSet to ensure order and uniqueness
                let mut epochs = BTreeSet::new();

                for hash in &hashes {
                    match self.consensus.get_block_epoch_number(&hash) {
                        Some(epoch) => epochs.insert(epoch),
                        None => {
                            return Err(FilterError::UnknownBlock {
                                hash: *hash,
                            })
                        }
                    };
                }

                let epochs = epochs.into_iter().rev().collect();
                let block_filter = Box::new(move |hash| hashes.contains(&hash));

                Ok((epochs, block_filter))
            }
        }
    }

    pub async fn get_logs(
        &self, filter: Filter,
    ) -> Result<Vec<LocalizedLogEntry>, String> {
        debug!("get_logs filter = {:?}", filter);

        // find epochs and blocks to match against
        let (epochs, block_filter) = self
            .get_filter_epochs(&filter)
            .map_err(|e| format!("{}", e))?;

        debug!("Executing filter on epochs {:?}", epochs);

        // construct blooms for matching epochs
        let blooms = filter.bloom_possibilities();

        // The returned future will outlive this method (`get_logs`). Thus, we
        // need to move `blooms` into `bloom_match` and `bloom_match` into the
        // future.
        let bloom_match = move |block_log_bloom: &Bloom| {
            blooms
                .iter()
                .any(|bloom| block_log_bloom.contains_bloom(bloom))
        };

        // set maximum to number of logs returned
        let limit = filter.limit.unwrap_or(::std::usize::MAX);

        // construct a stream object for log filtering
        // we first retrieve the epoch blooms and try to match against them. for
        // matching epochs, we retrieve the corresponding receipts and find the
        // matching entries. finally, for each matching entry, we retrieve the
        // block transactions so that we can add the tx hash. each of these is
        // verified in the corresponding sync handler.

        // NOTE: in the type annotations below, we use these conventions:
        //    Stream<T> = futures::stream::Stream<Item = T>
        // TryStream<T> = futures::stream::TryStream<Ok = T, Error = String>
        // TryFuture<T> = futures::future::TryFuture<Ok = T, Error = String>
        let stream =
            // process epochs one by one
            stream::iter(epochs)
            // --> Stream<u64>

            // retrieve blooms
            .map(|epoch| self.retrieve_bloom(epoch))
            // --> Stream<TryFuture<(u64, Bloom)>>

            .buffered(LOG_FILTERING_LOOKAHEAD)
            // --> TryStream<(u64, Bloom)>

            // find the epochs that match
            .try_filter_map(move |(epoch, bloom)| {
                debug!("Matching epoch {:?} bloom = {:?}", epoch, bloom);

                match bloom_match(&bloom) {
                    true => future::ready(Ok(Some(epoch))),
                    false => future::ready(Ok(None)),
                }
            })
            // --> TryStream<u64>

            // retrieve receipts
            .map(|res| match res {
                Err(e) => Either::Left(future::err(e)),
                Ok(epoch) => Either::Right(self.retrieve_receipts(epoch)),
            })
            // --> Stream<TryFuture<(u64, Vec<Vec<Receipt>>)>>

            .buffered(LOG_FILTERING_LOOKAHEAD)
            // --> TryStream<(u64, Vec<Vec<Receipt>>)>

            // filter logs in epoch
            .map(|res| match res {
                Err(e) => Err(e),
                Ok((epoch, receipts)) => {
                    debug!("Filtering epoch {:?} receipts = {:?}", epoch, receipts);

                    let logs = self
                        .filter_epoch_receipts(epoch, receipts, filter.clone())?
                        .map(|log| Ok(log));

                    Ok(stream::iter(logs))
                }
            })
            // --> TryStream<TryStream<LocalizedLogEntry>>

            .try_flatten()
            // --> TryStream<LocalizedLogEntry>

            // apply block filter
            .try_filter(move |log| future::ready(block_filter(log.block_hash)))
            // --> TryStream<LocalizedLogEntry>

            // retrieve block txs
            .map(|res| match res {
                Err(e) => Either::Left(future::err(e)),
                Ok(log) => Either::Right(self.retrieve_block_txs(log)),
            })
            // --> Stream<TryFuture<(LocalizedLogEntry, Vec<SignedTransaction>)>>

            .buffered(LOG_FILTERING_LOOKAHEAD)
            // --> TryStream<(LocalizedLogEntry, Vec<SignedTransaction>)>

            .map_ok(|(mut log, txs)| {
                debug!("processing log = {:?} txs = {:?}", log, txs);

                // at this point, we're trying to retrieve a block tx based on verified
                // bloom, receipt, and tx information. if all the verifications passed
                // before, then we must have the corresponding tx in this block.
                assert!(log.transaction_index < txs.len());

                // set tx hash
                log.transaction_hash = txs[log.transaction_index].hash();
                log
            })
            // --> TryStream<LocalizedLogEntry>

            // limit number of entries we need
            .take(limit)
            // --> TryStream<LocalizedLogEntry>

            .try_collect();
        // --> TryFuture<Vec<LocalizedLogEntry>>

        let mut matching: Vec<_> = stream.await?;
        matching.reverse();
        debug!("Collected matching logs = {:?}", matching);
        Ok(matching)
    }
}<|MERGE_RESOLUTION|>--- conflicted
+++ resolved
@@ -25,11 +25,7 @@
     filter::{Filter, FilterError},
     log_entry::{LocalizedLogEntry, LogEntry},
     Account, CodeInfo, EpochNumber, Receipt, SignedTransaction, StateRoot,
-<<<<<<< HEAD
-    StorageKey, StorageValue, TransactionAddress,
-=======
-    StorageKey, TransactionIndex,
->>>>>>> 2dedd557
+    StorageKey, StorageValue, TransactionIndex,
 };
 use std::{collections::BTreeSet, future::Future, sync::Arc, time::Duration};
 
