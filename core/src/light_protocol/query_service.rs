--- conflicted
+++ resolved
@@ -29,11 +29,7 @@
     filter::{Filter, FilterError},
     log_entry::{LocalizedLogEntry, LogEntry},
     Account, BlockReceipts, CodeInfo, EpochNumber, Receipt, SignedTransaction,
-<<<<<<< HEAD
-    StorageKey, StorageValue, TransactionIndex,
-=======
     StorageKey, StorageRoot, StorageValue, TransactionIndex,
->>>>>>> 3bf80d0b
 };
 use rlp::Rlp;
 use std::{collections::BTreeSet, future::Future, sync::Arc, time::Duration};
