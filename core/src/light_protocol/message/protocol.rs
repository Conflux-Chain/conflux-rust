// Copyright 2019 Conflux Foundation. All rights reserved.
// Conflux is free software and distributed under GNU General Public License.
// See http://www.gnu.org/licenses/

use cfx_types::{Bloom, H160, H256};
use rlp_derive::{RlpDecodable, RlpEncodable};

use super::NodeType;
use crate::{
    message::RequestId,
<<<<<<< HEAD
    storage::{NodeMerkleProof, StateProof},
};

use primitives::{
    BlockHeader, BlockReceipts, ChainIdParams, SignedTransaction, StateRoot,
    StorageRoot,
=======
    storage::{StateProof, TrieProof},
};

use primitives::{
    BlockHeader as PrimitiveBlockHeader, BlockReceipts, ChainIdParams,
    Receipt as PrimitiveReceipt, SignedTransaction,
    StateRoot as PrimitiveStateRoot,
>>>>>>> 83c8948d
};

#[derive(Clone, Debug, Default, RlpEncodable, RlpDecodable)]
pub struct StatusPingDeprecatedV1 {
    pub genesis_hash: H256,
    pub node_type: NodeType,
    pub protocol_version: u8,
}

#[derive(Clone, Debug, Default, RlpEncodable, RlpDecodable)]
pub struct StatusPongDeprecatedV1 {
    pub best_epoch: u64,
    pub genesis_hash: H256,
    pub node_type: NodeType,
    pub protocol_version: u8,
    pub terminals: Vec<H256>,
}

#[derive(Clone, Debug, RlpEncodable, RlpDecodable)]
pub struct StatusPingV2 {
    pub chain_id: ChainIdParams,
    pub genesis_hash: H256,
    pub node_type: NodeType,
}

#[derive(Clone, Debug, RlpEncodable, RlpDecodable)]
pub struct StatusPongV2 {
    pub best_epoch: u64,
    pub chain_id: ChainIdParams,
    pub genesis_hash: H256,
    pub node_type: NodeType,
    pub terminals: Vec<H256>,
}

#[derive(Clone, Debug, Default, RlpEncodable, RlpDecodable)]
pub struct GetBlockHashesByEpoch {
    pub request_id: RequestId,
    pub epochs: Vec<u64>,
}

#[derive(Clone, Debug, Default, RlpEncodable, RlpDecodable)]
pub struct BlockHashes {
    pub request_id: RequestId,
    pub hashes: Vec<H256>,
}

#[derive(Clone, Debug, Default, RlpEncodable, RlpDecodable)]
pub struct GetBlockHeaders {
    pub request_id: RequestId,
    pub hashes: Vec<H256>,
}

#[derive(Clone, Debug, Default, RlpEncodable, RlpDecodable)]
pub struct BlockHeaders {
    pub request_id: RequestId,
    pub headers: Vec<BlockHeader>,
}

#[derive(Clone, Debug, Default, RlpEncodable, RlpDecodable)]
pub struct NewBlockHashes {
    pub hashes: Vec<H256>,
}

#[derive(Clone, Debug, Default, RlpEncodable, RlpDecodable)]
pub struct SendRawTx {
    pub raw: Vec<u8>,
}

#[derive(Clone, Debug, Default, RlpEncodable, RlpDecodable)]
pub struct GetReceipts {
    pub request_id: RequestId,
    pub epochs: Vec<u64>,
}

#[derive(Clone, Debug, Default, RlpEncodable, RlpDecodable)]
pub struct ReceiptsWithEpoch {
    pub epoch: u64,
    pub epoch_receipts: Vec<BlockReceipts>,
}

#[derive(Clone, Debug, RlpEncodable, RlpDecodable)]
pub struct Receipts {
    pub request_id: RequestId,
    pub receipts: Vec<ReceiptsWithEpoch>,
}

#[derive(Clone, Debug, Default, RlpEncodable, RlpDecodable)]
pub struct GetTxs {
    pub request_id: RequestId,
    pub hashes: Vec<H256>,
}

#[derive(Clone, Debug, Default, RlpEncodable, RlpDecodable)]
pub struct Txs {
    pub request_id: RequestId,
    pub txs: Vec<SignedTransaction>,
}

#[derive(Clone, Debug, Default, RlpEncodable, RlpDecodable)]
pub struct GetWitnessInfo {
    pub request_id: RequestId,
    pub witnesses: Vec<u64>,
}

#[derive(Clone, Debug, Default, RlpEncodable, RlpDecodable)]
pub struct WitnessInfoWithHeight {
    pub height: u64,
    pub state_root_hashes: Vec<H256>,
    pub receipt_hashes: Vec<H256>,
    pub bloom_hashes: Vec<H256>,
}

#[derive(Clone, Debug, Default, RlpEncodable, RlpDecodable)]
pub struct WitnessInfo {
    pub request_id: RequestId,
    pub infos: Vec<WitnessInfoWithHeight>,
}

#[derive(Clone, Debug, Default, RlpEncodable, RlpDecodable)]
pub struct GetBlooms {
    pub request_id: RequestId,
    pub epochs: Vec<u64>,
}

#[derive(Clone, Debug, Default, RlpEncodable, RlpDecodable)]
pub struct BloomWithEpoch {
    pub epoch: u64,
    pub bloom: Bloom,
}

#[derive(Clone, Debug, Default, RlpEncodable, RlpDecodable)]
pub struct Blooms {
    pub request_id: RequestId,
    pub blooms: Vec<BloomWithEpoch>,
}

#[derive(Clone, Debug, Default, RlpEncodable, RlpDecodable)]
pub struct GetBlockTxs {
    pub request_id: RequestId,
    pub hashes: Vec<H256>,
}

#[derive(Clone, Debug, Default, RlpEncodable, RlpDecodable)]
pub struct BlockTxsWithHash {
    pub hash: H256,
    pub block_txs: Vec<SignedTransaction>,
}

#[derive(Clone, Debug, Default, RlpEncodable, RlpDecodable)]
pub struct BlockTxs {
    pub request_id: RequestId,
    pub block_txs: Vec<BlockTxsWithHash>,
}

#[derive(Clone, Debug, Default, RlpEncodable, RlpDecodable)]
pub struct GetStateRoots {
    pub request_id: RequestId,
    pub epochs: Vec<u64>,
}

#[derive(Clone, Debug, Default, RlpEncodable, RlpDecodable)]
pub struct StateRootWithEpoch {
    pub epoch: u64,

    // state root is validated against witness info retrieved previously;
    // no additional proof needed
    pub state_root: StateRoot,
}

#[derive(Clone, Debug, Default, RlpEncodable, RlpDecodable)]
pub struct StateRoots {
    pub request_id: RequestId,
    pub state_roots: Vec<StateRootWithEpoch>,
}

#[derive(
    Clone,
    Debug,
    Default,
    PartialEq,
    Eq,
    PartialOrd,
    Ord,
    Hash,
    RlpEncodable,
    RlpDecodable,
)]
pub struct StateKey {
    pub epoch: u64,
    pub key: Vec<u8>,
}

#[derive(Clone, Debug, Default, RlpEncodable, RlpDecodable)]
pub struct GetStateEntries {
    pub request_id: RequestId,
    pub keys: Vec<StateKey>,
}

#[derive(Clone, Debug, Default, RlpEncodable, RlpDecodable)]
pub struct StateEntryWithKey {
    pub key: StateKey,
    pub entry: Option<Vec<u8>>,
    pub proof: StateProof,
}

#[derive(Clone, Debug, Default, RlpEncodable, RlpDecodable)]
pub struct StateEntries {
    pub request_id: RequestId,
    pub entries: Vec<StateEntryWithKey>,
}

#[derive(Clone, Debug, Default, RlpEncodable, RlpDecodable)]
pub struct GetTxInfos {
    pub request_id: RequestId,
    pub hashes: Vec<H256>,
}

// TODO(thegaram): consider combining `receipt_proof` and
// `maybe_prev_receipt_proof` into a single proof in later protocol versions.
#[derive(Clone, Debug, RlpEncodable, RlpDecodable)]
pub struct TxInfo {
    pub epoch: u64,

    // tx-related fields
    pub tx: SignedTransaction,
    pub tx_index_in_block: usize,
    pub num_txs_in_block: usize,
    pub tx_proof: TrieProof,

    // receipt-related fields
    pub receipt: PrimitiveReceipt,
    pub block_index_in_epoch: usize,
    pub num_blocks_in_epoch: usize,
    pub block_index_proof: TrieProof,
    pub receipt_proof: TrieProof,

    // prior_gas_used-related fields
    pub maybe_prev_receipt: Option<PrimitiveReceipt>,
    pub maybe_prev_receipt_proof: Option<TrieProof>,
}

#[derive(Clone, Debug, Default, RlpEncodable, RlpDecodable)]
pub struct TxInfos {
    pub request_id: RequestId,
    pub infos: Vec<TxInfo>,
}

#[derive(
    Clone,
    Debug,
    Default,
    PartialEq,
    Eq,
    PartialOrd,
    Ord,
    Hash,
    RlpEncodable,
    RlpDecodable,
)]
pub struct StorageRootKey {
    pub epoch: u64,
    pub address: H160,
}

#[derive(Clone, Debug, Default, RlpEncodable, RlpDecodable)]
pub struct GetStorageRoots {
    pub request_id: RequestId,
    pub keys: Vec<StorageRootKey>,
}

#[derive(Clone, Debug, Default, RlpEncodable, RlpDecodable)]
pub struct StorageRootProof {
    pub merkle_proof: NodeMerkleProof,

    // state root is validated against witness info retrieved previously;
    // no additional proof needed
    pub state_root: StateRoot,
    pub prev_snapshot_state_root: Option<StateRoot>,
}

#[derive(Clone, Debug, Default, RlpEncodable, RlpDecodable)]
pub struct StorageRootWithKey {
    pub key: StorageRootKey,
    pub root: Option<StorageRoot>,
    pub proof: StorageRootProof,
}

#[derive(Clone, Debug, Default, RlpEncodable, RlpDecodable)]
pub struct StorageRoots {
    pub request_id: RequestId,
    pub roots: Vec<StorageRootWithKey>,
}<|MERGE_RESOLUTION|>--- conflicted
+++ resolved
@@ -8,22 +8,12 @@
 use super::NodeType;
 use crate::{
     message::RequestId,
-<<<<<<< HEAD
-    storage::{NodeMerkleProof, StateProof},
+    storage::{NodeMerkleProof, StateProof, TrieProof},
 };
 
 use primitives::{
-    BlockHeader, BlockReceipts, ChainIdParams, SignedTransaction, StateRoot,
-    StorageRoot,
-=======
-    storage::{StateProof, TrieProof},
-};
-
-use primitives::{
-    BlockHeader as PrimitiveBlockHeader, BlockReceipts, ChainIdParams,
-    Receipt as PrimitiveReceipt, SignedTransaction,
-    StateRoot as PrimitiveStateRoot,
->>>>>>> 83c8948d
+    BlockHeader, BlockReceipts, ChainIdParams, Receipt, SignedTransaction,
+    StateRoot, StorageRoot,
 };
 
 #[derive(Clone, Debug, Default, RlpEncodable, RlpDecodable)]
@@ -254,14 +244,14 @@
     pub tx_proof: TrieProof,
 
     // receipt-related fields
-    pub receipt: PrimitiveReceipt,
+    pub receipt: Receipt,
     pub block_index_in_epoch: usize,
     pub num_blocks_in_epoch: usize,
     pub block_index_proof: TrieProof,
     pub receipt_proof: TrieProof,
 
     // prior_gas_used-related fields
-    pub maybe_prev_receipt: Option<PrimitiveReceipt>,
+    pub maybe_prev_receipt: Option<Receipt>,
     pub maybe_prev_receipt_proof: Option<TrieProof>,
 }
 
