// Copyright 2019 Conflux Foundation. All rights reserved.
// Conflux is free software and distributed under GNU General Public License.
// See http://www.gnu.org/licenses/

extern crate lru_time_cache;

use super::{
    common::{FutureItem, PendingItem, SyncManager, TimeOrdered},
    Txs,
};
use crate::{
    consensus::SharedConsensusGraph,
    light_protocol::{
        common::{FullPeerState, LedgerInfo, Peers, UniqueId},
        message::{msgid, BlockTxsWithHash, GetBlockTxs},
        Error, ErrorKind,
    },
    message::{Message, RequestId},
    network::{NetworkContext, PeerId},
    parameters::light::{
        BLOCK_TX_REQUEST_BATCH_SIZE, BLOCK_TX_REQUEST_TIMEOUT, CACHE_TIMEOUT,
        MAX_BLOCK_TXS_IN_FLIGHT,
    },
};
<<<<<<< HEAD

use super::{
    common::{SyncManager, TimeOrdered},
    Txs,
};
=======
use cfx_types::H256;
use lru_time_cache::LruCache;
use parking_lot::RwLock;
use primitives::{Block, SignedTransaction};
use std::{future::Future, sync::Arc};
>>>>>>> 4e575ff8

#[derive(Debug)]
struct Statistics {
    cached: usize,
    in_flight: usize,
    waiting: usize,
}

// prioritize earlier requests
type MissingBlockTxs = TimeOrdered<H256>;

pub struct BlockTxs {
    // helper API for retrieving ledger information
    ledger: LedgerInfo,

    // series of unique request ids
    request_id_allocator: Arc<UniqueId>,

    // sync and request manager
    sync_manager: SyncManager<H256, MissingBlockTxs>,

    // tx sync manager
    txs: Arc<Txs>,

    // block txs received from full node
    verified: Arc<RwLock<LruCache<H256, PendingItem<Vec<SignedTransaction>>>>>,
}

impl BlockTxs {
    pub fn new(
        consensus: SharedConsensusGraph, peers: Arc<Peers<FullPeerState>>,
        request_id_allocator: Arc<UniqueId>, txs: Arc<Txs>,
    ) -> Self
    {
        let ledger = LedgerInfo::new(consensus.clone());
        let sync_manager =
            SyncManager::new(peers.clone(), msgid::GET_BLOCK_TXS);

        let cache = LruCache::with_expiry_duration(*CACHE_TIMEOUT);
        let verified = Arc::new(RwLock::new(cache));

        BlockTxs {
            ledger,
            request_id_allocator,
            sync_manager,
            txs,
            verified,
        }
    }

    #[inline]
    fn get_statistics(&self) -> Statistics {
        Statistics {
            cached: self.verified.read().len(),
            in_flight: self.sync_manager.num_in_flight(),
            waiting: self.sync_manager.num_waiting(),
        }
    }

    #[inline]
<<<<<<< HEAD
    pub fn request(&self, hash: H256)
    /* -> impl Future<Item = Vec<SignedTransaction>, Error =
     * Error> */
    {
=======
    pub fn request(
        &self, hash: H256,
    ) -> impl Future<Output = Vec<SignedTransaction>> {
>>>>>>> 4e575ff8
        if !self.verified.read().contains_key(&hash) {
            let missing = MissingBlockTxs::new(hash);
            self.sync_manager.insert_waiting(std::iter::once(missing));
        }

        //FutureItem::new(hash, self.verified.clone())
    }

    #[inline]
    pub fn receive(
        &self, peer: PeerId, id: RequestId,
        block_txs: impl Iterator<Item = BlockTxsWithHash>,
    ) -> Result<(), Error>
    {
        for BlockTxsWithHash { hash, block_txs } in block_txs {
            info!("Validating block_txs {:?} with hash {}", block_txs, hash);

            match self.sync_manager.check_if_requested(peer, id, &hash)? {
                None => continue,
                Some(_) => self.validate_and_store(hash, block_txs)?,
            };
        }

        Ok(())
    }

    #[inline]
    pub fn validate_and_store(
        &self, hash: H256, block_txs: Vec<SignedTransaction>,
    ) -> Result<(), Error> {
        // validate and store each transaction
        for tx in &block_txs {
            self.txs.validate_and_store(tx.clone())?;
        }

        // validate block txs
        self.validate_block_txs(hash, &block_txs)?;

        // store block bodies by block hash
        self.verified
            .write()
            .entry(hash)
            .or_insert(PendingItem::pending())
            .set(block_txs);

        self.sync_manager.remove_in_flight(&hash);
        Ok(())
    }

    #[inline]
    pub fn clean_up(&self) {
        // remove timeout in-flight requests
        let timeout = *BLOCK_TX_REQUEST_TIMEOUT;
        let block_txs = self.sync_manager.remove_timeout_requests(timeout);
        self.sync_manager.insert_waiting(block_txs.into_iter());

        // trigger cache cleanup
        self.verified.write().get(&Default::default());
    }

    #[inline]
    fn send_request(
        &self, io: &dyn NetworkContext, peer: PeerId, hashes: Vec<H256>,
    ) -> Result<Option<RequestId>, Error> {
        info!("send_request peer={:?} hashes={:?}", peer, hashes);

        if hashes.is_empty() {
            return Ok(None);
        }

        let request_id = self.request_id_allocator.next();
        let msg: Box<dyn Message> =
            Box::new(GetBlockTxs { request_id, hashes });

        msg.send(io, peer)?;
        Ok(Some(request_id))
    }

    #[inline]
    pub fn sync(&self, io: &dyn NetworkContext) {
        info!("block tx sync statistics: {:?}", self.get_statistics());

        self.sync_manager.sync(
            MAX_BLOCK_TXS_IN_FLIGHT,
            BLOCK_TX_REQUEST_BATCH_SIZE,
            |peer, block_hashes| self.send_request(io, peer, block_hashes),
        );
    }

    #[inline]
    pub fn validate_block_txs(
        &self, hash: H256, txs: &Vec<SignedTransaction>,
    ) -> Result<(), Error> {
        // NOTE: tx signatures have been validated previously

        let local = *self.ledger.header(hash)?.transactions_root();

        let txs: Vec<_> = txs.iter().map(|tx| Arc::new(tx.clone())).collect();
        let received = Block::compute_transaction_root(&txs);

        if received != local {
            warn!(
                "Tx root validation failed, received={:?}, local={:?}",
                received, local
            );
            return Err(ErrorKind::InvalidTxRoot.into());
        }

        Ok(())
    }
}<|MERGE_RESOLUTION|>--- conflicted
+++ resolved
@@ -22,19 +22,11 @@
         MAX_BLOCK_TXS_IN_FLIGHT,
     },
 };
-<<<<<<< HEAD
-
-use super::{
-    common::{SyncManager, TimeOrdered},
-    Txs,
-};
-=======
 use cfx_types::H256;
 use lru_time_cache::LruCache;
 use parking_lot::RwLock;
 use primitives::{Block, SignedTransaction};
 use std::{future::Future, sync::Arc};
->>>>>>> 4e575ff8
 
 #[derive(Debug)]
 struct Statistics {
@@ -95,22 +87,15 @@
     }
 
     #[inline]
-<<<<<<< HEAD
-    pub fn request(&self, hash: H256)
-    /* -> impl Future<Item = Vec<SignedTransaction>, Error =
-     * Error> */
-    {
-=======
     pub fn request(
         &self, hash: H256,
     ) -> impl Future<Output = Vec<SignedTransaction>> {
->>>>>>> 4e575ff8
         if !self.verified.read().contains_key(&hash) {
             let missing = MissingBlockTxs::new(hash);
             self.sync_manager.insert_waiting(std::iter::once(missing));
         }
 
-        //FutureItem::new(hash, self.verified.clone())
+        FutureItem::new(hash, self.verified.clone())
     }
 
     #[inline]
