// Copyright 2019 Conflux Foundation. All rights reserved.
// Conflux is free software and distributed under GNU General Public License.
// See http://www.gnu.org/licenses/

//mod future_item;
mod ledger_proof;
mod missing_item;
mod priority_queue;
mod sync_manager;

<<<<<<< HEAD
//pub use future_item::FutureItem;
=======
pub use future_item::{FutureItem, PendingItem};
>>>>>>> 4e575ff8
pub use ledger_proof::LedgerProof;
pub use missing_item::{HasKey, KeyOrdered, KeyReverseOrdered, TimeOrdered};
pub use priority_queue::PriorityQueue;
pub use sync_manager::SyncManager;<|MERGE_RESOLUTION|>--- conflicted
+++ resolved
@@ -2,17 +2,13 @@
 // Conflux is free software and distributed under GNU General Public License.
 // See http://www.gnu.org/licenses/
 
-//mod future_item;
+mod future_item;
 mod ledger_proof;
 mod missing_item;
 mod priority_queue;
 mod sync_manager;
 
-<<<<<<< HEAD
-//pub use future_item::FutureItem;
-=======
 pub use future_item::{FutureItem, PendingItem};
->>>>>>> 4e575ff8
 pub use ledger_proof::LedgerProof;
 pub use missing_item::{HasKey, KeyOrdered, KeyReverseOrdered, TimeOrdered};
 pub use priority_queue::PriorityQueue;
