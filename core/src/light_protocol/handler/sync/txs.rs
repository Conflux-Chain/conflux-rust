// Copyright 2019 Conflux Foundation. All rights reserved.
// Conflux is free software and distributed under GNU General Public License.
// See http://www.gnu.org/licenses/

extern crate lru_time_cache;

use cfx_types::H256;
use lru_time_cache::LruCache;
use parking_lot::RwLock;
use primitives::SignedTransaction;
use std::{future::Future, sync::Arc};

use crate::{
    light_protocol::{
        common::{FullPeerState, Peers, UniqueId},
        message::{msgid, GetTxs},
        Error, ErrorKind,
    },
    message::{Message, RequestId},
    network::{NetworkContext, PeerId},
    parameters::light::{
        CACHE_TIMEOUT, MAX_TXS_IN_FLIGHT, TX_REQUEST_BATCH_SIZE,
        TX_REQUEST_TIMEOUT,
    },
};

<<<<<<< HEAD
use super::common::{SyncManager, TimeOrdered};
=======
use super::common::{FutureItem, PendingItem, SyncManager, TimeOrdered};
>>>>>>> 4e575ff8

#[derive(Debug)]
struct Statistics {
    cached: usize,
    in_flight: usize,
    waiting: usize,
}

// prioritize earlier requests
type MissingTx = TimeOrdered<H256>;

pub struct Txs {
    // series of unique request ids
    request_id_allocator: Arc<UniqueId>,

    // sync and request manager
    sync_manager: SyncManager<H256, MissingTx>,

    // txs received from full node
    verified: Arc<RwLock<LruCache<H256, PendingItem<SignedTransaction>>>>,
}

impl Txs {
    pub fn new(
        peers: Arc<Peers<FullPeerState>>, request_id_allocator: Arc<UniqueId>,
    ) -> Self {
        let sync_manager = SyncManager::new(peers.clone(), msgid::GET_TXS);

        let cache = LruCache::with_expiry_duration(*CACHE_TIMEOUT);
        let verified = Arc::new(RwLock::new(cache));

        Txs {
            request_id_allocator,
            sync_manager,
            verified,
        }
    }

    #[inline]
    fn get_statistics(&self) -> Statistics {
        Statistics {
            cached: self.verified.read().len(),
            in_flight: self.sync_manager.num_in_flight(),
            waiting: self.sync_manager.num_waiting(),
        }
    }

    #[inline]
<<<<<<< HEAD
    pub fn request_now(&self, io: &dyn NetworkContext, hash: H256)
    /* -> impl Future<Item = SignedTransaction, Error = Error> */
    {
=======
    pub fn request_now(
        &self, io: &dyn NetworkContext, hash: H256,
    ) -> impl Future<Output = SignedTransaction> {
>>>>>>> 4e575ff8
        if !self.verified.read().contains_key(&hash) {
            let missing = std::iter::once(MissingTx::new(hash));

            self.sync_manager.request_now(missing, |peer, hashes| {
                self.send_request(io, peer, hashes)
            });
        }

        //FutureItem::new(hash, self.verified.clone())
    }

    #[inline]
    pub fn receive(
        &self, peer: PeerId, id: RequestId,
        txs: impl Iterator<Item = SignedTransaction>,
    ) -> Result<(), Error>
    {
        for tx in txs {
            let hash = tx.hash();
            info!("Validating tx {:?}", hash);

            match self.sync_manager.check_if_requested(peer, id, &hash)? {
                None => continue,
                Some(_) => self.validate_and_store(tx)?,
            };
        }

        Ok(())
    }

    #[inline]
    pub fn validate_and_store(
        &self, tx: SignedTransaction,
    ) -> Result<(), Error> {
        let hash = tx.hash();
        self.validate_tx(&tx)?;

        self.verified
            .write()
            .entry(hash)
            .or_insert(PendingItem::pending())
            .set(tx);

        self.sync_manager.remove_in_flight(&hash);
        Ok(())
    }

    #[inline]
    pub fn clean_up(&self) {
        // remove timeout in-flight requests
        let timeout = *TX_REQUEST_TIMEOUT;
        let txs = self.sync_manager.remove_timeout_requests(timeout);
        self.sync_manager.insert_waiting(txs.into_iter());

        // trigger cache cleanup
        self.verified.write().get(&Default::default());
    }

    #[inline]
    fn send_request(
        &self, io: &dyn NetworkContext, peer: PeerId, hashes: Vec<H256>,
    ) -> Result<Option<RequestId>, Error> {
        info!("send_request peer={:?} hashes={:?}", peer, hashes);

        if hashes.is_empty() {
            return Ok(None);
        }

        let request_id = self.request_id_allocator.next();
        let msg: Box<dyn Message> = Box::new(GetTxs { request_id, hashes });

        msg.send(io, peer)?;
        Ok(Some(request_id))
    }

    #[inline]
    pub fn sync(&self, io: &dyn NetworkContext) {
        info!("tx sync statistics: {:?}", self.get_statistics());

        self.sync_manager.sync(
            MAX_TXS_IN_FLIGHT,
            TX_REQUEST_BATCH_SIZE,
            |peer, tx_hashes| self.send_request(io, peer, tx_hashes),
        );
    }

    #[inline]
    fn validate_tx(&self, tx: &SignedTransaction) -> Result<(), Error> {
        match tx.verify_public(false /* skip */) {
            Ok(true) => {}
            _ => {
                warn!("Tx signature verification failed for {:?}", tx);
                return Err(ErrorKind::InvalidTxSignature.into());
            }
        }

        Ok(())
    }
}<|MERGE_RESOLUTION|>--- conflicted
+++ resolved
@@ -24,11 +24,7 @@
     },
 };
 
-<<<<<<< HEAD
-use super::common::{SyncManager, TimeOrdered};
-=======
 use super::common::{FutureItem, PendingItem, SyncManager, TimeOrdered};
->>>>>>> 4e575ff8
 
 #[derive(Debug)]
 struct Statistics {
@@ -77,15 +73,9 @@
     }
 
     #[inline]
-<<<<<<< HEAD
-    pub fn request_now(&self, io: &dyn NetworkContext, hash: H256)
-    /* -> impl Future<Item = SignedTransaction, Error = Error> */
-    {
-=======
     pub fn request_now(
         &self, io: &dyn NetworkContext, hash: H256,
     ) -> impl Future<Output = SignedTransaction> {
->>>>>>> 4e575ff8
         if !self.verified.read().contains_key(&hash) {
             let missing = std::iter::once(MissingTx::new(hash));
 
@@ -94,7 +84,7 @@
             });
         }
 
-        //FutureItem::new(hash, self.verified.clone())
+        FutureItem::new(hash, self.verified.clone())
     }
 
     #[inline]
