--- conflicted
+++ resolved
@@ -4,13 +4,8 @@
 
 use crate::{
     message::{Message, MsgId, RequestId},
-<<<<<<< HEAD
-    statedb,
     sync::message::Throttled,
     NodeType,
-=======
-    sync::{message::Throttled, node_type::NodeType},
->>>>>>> bd69acff
 };
 use cfx_types::{H160, H256};
 use error_chain::ChainedError;
