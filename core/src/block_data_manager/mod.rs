--- conflicted
+++ resolved
@@ -781,14 +781,7 @@
                 },
             )
         } else {
-<<<<<<< HEAD
-            self.transaction_indices
-                .write()
-                .get(hash)
-                .and_then(|v| Some(v.clone()))
-=======
             self.transaction_indices.read().get(hash).map(|v| v.clone())
->>>>>>> a930a761
         }
     }
 
@@ -815,8 +808,6 @@
                 .write()
                 .insert(hash.clone(), tx_index.clone());
         }
-<<<<<<< HEAD
-=======
     }
 
     pub fn insert_local_block_info(&self, hash: &H256, info: LocalBlockInfo) {
@@ -841,7 +832,6 @@
             |key| self.db_manager.local_block_info_from_db(key),
             Some(CacheId::LocalBlockInfo(*hash)),
         )
->>>>>>> a930a761
     }
 
     fn insert<K, V, InsertF>(
