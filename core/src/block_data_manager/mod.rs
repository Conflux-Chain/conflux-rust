--- conflicted
+++ resolved
@@ -43,16 +43,11 @@
 pub const NULLU64: u64 = !0;
 
 pub struct BlockDataManager {
-    /// Garbage collect is managed by cache manager
     block_headers: RwLock<HashMap<H256, Arc<BlockHeader>>>,
     blocks: RwLock<HashMap<H256, Arc<Block>>>,
     compact_blocks: RwLock<HashMap<H256, CompactBlock>>,
     block_receipts: RwLock<HashMap<H256, BlockReceiptsInfo>>,
     transaction_addresses: RwLock<HashMap<H256, TransactionAddress>>,
-<<<<<<< HEAD
-
-    /// Garbage collect is managed by checkpoints
-=======
     /// Caching for receipts_root and logs_bloom.
     /// It is not deferred, i.e., indexed by the hash of the pivot block
     /// that produces the result when executed.
@@ -65,7 +60,6 @@
     ///    according to execution info from db;
     /// 4) In BlockDataManager::new(), update execution commitment of true
     ///    genesis block if it is the current era genesis in BlockDataManager.
->>>>>>> 151157c8
     epoch_execution_commitments:
         RwLock<HashMap<H256, EpochExecutionCommitments>>,
     epoch_execution_contexts: RwLock<HashMap<H256, EpochExecutionContext>>,
