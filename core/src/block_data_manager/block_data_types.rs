use cfx_internal_common::{DatabaseDecodable, DatabaseEncodable};
use cfx_types::{Bloom, H256, U256};
use malloc_size_of::{MallocSizeOf, MallocSizeOfOps};
use malloc_size_of_derive::MallocSizeOf as DeriveMallocSizeOf;
use parity_bytes::Bytes;
use primitives::BlockReceipts;
use rlp::{Decodable, DecoderError, Encodable, Rlp, RlpStream};
use rlp_derive::{RlpDecodable, RlpEncodable};
use std::sync::Arc;

/// The start block number of an epoch. It equals to the past executed number of
/// blocks in the previous epoch + 1. For the true genesis, it equals 0.
/// Used in evm execution.
#[derive(Clone, RlpEncodable, RlpDecodable, DeriveMallocSizeOf)]
pub struct EpochExecutionContext {
    pub start_block_number: u64,
}

/// `receipts` and `bloom` of a single block after execution.
/// It might change depending on this block is executed under which pivot
/// block's view.
#[derive(Clone, Debug)]
pub struct BlockExecutionResult {
    pub block_receipts: Arc<BlockReceipts>,
    pub bloom: Bloom,
}
impl MallocSizeOf for BlockExecutionResult {
    fn size_of(&self, ops: &mut MallocSizeOfOps) -> usize {
        self.block_receipts.size_of(ops)
    }
}

impl Encodable for BlockExecutionResult {
    fn rlp_append(&self, s: &mut RlpStream) {
        s.begin_list(2)
            .append(self.block_receipts.as_ref())
            .append(&self.bloom);
    }
}

impl Decodable for BlockExecutionResult {
    fn decode(rlp: &Rlp) -> Result<Self, DecoderError> {
        Ok(BlockExecutionResult {
            block_receipts: Arc::new(rlp.val_at(0)?),
            bloom: rlp.val_at(1)?,
        })
    }
}

#[derive(RlpEncodable, RlpDecodable, Clone, Copy, Debug, DeriveMallocSizeOf)]
pub struct BlockRewardResult {
    pub total_reward: U256,
    pub base_reward: U256,
    pub tx_fee: U256,
}

impl Default for BlockRewardResult {
    fn default() -> Self {
        BlockRewardResult {
            total_reward: U256::from(0),
            base_reward: U256::from(0),
            tx_fee: U256::from(0),
        }
    }
}

/// The structure to maintain the `BlockExecutedResult` of blocks under
/// different views.
///
/// Note that in database only the results corresponding to the current pivot
/// chain exist. This multi-version receipts are only maintained in memory and
/// will be garbage collected.
type EpochIndex = H256;
#[derive(Debug, DeriveMallocSizeOf)]
pub struct BlockExecutionResultWithEpoch(
    pub EpochIndex,
    pub BlockExecutionResult,
);
#[derive(Default, Debug)]
pub struct BlockReceiptsInfo {
    execution_info_with_epoch: Vec<BlockExecutionResultWithEpoch>,
    // The current pivot epoch that this block is executed.
    // This should be consistent with the epoch hash in database.
    pivot_epoch: EpochIndex,
}

impl BlockReceiptsInfo {
    /// Return None if we do not have a corresponding ExecutionResult in the
    /// given `epoch`. Return `(ExecutionResult, is_on_pivot)` otherwise.
    pub fn get_receipts_at_epoch(
        &self, epoch: &EpochIndex,
    ) -> Option<(BlockExecutionResult, bool)> {
        for BlockExecutionResultWithEpoch(e_id, receipts) in
            &self.execution_info_with_epoch
        {
            if *e_id == *epoch {
                return Some((receipts.clone(), epoch == &self.pivot_epoch));
            }
        }
        None
    }

    pub fn set_pivot_hash(&mut self, epoch: EpochIndex) {
        self.pivot_epoch = epoch;
    }

    /// Insert the tx fee when the block is included in epoch `epoch`
    pub fn insert_receipts_at_epoch(
        &mut self, epoch: &EpochIndex, receipts: BlockExecutionResult,
    ) {
        // If it's inserted before, we do not need to push a duplicated entry.
        if self.get_receipts_at_epoch(epoch).is_none() {
            self.execution_info_with_epoch
                .push(BlockExecutionResultWithEpoch(*epoch, receipts));
        }
        self.pivot_epoch = *epoch;
    }

    /// Only keep the receipts in the given `epoch`
    /// Called after we process rewards, and other fees will not be used w.h.p.
    pub fn retain_epoch(&mut self, epoch: &EpochIndex) {
        self.execution_info_with_epoch
            .retain(|BlockExecutionResultWithEpoch(e_id, _)| *e_id == *epoch);
        self.pivot_epoch = *epoch;
    }
}

impl MallocSizeOf for BlockReceiptsInfo {
    fn size_of(&self, ops: &mut MallocSizeOfOps) -> usize {
        self.execution_info_with_epoch.size_of(ops)
    }
}

impl Encodable for BlockExecutionResultWithEpoch {
    fn rlp_append(&self, stream: &mut RlpStream) {
        stream.begin_list(2).append(&self.0).append(&self.1);
    }
}

impl Decodable for BlockExecutionResultWithEpoch {
    fn decode(
        rlp: &Rlp,
    ) -> Result<BlockExecutionResultWithEpoch, DecoderError> {
        Ok(BlockExecutionResultWithEpoch(
            rlp.val_at(0)?,
            rlp.val_at(1)?,
        ))
    }
}

/// The local information about a block. It is NOT consistent across different
/// nodes.
#[derive(Copy, Clone, DeriveMallocSizeOf)]
pub struct LocalBlockInfo {
    status: BlockStatus,
    enter_consensus_seq_num: u64,
    pub instance_id: u64,
}

impl LocalBlockInfo {
    pub fn new(status: BlockStatus, seq_num: u64, instance_id: u64) -> Self {
        LocalBlockInfo {
            status,
            enter_consensus_seq_num: seq_num,
            instance_id,
        }
    }

    pub fn get_status(&self) -> BlockStatus { self.status }

    pub fn get_seq_num(&self) -> u64 { self.enter_consensus_seq_num }

    pub fn get_instance_id(&self) -> u64 { self.instance_id }
}

impl Encodable for LocalBlockInfo {
    fn rlp_append(&self, stream: &mut RlpStream) {
        let status = self.status.to_db_status();
        stream
            .begin_list(3)
            .append(&status)
            .append(&self.enter_consensus_seq_num)
            .append(&self.instance_id);
    }
}

impl Decodable for LocalBlockInfo {
    fn decode(rlp: &Rlp) -> Result<LocalBlockInfo, DecoderError> {
        let status: u8 = rlp.val_at(0)?;
        Ok(LocalBlockInfo {
            status: BlockStatus::from_db_status(status),
            enter_consensus_seq_num: rlp.val_at(1)?,
            instance_id: rlp.val_at(2)?,
        })
    }
}

/// The validity status of a block. If a block's status among all honest nodes
/// is guaranteed to have no conflict, which means if some honest nodes think a
/// block is not `Pending`, their decision will be the same status.
#[derive(Copy, Clone, PartialEq, DeriveMallocSizeOf)]
pub enum BlockStatus {
    Valid = 0,
    Invalid = 1,
    PartialInvalid = 2,
    Pending = 3,
}

impl BlockStatus {
    fn from_db_status(db_status: u8) -> Self {
        match db_status {
            0 => BlockStatus::Valid,
            1 => BlockStatus::Invalid,
            2 => BlockStatus::PartialInvalid,
            3 => BlockStatus::Pending,
            _ => panic!("Read unknown block status from db"),
        }
    }

    pub fn to_db_status(&self) -> u8 { *self as u8 }
}

/// The checkpoint information stored in the database
#[derive(RlpEncodable, RlpDecodable, Clone)]
pub struct CheckpointHashes {
    pub prev_hash: H256,
    pub cur_hash: H256,
}

impl CheckpointHashes {
    pub fn new(prev_hash: H256, cur_hash: H256) -> Self {
        Self {
            prev_hash,
            cur_hash,
        }
    }
}

<<<<<<< HEAD
/// Verified roots of blamed headers stored on disk on light nodes.
#[derive(Clone, Debug, RlpEncodable, RlpDecodable)]
pub struct BlamedHeaderVerifiedRoots {
    pub deferred_state_root: H256,
    pub deferred_receipts_root: H256,
    pub deferred_logs_bloom_hash: H256,
}

impl BlamedHeaderVerifiedRoots {
    pub fn into_tuple(&self) -> (H256, H256, H256) {
        (
            self.deferred_state_root,
            self.deferred_receipts_root,
            self.deferred_logs_bloom_hash,
        )
    }
}

impl MallocSizeOf for BlamedHeaderVerifiedRoots {
    fn size_of(&self, _ops: &mut MallocSizeOfOps) -> usize { 0 }
}

pub trait DatabaseEncodable {
    fn db_encode(&self) -> Bytes;
}

pub trait DatabaseDecodable: Sized {
    fn db_decode(bytes: &[u8]) -> Result<Self, DecoderError>;
}

=======
>>>>>>> 0529b77d
pub fn db_encode_list<T>(list: &[T]) -> Bytes
where T: DatabaseEncodable {
    let mut rlp_stream = RlpStream::new();
    rlp_stream.begin_list(list.len());
    for e in list {
        rlp_stream.append_raw(&e.db_encode(), 1);
    }
    rlp_stream.drain()
}

pub fn db_decode_list<T>(bytes: &[u8]) -> Result<Vec<T>, DecoderError>
where T: DatabaseDecodable {
    let rlp_encoded = Rlp::new(bytes);
    let mut list = Vec::new();
    for e in rlp_encoded.iter() {
        list.push(T::db_decode(e.as_raw())?);
    }
    Ok(list)
}

impl_db_encoding_as_rlp!(BlockExecutionResult);
impl_db_encoding_as_rlp!(LocalBlockInfo);
impl_db_encoding_as_rlp!(CheckpointHashes);
impl_db_encoding_as_rlp!(EpochExecutionContext);
impl_db_encoding_as_rlp!(BlockRewardResult);
<<<<<<< HEAD
impl_db_encoding_as_rlp!(BlockExecutionResultWithEpoch);
impl_db_encoding_as_rlp!(TransactionIndex);
impl_db_encoding_as_rlp!(BlamedHeaderVerifiedRoots);

impl DatabaseDecodable for BlockHeader {
    fn db_decode(bytes: &[u8]) -> Result<Self, DecoderError> {
        BlockHeader::decode_with_pow_hash(bytes)
    }
}

impl DatabaseEncodable for BlockHeader {
    fn db_encode(&self) -> Bytes {
        let mut rlp_stream = RlpStream::new();
        self.stream_rlp_with_pow_hash(&mut rlp_stream);
        rlp_stream.drain()
    }
}
=======
impl_db_encoding_as_rlp!(BlockExecutionResultWithEpoch);
>>>>>>> 0529b77d
<|MERGE_RESOLUTION|>--- conflicted
+++ resolved
@@ -236,7 +236,6 @@
     }
 }
 
-<<<<<<< HEAD
 /// Verified roots of blamed headers stored on disk on light nodes.
 #[derive(Clone, Debug, RlpEncodable, RlpDecodable)]
 pub struct BlamedHeaderVerifiedRoots {
@@ -259,16 +258,6 @@
     fn size_of(&self, _ops: &mut MallocSizeOfOps) -> usize { 0 }
 }
 
-pub trait DatabaseEncodable {
-    fn db_encode(&self) -> Bytes;
-}
-
-pub trait DatabaseDecodable: Sized {
-    fn db_decode(bytes: &[u8]) -> Result<Self, DecoderError>;
-}
-
-=======
->>>>>>> 0529b77d
 pub fn db_encode_list<T>(list: &[T]) -> Bytes
 where T: DatabaseEncodable {
     let mut rlp_stream = RlpStream::new();
@@ -294,24 +283,5 @@
 impl_db_encoding_as_rlp!(CheckpointHashes);
 impl_db_encoding_as_rlp!(EpochExecutionContext);
 impl_db_encoding_as_rlp!(BlockRewardResult);
-<<<<<<< HEAD
 impl_db_encoding_as_rlp!(BlockExecutionResultWithEpoch);
-impl_db_encoding_as_rlp!(TransactionIndex);
-impl_db_encoding_as_rlp!(BlamedHeaderVerifiedRoots);
-
-impl DatabaseDecodable for BlockHeader {
-    fn db_decode(bytes: &[u8]) -> Result<Self, DecoderError> {
-        BlockHeader::decode_with_pow_hash(bytes)
-    }
-}
-
-impl DatabaseEncodable for BlockHeader {
-    fn db_encode(&self) -> Bytes {
-        let mut rlp_stream = RlpStream::new();
-        self.stream_rlp_with_pow_hash(&mut rlp_stream);
-        rlp_stream.drain()
-    }
-}
-=======
-impl_db_encoding_as_rlp!(BlockExecutionResultWithEpoch);
->>>>>>> 0529b77d
+impl_db_encoding_as_rlp!(BlamedHeaderVerifiedRoots);