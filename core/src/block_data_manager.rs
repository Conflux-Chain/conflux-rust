--- conflicted
+++ resolved
@@ -23,11 +23,7 @@
     Block, BlockHeader, SignedTransaction, TransactionAddress,
     TransactionWithSignature,
 };
-<<<<<<< HEAD
 use rlp::{Decodable, DecoderError, Encodable, Rlp, RlpStream};
-=======
-use rlp::{DecoderError, Rlp, RlpStream};
->>>>>>> 273f4fda
 use std::{
     collections::{HashMap, HashSet},
     sync::{mpsc::channel, Arc},
