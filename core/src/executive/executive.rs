// Copyright 2019 Conflux Foundation. All rights reserved.
// Conflux is free software and distributed under GNU General Public License.
// See http://www.gnu.org/licenses/

use super::{
    context::{Context, OriginInfo, OutputPolicy},
    Executed, ExecutionError, ExecutionResult,
};
use crate::{
    bytes::{Bytes, BytesRef},
    evm::{FinalizationResult, Finalize},
    hash::keccak,
    machine::Machine,
    state::{CleanupMode, State, Substate},
    vm::{
        self, ActionParams, ActionValue, CallType, CleanDustMode,
        CreateContractAddress, Env, ResumeCall, ResumeCreate, ReturnData, Spec,
        TrapError,
    },
    vm_factory::VmFactory,
};
use cfx_types::{Address, H256, U256, U512};
use primitives::{transaction::Action, SignedTransaction};
use std::{convert::TryFrom, str::FromStr, sync::Arc};

lazy_static! {
    pub static ref STORAGE_INTEREST_STAKING_CONTRACT_ADDRESS: Address =
        Address::from_str("843c409373ffd5c0bec1dddb7bec830856757b65").unwrap();
    pub static ref COMMISSION_PRIVILEGE_CONTROL_CONTRACT_ADDRESS: Address =
        Address::from_str("8ad036480160591706c831f0da19d1a424e39469").unwrap();
    pub static ref STORAGE_COMMISSION_PRIVILEGE_CONTROL_CONTRACT_ADDRESS: Address =
<<<<<<< HEAD
        Address::from_str("87ca63b239c537ada331614df304b6ce3caa11f4").unwrap();
=======
        Address::from_str("d7ca63b239c537ada331614df304b6ce3caa11f4").unwrap();
    pub static ref ADMIN_CONTROL_CONTRACT_ADDRESS: Address =
        Address::from_str("6060de9e1568e69811c4a398f92c3d10949dc891").unwrap();
>>>>>>> 69915397
    pub static ref INTERNAL_CONTRACT_CODE: Bytes = vec![0u8, 0u8, 0u8, 0u8];
    pub static ref INTERNAL_CONTRACT_CODE_HASH: H256 =
        keccak([0u8, 0u8, 0u8, 0u8]);
}

/// Returns new address created from address, nonce, and code hash
pub fn contract_address(
    address_scheme: CreateContractAddress, sender: &Address, nonce: &U256,
    code: &[u8],
) -> (Address, Option<H256>)
{
    use rlp::RlpStream;

    match address_scheme {
        CreateContractAddress::FromSenderAndNonce => {
            let mut stream = RlpStream::new_list(2);
            stream.append(sender);
            stream.append(nonce);
            // In Conflux, we use the first four bits to indicate the type of
            // the address. For contract address, the bits will be
            // set to 0x8.
            let mut h = Address::from(keccak(stream.as_raw()));
            h.as_bytes_mut()[0] &= 0x0f;
            h.as_bytes_mut()[0] |= 0x80;
            (h, None)
        }
        CreateContractAddress::FromSenderSaltAndCodeHash(salt) => {
            let code_hash = keccak(code);
            let mut buffer = [0u8; 1 + 20 + 32 + 32];
            buffer[0] = 0xff;
            &mut buffer[1..(1 + 20)].copy_from_slice(&sender[..]);
            &mut buffer[(1 + 20)..(1 + 20 + 32)].copy_from_slice(&salt[..]);
            &mut buffer[(1 + 20 + 32)..].copy_from_slice(&code_hash[..]);
            // In Conflux, we use the first bit to indicate the type of the
            // address. For contract address, the bit will be set
            // one.
            let mut h = Address::from(keccak(&buffer[..]));
            h.as_bytes_mut()[0] &= 0x0f;
            h.as_bytes_mut()[0] |= 0x80;
            (h, Some(code_hash))
        }
        CreateContractAddress::FromSenderAndCodeHash => {
            let code_hash = keccak(code);
            let mut buffer = [0u8; 20 + 32];
            &mut buffer[..20].copy_from_slice(&sender[..]);
            &mut buffer[20..].copy_from_slice(&code_hash[..]);
            // In Conflux, we use the first bit to indicate the type of the
            // address. For contract address, the bit will be set
            // one.
            let mut h = Address::from(keccak(&buffer[..]));
            h.as_bytes_mut()[0] &= 0x0f;
            h.as_bytes_mut()[0] |= 0x80;
            (h, Some(code_hash))
        }
    }
}

/// Convert a finalization result into a VM message call result.
pub fn into_message_call_result(
    result: vm::Result<FinalizationResult>,
) -> vm::MessageCallResult {
    match result {
        Ok(FinalizationResult {
            gas_left,
            return_data,
            apply_state: true,
        }) => vm::MessageCallResult::Success(gas_left, return_data),
        Ok(FinalizationResult {
            gas_left,
            return_data,
            apply_state: false,
        }) => vm::MessageCallResult::Reverted(gas_left, return_data),
        _ => vm::MessageCallResult::Failed,
    }
}

/// Convert a finalization result into a VM contract create result.
pub fn into_contract_create_result(
    result: vm::Result<FinalizationResult>, address: &Address,
    substate: &mut Substate,
) -> vm::ContractCreateResult
{
    match result {
        Ok(FinalizationResult {
            gas_left,
            apply_state: true,
            ..
        }) => {
            substate.contracts_created.push(address.clone());
            vm::ContractCreateResult::Created(address.clone(), gas_left)
        }
        Ok(FinalizationResult {
            gas_left,
            apply_state: false,
            return_data,
        }) => vm::ContractCreateResult::Reverted(gas_left, return_data),
        _ => vm::ContractCreateResult::Failed,
    }
}

pub fn is_internal_contract(address: &Address) -> bool {
    *address == *STORAGE_INTEREST_STAKING_CONTRACT_ADDRESS
        || *address == *COMMISSION_PRIVILEGE_CONTROL_CONTRACT_ADDRESS
        || *address == *STORAGE_COMMISSION_PRIVILEGE_CONTROL_CONTRACT_ADDRESS
        || *address == *ADMIN_CONTROL_CONTRACT_ADDRESS
}

enum CallCreateExecutiveKind {
    Transfer(ActionParams),
    CallBuiltin(ActionParams),
    CallInternalContract(ActionParams),
    ExecCall(ActionParams, Substate),
    ExecCreate(ActionParams, Substate),
    ResumeCall(OriginInfo, Box<dyn ResumeCall>, Substate),
    ResumeCreate(OriginInfo, Box<dyn ResumeCreate>, Substate),
}

pub struct CallCreateExecutive<'a> {
    env: &'a Env,
    machine: &'a Machine,
    spec: &'a Spec,
    factory: &'a VmFactory,
    depth: usize,
    stack_depth: usize,
    static_flag: bool,
    is_create: bool,
    gas: U256,
    kind: CallCreateExecutiveKind,
}

impl<'a> CallCreateExecutive<'a> {
    /// Create a  new call executive using raw data.
    pub fn new_call_raw(
        params: ActionParams, env: &'a Env, machine: &'a Machine,
        spec: &'a Spec, factory: &'a VmFactory, depth: usize,
        stack_depth: usize, parent_static_flag: bool,
    ) -> Self
    {
        trace!(
            "Executive::call(params={:?}) self.env={:?}, parent_static={}",
            params,
            env,
            parent_static_flag
        );

        let gas = params.gas;
        let static_flag =
            parent_static_flag || params.call_type == CallType::StaticCall;

        // if destination is builtin, try to execute it
        let kind = if let Some(builtin) =
            machine.builtin(&params.code_address, env.number)
        {
            // Engines aren't supposed to return builtins until activation, but
            // prefer to fail rather than silently break consensus.
            if !builtin.is_active(env.number) {
                panic!("Consensus failure: engine implementation prematurely enabled built-in at {}", params.code_address);
            }
            trace!("CallBuiltin");
            CallCreateExecutiveKind::CallBuiltin(params)
        } else if is_internal_contract(&params.code_address) {
            info!("CallInternalContract: {:?}", params.data);
            CallCreateExecutiveKind::CallInternalContract(params)
        } else {
            if params.code.is_some() {
                trace!("ExecCall");
                CallCreateExecutiveKind::ExecCall(params, Substate::new())
            } else {
                trace!("Transfer");
                CallCreateExecutiveKind::Transfer(params)
            }
        };
        Self {
            env,
            machine,
            spec,
            factory,
            depth,
            stack_depth,
            static_flag,
            kind,
            gas,
            is_create: false,
        }
    }

    /// Create a new create executive using raw data.
    pub fn new_create_raw(
        params: ActionParams, env: &'a Env, machine: &'a Machine,
        spec: &'a Spec, factory: &'a VmFactory, depth: usize,
        stack_depth: usize, static_flag: bool,
    ) -> Self
    {
        trace!(
            "Executive::create(params={:?}) self.env={:?}, static={}",
            params,
            env,
            static_flag
        );

        let gas = params.gas;

        let kind = CallCreateExecutiveKind::ExecCreate(params, Substate::new());

        Self {
            env,
            machine,
            spec,
            factory,
            depth,
            stack_depth,
            static_flag,
            kind,
            gas,
            is_create: true,
        }
    }

    /// If this executive contains an unconfirmed substate, returns a mutable
    /// reference to it.
    pub fn unconfirmed_substate(&mut self) -> Option<&mut Substate> {
        match self.kind {
            CallCreateExecutiveKind::ExecCall(_, ref mut unsub) => Some(unsub),
            CallCreateExecutiveKind::ExecCreate(_, ref mut unsub) => {
                Some(unsub)
            }
            CallCreateExecutiveKind::ResumeCreate(_, _, ref mut unsub) => {
                Some(unsub)
            }
            CallCreateExecutiveKind::ResumeCall(_, _, ref mut unsub) => {
                Some(unsub)
            }
            CallCreateExecutiveKind::Transfer(..)
            | CallCreateExecutiveKind::CallBuiltin(..)
            | CallCreateExecutiveKind::CallInternalContract(..) => None,
        }
    }

    fn check_static_flag(
        params: &ActionParams, static_flag: bool, is_create: bool,
    ) -> vm::Result<()> {
        if is_create {
            if static_flag {
                return Err(vm::Error::MutableCallInStaticContext);
            }
        } else {
            if static_flag
                && (params.call_type == CallType::StaticCall
                    || params.call_type == CallType::Call)
                && params.value.value() > U256::zero()
            {
                return Err(vm::Error::MutableCallInStaticContext);
            }
        }

        Ok(())
    }

    fn transfer_exec_balance(
        params: &ActionParams, spec: &Spec, state: &mut State,
        substate: &mut Substate,
    ) -> vm::Result<()>
    {
        if let ActionValue::Transfer(val) = params.value {
            state.transfer_balance(
                &params.sender,
                &params.address,
                &val,
                substate.to_cleanup_mode(&spec),
            )?;
        }

        Ok(())
    }

    fn deposit(
        params: &ActionParams, state: &mut State, val: &U256, deposit_time: u64,
    ) -> vm::Result<()> {
        if state.balance(&params.sender)? < *val {
            Err(vm::Error::InternalContract("not enough balance to deposit"))
        } else {
            state.deposit(&params.sender, &val, deposit_time)?;
            Ok(())
        }
    }

    fn withdraw(
        params: &ActionParams, state: &mut State, val: &U256,
    ) -> vm::Result<()> {
        if state.bank_balance(&params.sender)?
            - state.storage_balance(&params.sender)?
            < *val
        {
            Err(vm::Error::InternalContract(
                "not enough bank balance to withdraw",
            ))
        } else {
            state.withdraw(&params.sender, &val)?;
            Ok(())
        }
    }

    fn transfer_exec_balance_and_init_contract(
        params: &ActionParams, spec: &Spec, state: &mut State,
        substate: &mut Substate,
    ) -> vm::Result<()>
    {
        let nonce_offset = if spec.no_empty { 1 } else { 0 }.into();
        let balance = state.balance(&params.address)?;
        if let ActionValue::Transfer(val) = params.value {
            state.sub_balance(
                &params.sender,
                &val,
                &mut substate.to_cleanup_mode(&spec),
            )?;
            state.new_contract_with_admin(
                &params.address,
                &params.sender,
                val + balance,
                nonce_offset,
            )?;
        } else {
            state.new_contract_with_admin(
                &params.address,
                &params.sender,
                balance,
                nonce_offset,
            )?;
        }

        Ok(())
    }

    fn enact_result(
        result: &vm::Result<FinalizationResult>, env: &'a Env,
        state: &mut State, substate: &mut Substate,
        unconfirmed_substate: Substate,
    )
    {
        match *result {
            Err(vm::Error::OutOfGas)
            | Err(vm::Error::BadJumpDestination { .. })
            | Err(vm::Error::BadInstruction { .. })
            | Err(vm::Error::StackUnderflow { .. })
            | Err(vm::Error::BuiltIn { .. })
            | Err(vm::Error::InternalContract { .. })
            | Err(vm::Error::Wasm { .. })
            | Err(vm::Error::OutOfStack { .. })
            | Err(vm::Error::OutOfStaking)
            | Err(vm::Error::MutableCallInStaticContext)
            | Err(vm::Error::OutOfBounds)
            | Err(vm::Error::Reverted)
            | Ok(FinalizationResult {
                apply_state: false, ..
            }) => {
                state.revert_to_checkpoint();
            }
            Ok(_) | Err(vm::Error::Internal(_)) => {
                if state.check_storage_balance(env.timestamp) {
                    state.discard_checkpoint();
                    substate.accrue(unconfirmed_substate);
                } else {
                    // FIXME: return error details.
                    state.revert_to_checkpoint();
                }
            }
        }
    }

    /// Creates `Context` from `Executive`.
    fn as_context<'any>(
        state: &'any mut State, env: &'any Env, machine: &'any Machine,
        spec: &'any Spec, depth: usize, stack_depth: usize, static_flag: bool,
        origin: &'any OriginInfo, substate: &'any mut Substate,
        output: OutputPolicy,
    ) -> Context<'any>
    {
        Context::new(
            state,
            env,
            machine,
            spec,
            depth,
            stack_depth,
            origin,
            substate,
            output,
            static_flag,
        )
    }

    /// Implementation of deposit and withdraw tokens in bank.
    fn exec_storage_interest_staking_contract(
        params: &ActionParams, state: &mut State, gas_cost: &U256,
        timestamp: u64,
    ) -> vm::Result<()>
    {
        // FIXME: make sure params.sender is a normal account.
        if *gas_cost > params.gas {
            return Err(vm::Error::OutOfGas);
        }
        let data = if let Some(ref d) = params.data {
            d as &[u8]
        } else {
            return Err(vm::Error::InternalContract("invalid data"));
        };

        if data[0..4] == [182, 181, 95, 37] {
            // The first 4 bytes of
            // keccak('deposit(uint256)') is
            // `0xb6b55f25`.
            // 4 bytes `Method ID` + 32 bytes `amount`
            if data.len() != 36 {
                Err(vm::Error::InternalContract("invalid data"))
            } else {
                let amount = U256::from(&data[4..36]);
                Self::deposit(params, state, &amount, timestamp)
            }
        } else if data[0..4] == [46, 26, 125, 77] {
            // The first 4 bytes of
            // keccak('withdraw(uint256)') is `0x2e1a7d4d`.
            // 4 bytes `Method ID` + 32 bytes `amount`.
            if data.len() != 36 {
                Err(vm::Error::InternalContract("invalid data"))
            } else {
                let amount = U256::from(&data[4..36]);
                Self::withdraw(params, state, &amount)
            }
        } else {
            Ok(())
        }
    }

    fn exec_admin_control_contract(
        params: &ActionParams, state: &mut State, gas_cost: &U256,
    ) -> vm::Result<()> {
        if *gas_cost > params.gas {
            return Err(vm::Error::OutOfGas);
        }
        let data = if let Some(ref d) = params.data {
            d as &[u8]
        } else {
            return Err(vm::Error::InternalContract("invalid data"));
        };

        debug!(
            "exec_admin_contrl_contract params={:?} |data|={:?}",
            params,
            data.len()
        );
        debug!(
            "sig: {:?} {:?} {:?} {:?}",
            data[0], data[1], data[2], data[3]
        );
        if data[0..4] == [0x73, 0xe8, 0x0c, 0xba] {
            // The first 4 bytes of keccak('set_admin(address,address') is
            // 0x73e80cba 4 bytes `Method ID` + 20 bytes
            // `contract_address` + 20 bytes `new_admin_address`
            if data.len() != 68 {
                Err(vm::Error::InternalContract("invalid data"))
            } else {
                let contract_address = Address::from_slice(&data[16..36]);
                let new_admin_address = Address::from_slice(&data[48..68]);
                debug!(
                    "contract_address={:?} new_admin_address={:?}",
                    contract_address, new_admin_address
                );
                Ok(state.set_admin(
                    &params.original_sender,
                    &contract_address,
                    &new_admin_address,
                )?)
            }
        } else {
            Ok(())
        }
    }

    fn exec_commission_privilege_control_contract(
        params: &ActionParams, state: &mut State, gas_cost: &U256,
    ) -> vm::Result<()> {
        // FIXME: params.sender should be address of a contract.
        if *gas_cost > params.gas {
            return Err(vm::Error::OutOfGas);
        }
        let data = if let Some(ref d) = params.data {
            d as &[u8]
        } else {
            return Err(vm::Error::InternalContract("invalid data"));
        };

        if data[0..4] == [219, 203, 249, 80] {
            // The first 4 bytes of keccak('commission_balance(uint256)')
            // is `0xdbcbf950`.
            // 4 bytes `Method ID` + 32 bytes `balance`.
            if data.len() != 36 {
                Err(vm::Error::InternalContract("invalid data"))
            } else {
                let contract_address = params.sender;
                let balance = U256::from(&data[4..36]);
                Ok(state.set_commission_balance(
                    &contract_address,
                    &params.original_sender,
                    &balance,
                )?)
            }
        } else if data[0..4] == [254, 21, 21, 108] {
            // The first 4 bytes of keccak('add_privilege(address[])') is
            // `0xfe15156c`.
            // 4 bytes `Method ID` + 32 bytes location + 32 bytes `length` + ...
            if data.len() < 68 && data.len() % 32 != 4 {
                Err(vm::Error::InternalContract("invalid data"))
            } else {
                let contract_address = params.sender;
                let location = U256::from(&data[4..36]);
                let expected_length = U256::from(&data[36..68]);
                let actual_length = (data.len() - 68) / 32;
                if location != U256::from(32)
                    || U256::from(actual_length) != expected_length
                {
                    Err(vm::Error::InternalContract("invalid length"))
                } else {
                    let mut offset = 68;
                    for _ in 0..actual_length {
                        let user_addr = Address::from_slice(
                            &data[offset + 12..offset + 32],
                        );
                        state.add_commission_privilege(
                            &COMMISSION_PRIVILEGE_CONTROL_CONTRACT_ADDRESS,
                            contract_address,
                            params.original_sender,
                            user_addr,
                        )?;
                        offset += 32;
                    }
                    Ok(())
                }
            }
        } else if data[0..4] == [68, 192, 189, 33] {
            // The first 4 bytes of keccak('remove_privilege(address[])')
            // is `0x44c0bd21`.
            // 4 bytes `Method ID` + 32 bytes location + 32 bytes `length` + ...
            if data.len() < 68 && data.len() % 32 != 4 {
                Err(vm::Error::InternalContract("invalid data"))
            } else {
                let contract_address = params.sender;
                let location = U256::from(&data[4..36]);
                let expected_length = U256::from(&data[36..68]);
                let actual_length = (data.len() - 68) / 32;
                if location != U256::from(32)
                    || U256::from(actual_length) != expected_length
                {
                    Err(vm::Error::InternalContract("invalid length"))
                } else {
                    let mut offset = 68;
                    for _ in 0..actual_length {
                        let user_addr = Address::from_slice(
                            &data[offset + 12..offset + 32],
                        );
                        state.remove_commission_privilege(
                            &COMMISSION_PRIVILEGE_CONTROL_CONTRACT_ADDRESS,
                            contract_address,
                            params.original_sender,
                            user_addr,
                        )?;
                        offset += 32;
                    }
                    Ok(())
                }
            }
        } else {
            Ok(())
        }
    }

    fn exec_storage_commission_privilege_control_contract(
        params: &ActionParams, state: &mut State, gas_cost: &U256,
    ) -> vm::Result<()> {
        // FIXME: params.sender should be address of a contract.
        if *gas_cost > params.gas {
            return Err(vm::Error::OutOfGas);
        }
        let data = if let Some(ref d) = params.data {
            d as &[u8]
        } else {
            return Err(vm::Error::InternalContract("invalid data"));
        };

        if data[0..4] == [254, 21, 21, 108] {
            // The first 4 bytes of keccak('add_privilege(address[])') is
            // `0xfe15156c`.
            // 4 bytes `Method ID` + 32 bytes location + 32 bytes `length` + ...
            if data.len() < 68 && data.len() % 32 != 4 {
                Err(vm::Error::InternalContract("invalid data"))
            } else {
                let contract_address = params.sender;
                let location = U256::from(&data[4..36]);
                let expected_length = U256::from(&data[36..68]);
                let actual_length = (data.len() - 68) / 32;
                if location != U256::from(32)
                    || U256::from(actual_length) != expected_length
                {
                    Err(vm::Error::InternalContract("invalid length"))
                } else {
                    let mut offset = 68;
                    for _ in 0..actual_length {
                        let user_addr = Address::from_slice(
                            &data[offset + 12..offset + 32],
                        );
                        state.add_commission_privilege(
                            &STORAGE_COMMISSION_PRIVILEGE_CONTROL_CONTRACT_ADDRESS,
                            contract_address,
                            params.original_sender,
                            user_addr,
                        )?;
                        offset += 32;
                    }
                    Ok(())
                }
            }
        } else if data[0..4] == [68, 192, 189, 33] {
            // The first 4 bytes of keccak('remove_privilege(address[])')
            // is `0x44c0bd21`.
            // 4 bytes `Method ID` + 32 bytes location + 32 bytes `length` + ...
            if data.len() < 68 && data.len() % 32 != 4 {
                Err(vm::Error::InternalContract("invalid data"))
            } else {
                let contract_address = params.sender;
                let location = U256::from(&data[4..36]);
                let expected_length = U256::from(&data[36..68]);
                let actual_length = (data.len() - 68) / 32;
                if location != U256::from(32)
                    || U256::from(actual_length) != expected_length
                {
                    Err(vm::Error::InternalContract("invalid length"))
                } else {
                    let mut offset = 68;
                    for _ in 0..actual_length {
                        let user_addr = Address::from_slice(
                            &data[offset + 12..offset + 32],
                        );
                        state.remove_commission_privilege(
                            &STORAGE_COMMISSION_PRIVILEGE_CONTROL_CONTRACT_ADDRESS,
                            contract_address,
                            params.original_sender,
                            user_addr,
                        )?;
                        offset += 32;
                    }
                    Ok(())
                }
            }
        } else {
            Ok(())
        }
    }

    /// Execute the executive. If a sub-call/create action is required, a
    /// resume trap error is returned. The caller is then expected to call
    /// `resume_call` or `resume_create` to continue the execution.
    pub fn exec(
        mut self, state: &mut State, substate: &mut Substate,
    ) -> ExecutiveTrapResult<'a, FinalizationResult> {
        match self.kind {
            CallCreateExecutiveKind::Transfer(ref params) => {
                assert!(!self.is_create);

                let mut inner = || {
                    Self::check_static_flag(
                        params,
                        self.static_flag,
                        self.is_create,
                    )?;
                    Self::transfer_exec_balance(
                        params, self.spec, state, substate,
                    )?;

                    Ok(FinalizationResult {
                        gas_left: params.gas,
                        return_data: ReturnData::empty(),
                        apply_state: true,
                    })
                };

                Ok(inner())
            }

            CallCreateExecutiveKind::CallBuiltin(ref params) => {
                assert!(!self.is_create);

                let mut inner = || {
                    let builtin = self.machine.builtin(&params.code_address, self.env.number).expect("Builtin is_some is checked when creating this kind in new_call_raw; qed");

                    Self::check_static_flag(
                        &params,
                        self.static_flag,
                        self.is_create,
                    )?;
                    state.checkpoint();
                    Self::transfer_exec_balance(
                        &params, self.spec, state, substate,
                    )?;

                    let default = [];
                    let data = if let Some(ref d) = params.data {
                        d as &[u8]
                    } else {
                        &default as &[u8]
                    };

                    let cost = builtin.cost(data);
                    if cost <= params.gas {
                        let mut builtin_out_buffer = Vec::new();
                        let result = {
                            let mut builtin_output =
                                BytesRef::Flexible(&mut builtin_out_buffer);
                            builtin.execute(data, &mut builtin_output)
                        };
                        if let Err(e) = result {
                            state.revert_to_checkpoint();

                            Err(e.into())
                        } else {
                            state.discard_checkpoint();

                            let out_len = builtin_out_buffer.len();
                            Ok(FinalizationResult {
                                gas_left: params.gas - cost,
                                return_data: ReturnData::new(
                                    builtin_out_buffer,
                                    0,
                                    out_len,
                                ),
                                apply_state: true,
                            })
                        }
                    } else {
                        state.revert_to_checkpoint();
                        Err(vm::Error::OutOfGas)
                    }
                };

                Ok(inner())
            }

            CallCreateExecutiveKind::CallInternalContract(ref params) => {
                assert!(!self.is_create);

                let mut inner = || {
                    if params.call_type != CallType::Call {
                        return Err(vm::Error::InternalContract(
                            "Incorrect call type.",
                        ));
                    }

                    Self::check_static_flag(
                        &params,
                        self.static_flag,
                        self.is_create,
                    )?;
                    state.checkpoint();
                    Self::transfer_exec_balance(
                        &params, self.spec, state, substate,
                    )?;

                    // FIXME: Implement the correct pricer!
                    let gas_cost = U256::zero();
                    let result = if params.code_address
                        == *STORAGE_INTEREST_STAKING_CONTRACT_ADDRESS
                    {
                        Self::exec_storage_interest_staking_contract(
                            &params,
                            state,
                            &gas_cost,
                            self.env.timestamp,
                        )
                    } else if params.code_address
                        == *COMMISSION_PRIVILEGE_CONTROL_CONTRACT_ADDRESS
                    {
                        Self::exec_commission_privilege_control_contract(
                            &params, state, &gas_cost,
                        )
                    } else if params.code_address == *STORAGE_COMMISSION_PRIVILEGE_CONTROL_CONTRACT_ADDRESS {
                        Self::exec_storage_commission_privilege_control_contract(
                            &params, state, &gas_cost,
                        )
                    } else if params.code_address == *ADMIN_CONTROL_CONTRACT_ADDRESS {
                        Self::exec_admin_control_contract(&params, state, &gas_cost)
                    } else {
                        Ok(())
                    };
                    if let Err(e) = result {
                        state.revert_to_checkpoint();
                        Err(e.into())
                    } else if state.check_storage_balance(self.env.timestamp) {
                        state.discard_checkpoint();
                        let internal_contract_out_buffer = Vec::new();
                        let out_len = internal_contract_out_buffer.len();
                        Ok(FinalizationResult {
                            gas_left: params.gas - gas_cost,
                            return_data: ReturnData::new(
                                internal_contract_out_buffer,
                                0,
                                out_len,
                            ),
                            apply_state: true,
                        })
                    } else {
                        state.revert_to_checkpoint();
                        // FIXME: add more details.
                        Err(vm::Error::OutOfStaking)
                    }
                };

                Ok(inner())
            }

            CallCreateExecutiveKind::ExecCall(
                params,
                mut unconfirmed_substate,
            ) => {
                assert!(!self.is_create);

                {
                    let static_flag = self.static_flag;
                    let is_create = self.is_create;
                    let spec = self.spec;

                    let mut pre_inner = || {
                        Self::check_static_flag(
                            &params,
                            static_flag,
                            is_create,
                        )?;
                        state.checkpoint();
                        Self::transfer_exec_balance(
                            &params, spec, state, substate,
                        )?;
                        Ok(())
                    };

                    match pre_inner() {
                        Ok(()) => (),
                        Err(err) => return Ok(Err(err)),
                    }
                }

                let origin = OriginInfo::from(&params);
                let exec = self.factory.create(params, self.spec, self.depth);

                let out = {
                    let mut context = Self::as_context(
                        state,
                        self.env,
                        self.machine,
                        self.spec,
                        self.depth,
                        self.stack_depth,
                        self.static_flag,
                        &origin,
                        &mut unconfirmed_substate,
                        OutputPolicy::Return,
                    );
                    match exec.exec(&mut context) {
                        Ok(val) => Ok(val.finalize(context)),
                        Err(err) => Err(err),
                    }
                };

                let res = match out {
                    Ok(val) => val,
                    Err(TrapError::Call(subparams, resume)) => {
                        self.kind = CallCreateExecutiveKind::ResumeCall(
                            origin,
                            resume,
                            unconfirmed_substate,
                        );
                        return Err(TrapError::Call(subparams, self));
                    }
                    Err(TrapError::Create(subparams, address, resume)) => {
                        self.kind = CallCreateExecutiveKind::ResumeCreate(
                            origin,
                            resume,
                            unconfirmed_substate,
                        );
                        return Err(TrapError::Create(
                            subparams, address, self,
                        ));
                    }
                };

                Self::enact_result(
                    &res,
                    &self.env,
                    state,
                    substate,
                    unconfirmed_substate,
                );
                Ok(res)
            }

            CallCreateExecutiveKind::ExecCreate(
                params,
                mut unconfirmed_substate,
            ) => {
                assert!(self.is_create);

                {
                    let static_flag = self.static_flag;
                    let is_create = self.is_create;
                    let spec = self.spec;

                    let mut pre_inner = || {
                        Self::check_static_flag(
                            &params,
                            static_flag,
                            is_create,
                        )?;
                        state.checkpoint();
                        Self::transfer_exec_balance_and_init_contract(
                            &params, spec, state, substate,
                        )?;
                        Ok(())
                    };

                    match pre_inner() {
                        Ok(()) => (),
                        Err(err) => return Ok(Err(err)),
                    }
                }

                let origin = OriginInfo::from(&params);
                let exec = self.factory.create(params, self.spec, self.depth);

                let out = {
                    let mut context = Self::as_context(
                        state,
                        self.env,
                        self.machine,
                        self.spec,
                        self.depth,
                        self.stack_depth,
                        self.static_flag,
                        &origin,
                        &mut unconfirmed_substate,
                        OutputPolicy::InitContract,
                    );
                    match exec.exec(&mut context) {
                        Ok(val) => Ok(val.finalize(context)),
                        Err(err) => Err(err),
                    }
                };

                let res = match out {
                    Ok(val) => val,
                    Err(TrapError::Call(subparams, resume)) => {
                        self.kind = CallCreateExecutiveKind::ResumeCall(
                            origin,
                            resume,
                            unconfirmed_substate,
                        );
                        return Err(TrapError::Call(subparams, self));
                    }
                    Err(TrapError::Create(subparams, address, resume)) => {
                        self.kind = CallCreateExecutiveKind::ResumeCreate(
                            origin,
                            resume,
                            unconfirmed_substate,
                        );
                        return Err(TrapError::Create(
                            subparams, address, self,
                        ));
                    }
                };

                Self::enact_result(
                    &res,
                    &self.env,
                    state,
                    substate,
                    unconfirmed_substate,
                );
                Ok(res)
            }

            CallCreateExecutiveKind::ResumeCall(..)
            | CallCreateExecutiveKind::ResumeCreate(..) => {
                panic!("This executive has already been executed once.")
            }
        }
    }

    /// Resume execution from a call trap previously trapped by `exec'.
    pub fn resume_call(
        mut self, result: vm::MessageCallResult, state: &mut State,
        substate: &mut Substate,
    ) -> ExecutiveTrapResult<'a, FinalizationResult>
    {
        match self.kind {
            CallCreateExecutiveKind::ResumeCall(
                origin,
                resume,
                mut unconfirmed_substate,
            ) => {
                let out = {
                    let exec = resume.resume_call(result);

                    let mut context = Self::as_context(
                        state,
                        self.env,
                        self.machine,
                        self.spec,
                        self.depth,
                        self.stack_depth,
                        self.static_flag,
                        &origin,
                        &mut unconfirmed_substate,
                        if self.is_create {
                            OutputPolicy::InitContract
                        } else {
                            OutputPolicy::Return
                        },
                    );
                    match exec.exec(&mut context) {
                        Ok(val) => Ok(val.finalize(context)),
                        Err(err) => Err(err),
                    }
                };

                let res = match out {
                    Ok(val) => val,
                    Err(TrapError::Call(subparams, resume)) => {
                        self.kind = CallCreateExecutiveKind::ResumeCall(
                            origin,
                            resume,
                            unconfirmed_substate,
                        );
                        return Err(TrapError::Call(subparams, self));
                    }
                    Err(TrapError::Create(subparams, address, resume)) => {
                        self.kind = CallCreateExecutiveKind::ResumeCreate(
                            origin,
                            resume,
                            unconfirmed_substate,
                        );
                        return Err(TrapError::Create(
                            subparams, address, self,
                        ));
                    }
                };

                Self::enact_result(
                    &res,
                    &self.env,
                    state,
                    substate,
                    unconfirmed_substate,
                );
                Ok(res)
            }
            CallCreateExecutiveKind::ResumeCreate(..) => {
                panic!("Resumable as create, but called resume_call")
            }
            CallCreateExecutiveKind::Transfer(..)
            | CallCreateExecutiveKind::CallBuiltin(..)
            | CallCreateExecutiveKind::CallInternalContract(..)
            | CallCreateExecutiveKind::ExecCall(..)
            | CallCreateExecutiveKind::ExecCreate(..) => {
                panic!("Not resumable")
            }
        }
    }

    /// Resume execution from a create trap previously trapped by `exec`.
    pub fn resume_create(
        mut self, result: vm::ContractCreateResult, state: &mut State,
        substate: &mut Substate,
    ) -> ExecutiveTrapResult<'a, FinalizationResult>
    {
        match self.kind {
            CallCreateExecutiveKind::ResumeCreate(
                origin,
                resume,
                mut unconfirmed_substate,
            ) => {
                let out = {
                    let exec = resume.resume_create(result);

                    let mut context = Self::as_context(
                        state,
                        self.env,
                        self.machine,
                        self.spec,
                        self.depth,
                        self.stack_depth,
                        self.static_flag,
                        &origin,
                        &mut unconfirmed_substate,
                        if self.is_create {
                            OutputPolicy::InitContract
                        } else {
                            OutputPolicy::Return
                        },
                    );
                    match exec.exec(&mut context) {
                        Ok(val) => Ok(val.finalize(context)),
                        Err(err) => Err(err),
                    }
                };

                let res = match out {
                    Ok(val) => val,
                    Err(TrapError::Call(subparams, resume)) => {
                        self.kind = CallCreateExecutiveKind::ResumeCall(
                            origin,
                            resume,
                            unconfirmed_substate,
                        );
                        return Err(TrapError::Call(subparams, self));
                    }
                    Err(TrapError::Create(subparams, address, resume)) => {
                        self.kind = CallCreateExecutiveKind::ResumeCreate(
                            origin,
                            resume,
                            unconfirmed_substate,
                        );
                        return Err(TrapError::Create(
                            subparams, address, self,
                        ));
                    }
                };

                Self::enact_result(
                    &res,
                    &self.env,
                    state,
                    substate,
                    unconfirmed_substate,
                );
                Ok(res)
            }
            CallCreateExecutiveKind::ResumeCall(..) => {
                panic!("Resumable as call, but called resume_create")
            }
            CallCreateExecutiveKind::Transfer(..)
            | CallCreateExecutiveKind::CallBuiltin(..)
            | CallCreateExecutiveKind::CallInternalContract(..)
            | CallCreateExecutiveKind::ExecCall(..)
            | CallCreateExecutiveKind::ExecCreate(..) => {
                panic!("Not resumable")
            }
        }
    }

    /// Execute and consume the current executive. This function handles resume
    /// traps and sub-level tracing. The caller is expected to handle
    /// current-level tracing.
    pub fn consume(
        self, state: &mut State, top_substate: &mut Substate,
    ) -> vm::Result<FinalizationResult> {
        let mut last_res =
            Some((false, self.gas, self.exec(state, top_substate)));

        let mut callstack: Vec<(Option<Address>, CallCreateExecutive<'a>)> =
            Vec::new();
        loop {
            match last_res {
                None => {
                    match callstack.pop() {
                        Some((_, exec)) => {
                            let second_last = callstack.last_mut();
                            let parent_substate = match second_last {
                                Some((_, ref mut second_last)) => second_last.unconfirmed_substate().expect("Current stack value is created from second last item; second last item must be call or create; qed"),
                                None => top_substate,
                            };

                            last_res = Some((exec.is_create, exec.gas, exec.exec(state, parent_substate)));
                        },
                        None => panic!("When callstack only had one item and it was executed, this function would return; callstack never reaches zero item; qed"),
                    }
                },
                Some((is_create, _gas, Ok(val))) => {
                    let current = callstack.pop();

                    match current {
                        Some((address, mut exec)) => {
                            if is_create {
                                let address = address.expect("If the last executed status was from a create executive, then the destination address was pushed to the callstack; address is_some if it is_create; qed");

                                let second_last = callstack.last_mut();
                                let parent_substate = match second_last {
                                    Some((_, ref mut second_last)) => second_last.unconfirmed_substate().expect("Current stack value is created from second last item; second last item must be call or create; qed"),
                                    None => top_substate,
                                };

                                let contract_create_result = into_contract_create_result(val, &address, exec.unconfirmed_substate().expect("Executive is resumed from a create; it has an unconfirmed substate; qed"));
                                last_res = Some((exec.is_create, exec.gas, exec.resume_create(
                                    contract_create_result,
                                    state,
                                    parent_substate,
                                )));
                            } else {
                                let second_last = callstack.last_mut();
                                let parent_substate = match second_last {
                                    Some((_, ref mut second_last)) => second_last.unconfirmed_substate().expect("Current stack value is created from second last item; second last item must be call or create; qed"),
                                    None => top_substate,
                                };

                                last_res = Some((exec.is_create, exec.gas, exec.resume_call(
                                    into_message_call_result(val),
                                    state,
                                    parent_substate,
                                )));
                            }
                        },
                        None => return val,
                    }
                },
                Some((_, _, Err(TrapError::Call(subparams, resume)))) => {
                    let sub_exec = CallCreateExecutive::new_call_raw(
                        subparams,
                        resume.env,
                        resume.machine,
                        resume.spec,
                        resume.factory,
                        resume.depth + 1,
                        resume.stack_depth,
                        resume.static_flag,
                    );

                    callstack.push((None, resume));
                    callstack.push((None, sub_exec));
                    last_res = None;
                },
                Some((_, _, Err(TrapError::Create(subparams, address, resume)))) => {
                    let sub_exec = CallCreateExecutive::new_create_raw(
                        subparams,
                        resume.env,
                        resume.machine,
                        resume.spec,
                        resume.factory,
                        resume.depth + 1,
                        resume.stack_depth,
                        resume.static_flag
                    );

                    callstack.push((Some(address), resume));
                    callstack.push((None, sub_exec));
                    last_res = None;
                },
            }
        }
    }
}

/// Trap result returned by executive.
pub type ExecutiveTrapResult<'a, T> =
    vm::TrapResult<T, CallCreateExecutive<'a>, CallCreateExecutive<'a>>;
/// Trap error for executive.
//pub type ExecutiveTrapError<'a> =
//    vm::TrapError<CallCreateExecutive<'a>, CallCreateExecutive<'a>>;

/// Transaction executor.
pub struct Executive<'a> {
    pub state: &'a mut State,
    env: &'a Env,
    machine: &'a Machine,
    spec: &'a Spec,
    depth: usize,
    static_flag: bool,
}

impl<'a> Executive<'a> {
    /// Basic constructor.
    pub fn new(
        state: &'a mut State, env: &'a Env, machine: &'a Machine,
        spec: &'a Spec,
    ) -> Self
    {
        Executive {
            state,
            env,
            machine,
            spec,
            depth: 0,
            static_flag: false,
        }
    }

    /// Populates executive from parent properties. Increments executive depth.
    pub fn from_parent(
        state: &'a mut State, env: &'a Env, machine: &'a Machine,
        spec: &'a Spec, parent_depth: usize, static_flag: bool,
    ) -> Self
    {
        Executive {
            state,
            env,
            machine,
            spec,
            depth: parent_depth + 1,
            static_flag,
        }
    }

    pub fn gas_required_for(is_create: bool, data: &[u8], spec: &Spec) -> u64 {
        data.iter().fold(
            (if is_create {
                spec.tx_create_gas
            } else {
                spec.tx_gas
            }) as u64,
            |g, b| {
                g + (match *b {
                    0 => spec.tx_data_zero_gas,
                    _ => spec.tx_data_non_zero_gas,
                }) as u64
            },
        )
    }

    pub fn create_with_stack_depth(
        &mut self, params: ActionParams, substate: &mut Substate,
        stack_depth: usize,
    ) -> vm::Result<FinalizationResult>
    {
        let _address = params.address;
        let _gas = params.gas;

        let vm_factory = self.state.vm_factory();
        let result = CallCreateExecutive::new_create_raw(
            params,
            self.env,
            self.machine,
            self.spec,
            &vm_factory,
            self.depth,
            stack_depth,
            self.static_flag,
        )
        .consume(self.state, substate);

        result
    }

    pub fn create(
        &mut self, params: ActionParams, substate: &mut Substate,
    ) -> vm::Result<FinalizationResult> {
        self.create_with_stack_depth(params, substate, 0)
    }

    pub fn call_with_stack_depth(
        &mut self, params: ActionParams, substate: &mut Substate,
        stack_depth: usize,
    ) -> vm::Result<FinalizationResult>
    {
        let vm_factory = self.state.vm_factory();
        let mut call_exec = CallCreateExecutive::new_call_raw(
            params,
            self.env,
            self.machine,
            self.spec,
            &vm_factory,
            self.depth,
            stack_depth,
            self.static_flag,
        );
        match call_exec.kind {
            CallCreateExecutiveKind::ExecCall(ref params, ref mut substate) => {
                // This is the acutal gas_cost for the caller.
                let gas = match &params.data {
                    Some(ref data) => {
                        params.gas
                            + Self::gas_required_for(
                                false, /* is_create */
                                data, self.spec,
                            )
                    }
                    None => params.gas,
                };
                // If the sender has `commission_privilege` and the contract has
                // enough `commission_balance`, we will refund `gas_cost` to the
                // sender and use `commission_balance` to pay the `gas_cost`.
                let gas_cost = gas * params.gas_price;
                let has_privilege = self.state.check_commission_privilege(
                    &COMMISSION_PRIVILEGE_CONTROL_CONTRACT_ADDRESS,
                    &params.code_address,
                    &params.sender,
                )?;
                if has_privilege {
                    let balance = self.state.balance(&params.code_address)?;
                    let commission_balance =
                        self.state.commission_balance(&params.code_address)?;
                    if gas_cost <= commission_balance && gas_cost <= balance {
                        self.state.checkpoint();
                        // FIXME: If there are some db errors, should we panic
                        // here?
                        self.state.sub_commission_balance(
                            &params.code_address,
                            &gas_cost,
                        )?;
                        assert!(self
                            .state
                            .check_storage_balance(self.env.timestamp));
                        self.state.sub_balance(
                            &params.code_address,
                            &gas_cost,
                            &mut substate.to_cleanup_mode(&self.spec),
                        )?;
                        self.state.discard_checkpoint();
                        self.state.add_balance(
                            &params.sender,
                            &gas_cost,
                            substate.to_cleanup_mode(&self.spec),
                        )?;
                    }
                }
            }
            _ => {}
        }

        let result = call_exec.consume(self.state, substate);

        result
    }

    pub fn call(
        &mut self, params: ActionParams, substate: &mut Substate,
    ) -> vm::Result<FinalizationResult> {
        self.call_with_stack_depth(params, substate, 0)
    }

    pub fn transact_virtual(
        &mut self, tx: &SignedTransaction,
    ) -> ExecutionResult<Executed> {
        let sender = tx.sender();
        let balance = self.state.balance(&sender)?;
        let needed_balance =
            tx.value.saturating_add(tx.gas.saturating_mul(tx.gas_price));
        if balance < needed_balance {
            // give the sender a sufficient balance
            self.state.add_balance(
                &sender,
                &(needed_balance - balance),
                CleanupMode::NoEmpty,
            )?;
        }
        let mut nonce_increased = false;
        self.transact(tx, &mut nonce_increased)
    }

    pub fn transact(
        &mut self, tx: &SignedTransaction, nonce_increased: &mut bool,
    ) -> ExecutionResult<Executed> {
        *nonce_increased = false;
        let sender = tx.sender();
        let nonce = self.state.nonce(&sender)?;

        let spec = self.spec;
        let base_gas_required = U256::from(Self::gas_required_for(
            match tx.action {
                Action::Create => true,
                Action::Call(_) => false,
            },
            &tx.data,
            spec,
        ));

        if tx.gas < base_gas_required {
            return Err(ExecutionError::NotEnoughBaseGas {
                required: base_gas_required,
                got: tx.gas,
            });
        }

        if !tx.is_unsigned()
            && spec.kill_dust != CleanDustMode::Off
            && !self.state.exists(&sender)?
        {
            return Err(ExecutionError::SenderMustExist);
        }

        let init_gas = tx.gas - base_gas_required;

        // Validate transaction nonce
        if tx.nonce != nonce {
            return Err(ExecutionError::InvalidNonce {
                expected: nonce,
                got: tx.nonce,
            });
        }

        // This should never happen because we have checked block gas limit
        // before SyncGraph Validate if transaction fits into give block
        if self.env.gas_used + tx.gas > self.env.gas_limit {
            return Err(ExecutionError::BlockGasLimitReached {
                gas_limit: self.env.gas_limit,
                gas_used: self.env.gas_used,
                gas: tx.gas,
            });
        }

        let balance = self.state.balance(&sender)?;
        let gas_cost = tx.gas.full_mul(tx.gas_price);
        let total_cost = U512::from(tx.value) + gas_cost;

        // Increase nonce even sender does not have enough balance
        if !spec.keep_unsigned_nonce || !tx.is_unsigned() {
            self.state.inc_nonce(&sender)?;
            *nonce_increased = true;
        }

        let mut substate = Substate::new();
        // Avoid unaffordable transactions
        let balance512 = U512::from(balance);
        if balance512 < total_cost {
            // Sub tx fee if not enough cash, and substitute all remaining
            // balance if balance is not enough to pay the tx fee
            let actual_cost = if gas_cost > balance512 {
                balance512
            } else {
                gas_cost
            };
            self.state.sub_balance(
                &sender,
                &U256::try_from(actual_cost).unwrap(),
                &mut substate.to_cleanup_mode(&spec),
            )?;
            return Err(ExecutionError::NotEnoughCash {
                required: total_cost,
                got: balance512,
            });
        }

        self.state.sub_balance(
            &sender,
            &U256::try_from(gas_cost).unwrap(),
            &mut substate.to_cleanup_mode(&spec),
        )?;

        let (result, output) = match tx.action {
            Action::Create => {
                let (new_address, _code_hash) = contract_address(
                    CreateContractAddress::FromSenderAndNonce,
                    &sender,
                    &nonce,
                    &tx.data,
                );
                let params = ActionParams {
                    code_address: new_address,
                    code_hash: None,
                    address: new_address,
                    sender,
                    original_sender: sender,
                    original_receiver: new_address,
                    gas: init_gas,
                    gas_price: tx.gas_price,
                    value: ActionValue::Transfer(tx.value),
                    code: Some(Arc::new(tx.data.clone())),
                    data: None,
                    call_type: CallType::None,
                    params_type: vm::ParamsType::Embedded,
                };
                let res = self.create(params, &mut substate);
                let out = match &res {
                    Ok(res) => res.return_data.to_vec(),
                    _ => Vec::new(),
                };
                (res, out)
            }
            Action::Call(ref address) => {
                let params = ActionParams {
                    code_address: *address,
                    address: *address,
                    sender,
                    original_sender: sender,
                    original_receiver: *address,
                    gas: init_gas,
                    gas_price: tx.gas_price,
                    value: ActionValue::Transfer(tx.value),
                    code: self.state.code(address)?,
                    code_hash: self.state.code_hash(address)?,
                    data: Some(tx.data.clone()),
                    call_type: CallType::Call,
                    params_type: vm::ParamsType::Separate,
                };

                let res = self.call(params, &mut substate);
                let out = match &res {
                    Ok(res) => res.return_data.to_vec(),
                    _ => Vec::new(),
                };
                (res, out)
            }
        };

        Ok(self.finalize(tx, substate, result, output)?)
    }

    /// Finalizes the transaction (does refunds and suicides).
    fn finalize(
        &mut self, tx: &SignedTransaction, substate: Substate,
        result: vm::Result<FinalizationResult>, output: Bytes,
    ) -> ExecutionResult<Executed>
    {
        let gas_left = match result {
            Ok(FinalizationResult { gas_left, .. }) => gas_left,
            _ => 0.into(),
        };

        // gas_used is only used to estimate gas needed
        let gas_used = tx.gas - gas_left;
        let fees_value = tx.gas * tx.gas_price;

        // perform suicides
        for address in &substate.suicides {
            // If the `bank_balance` of the address is not zero, it means it
            // owns some storages. We should not kill this account, unless all
            // the storages are released.
            //
            // FIXME: some db errors should be handled here.
            assert!(self.state.exists(address)?);
            if self.state.bank_balance(address)?.is_zero() {
                self.state.kill_account(address);
            }
        }

        // TODO should be added back after enabling dust collection
        // Should be executed once per block, instead of per transaction?

        //        // perform garbage-collection
        //        let min_balance = if spec.kill_dust != CleanDustMode::Off {
        //            Some(U256::from(spec.tx_gas) * tx.gas_price)
        //        } else {
        //            None
        //        };
        //
        //        self.state.kill_garbage(
        //            &substate.touched,
        //            spec.kill_empty,
        //            &min_balance,
        //            spec.kill_dust == CleanDustMode::WithCodeAndStorage,
        //        )?;

        match result {
            Err(vm::Error::Internal(msg)) => Err(ExecutionError::Internal(msg)),
            Err(exception) => Ok(Executed {
                exception: Some(exception),
                gas: tx.gas,
                gas_used: tx.gas,
                fee: fees_value,
                cumulative_gas_used: self.env.gas_used + tx.gas,
                logs: vec![],
                contracts_created: vec![],
                output,
            }),
            Ok(r) => Ok(Executed {
                exception: if r.apply_state {
                    None
                } else {
                    Some(vm::Error::Reverted)
                },
                gas: tx.gas,
                gas_used,
                fee: fees_value,
                cumulative_gas_used: self.env.gas_used + tx.gas,
                logs: substate.logs,
                contracts_created: substate.contracts_created,
                output,
            }),
        }
    }
}

#[cfg(test)]
#[allow(unused_imports)]
mod tests {
    use super::*;
    use crate::{
        evm::{Factory, VMType},
        machine::Machine,
        parameters::consensus_internal::{
            CONFLUX_TOKEN, RENTAL_PRICE_PER_STORAGE_KEY,
        },
        state::{CleanupMode, State, Substate},
        statedb::StateDb,
        storage::{
            tests::new_state_manager_for_unit_test, StorageManager,
            StorageManagerTrait,
        },
        test_helpers::{
            get_state_for_genesis_write,
            get_state_for_genesis_write_with_factory,
        },
    };
    use cfx_types::{Address, BigEndianHash, H256, U256, U512};
    use keylib::{Generator, Random};
    use primitives::Transaction;
    use rustc_hex::FromHex;
    use std::{cmp, str::FromStr};

    fn make_byzantium_machine(max_depth: usize) -> Machine {
        let mut machine = crate::machine::new_machine_with_builtin();
        machine.set_spec_creation_rules(Box::new(move |s, _| {
            s.max_depth = max_depth
        }));
        machine
    }

    #[test]
    fn test_contract_address() {
        let address =
            Address::from_str("0f572e5295c57f15886f9b263e2f6d2d6c7b5ec6")
                .unwrap();
        let expected_address =
            Address::from_str("8f09c73a5ed19289fb9bdc72f1742566df146f56")
                .unwrap();
        assert_eq!(
            expected_address,
            contract_address(
                CreateContractAddress::FromSenderAndNonce,
                &address,
                &U256::from(88),
                &[]
            )
            .0
        );
    }

    #[test]
    fn test_sender_balance() {
        let factory = Factory::new(VMType::Interpreter, 1024 * 32);
        let sender =
            Address::from_str("0f572e5295c57f15886f9b263e2f6d2d6c7b5ec6")
                .unwrap();
        let address = contract_address(
            CreateContractAddress::FromSenderAndNonce,
            &sender,
            &U256::zero(),
            &[],
        )
        .0;
        let mut params = ActionParams::default();
        params.address = address;
        params.sender = sender;
        params.original_sender = sender;
        params.original_receiver = address;
        params.gas = U256::from(100_000);
        params.code = Some(Arc::new("3331600055".from_hex().unwrap()));
        params.value = ActionValue::Transfer(U256::from(0x7));
        let storage_manager = new_state_manager_for_unit_test();
        let mut state =
            get_state_for_genesis_write_with_factory(&storage_manager, factory);
        state
            .add_balance(
                &sender,
                &U256::from(CONFLUX_TOKEN),
                CleanupMode::NoEmpty,
            )
            .ok();
        state
            .deposit(
                &sender,
                &U256::from(CONFLUX_TOKEN),
                1, /* duration_in_sec */
            )
            .ok();
        state
            .add_balance(&sender, &U256::from(0x100u64), CleanupMode::NoEmpty)
            .unwrap();
        let env = Env::default();
        let machine = make_byzantium_machine(0);
        let spec = machine.spec(env.number);
        let mut substate = Substate::new();

        let FinalizationResult { gas_left, .. } = {
            let mut ex = Executive::new(&mut state, &env, &machine, &spec);
            ex.create(params, &mut substate).unwrap()
        };

        assert_eq!(gas_left, U256::from(79_595));
        assert_eq!(
            state.storage_at(&address, &H256::zero()).unwrap(),
            BigEndianHash::from_uint(&U256::from(0xf9u64))
        );
        assert_eq!(state.balance(&sender).unwrap(), U256::from(0xf9));
        assert_eq!(state.balance(&address).unwrap(), U256::from(0x7));
        assert_eq!(substate.contracts_created.len(), 0);
    }

    #[test]
    fn test_create_contract_out_of_depth() {
        let factory = Factory::new(VMType::Interpreter, 1024 * 32);

        // code:
        //
        // 7c 601080600c6000396000f3006000355415600957005b60203560003555 - push
        // 29 bytes? 60 00 - push 0
        // 52
        // 60 1d - push 29
        // 60 03 - push 3
        // 60 17 - push 17
        // f0 - create
        // 60 00 - push 0
        // 55 sstore
        //
        // other code:
        //
        // 60 10 - push 16
        // 80 - duplicate first stack item
        // 60 0c - push 12
        // 60 00 - push 0
        // 39 - copy current code to memory
        // 60 00 - push 0
        // f3 - return

        let code = "7c601080600c6000396000f3006000355415600957005b60203560003555600052601d60036017f0600055".from_hex().unwrap();

        let sender =
            Address::from_str("cd1722f3947def4cf144679da39c4c32bdc35681")
                .unwrap();
        let address = contract_address(
            CreateContractAddress::FromSenderAndNonce,
            &sender,
            &U256::zero(),
            &[],
        )
        .0;

        let mut params = ActionParams::default();
        params.address = address;
        params.sender = sender;
        params.original_sender = sender;
        params.original_receiver = address;
        params.gas = U256::from(100_000);
        params.code = Some(Arc::new(code));
        params.value = ActionValue::Transfer(U256::from(100));

        let storage_manager = new_state_manager_for_unit_test();
        let mut state =
            get_state_for_genesis_write_with_factory(&storage_manager, factory);
        state
            .add_balance(&sender, &U256::from(100), CleanupMode::NoEmpty)
            .unwrap();
        let env = Env::default();
        let machine = make_byzantium_machine(0);
        let spec = machine.spec(env.number);
        let mut substate = Substate::new();

        let FinalizationResult { gas_left, .. } = {
            let mut ex = Executive::new(&mut state, &env, &machine, &spec);
            ex.create(params, &mut substate).unwrap()
        };

        assert_eq!(gas_left, U256::from(62_976));
        assert_eq!(substate.contracts_created.len(), 0);
    }

    #[test]
    // Tracing is not suported in JIT
    fn test_call_to_create() {
        // code:
        //
        // 7c 601080600c6000396000f3006000355415600957005b60203560003555 - push
        // 29 bytes? 60 00 - push 0
        // 52
        // 60 1d - push 29
        // 60 03 - push 3
        // 60 17 - push 23
        // f0 - create
        // 60 00 - push 0
        // 55 sstore
        //
        // other code:
        //
        // 60 10 - push 16
        // 80 - duplicate first stack item
        // 60 0c - push 12
        // 60 00 - push 0
        // 39 - copy current code to memory
        // 60 00 - push 0
        // f3 - return

        let code = "7c601080600c6000396000f3006000355415600957005b60203560003555600052601d60036017f0600055".from_hex().unwrap();

        let sender =
            Address::from_str("cd1722f3947def4cf144679da39c4c32bdc35681")
                .unwrap();
        let address = contract_address(
            CreateContractAddress::FromSenderAndNonce,
            &sender,
            &U256::zero(),
            &[],
        )
        .0;
        // TODO: add tests for 'callcreate'
        //let next_address = contract_address(&address, &U256::zero());
        let mut params = ActionParams::default();
        params.address = address;
        params.code_address = address;
        params.sender = sender;
        params.original_sender = sender;
        params.original_receiver = address;
        params.gas = U256::from(100_000);
        params.code = Some(Arc::new(code));
        params.value = ActionValue::Transfer(U256::from(100));
        params.call_type = CallType::Call;

        let storage_manager = new_state_manager_for_unit_test();
        let mut state = get_state_for_genesis_write(&storage_manager);
        state
            .add_balance(&sender, &U256::from(100), CleanupMode::NoEmpty)
            .unwrap();
        let env = Env::default();
        let machine = make_byzantium_machine(5);
        let spec = machine.spec(env.number);
        let mut substate = Substate::new();

        let FinalizationResult { gas_left, .. } = {
            let mut ex = Executive::new(&mut state, &env, &machine, &spec);
            ex.call(params, &mut substate).unwrap()
        };

        assert_eq!(gas_left, U256::from(44_752));
    }

    #[test]
    fn test_revert() {
        let factory = Factory::new(VMType::Interpreter, 1024 * 32);

        let contract_address =
            Address::from_str("cd1722f3947def4cf144679da39c4c32bdc35681")
                .unwrap();
        let sender =
            Address::from_str("0f572e5295c57f15886f9b263e2f6d2d6c7b5ec6")
                .unwrap();

        let code = "6c726576657274656420646174616000557f726576657274206d657373616765000000000000000000000000000000000000600052600e6000fd".from_hex().unwrap();
        let returns = "726576657274206d657373616765".from_hex().unwrap();

        let storage_manager = new_state_manager_for_unit_test();
        let mut state = get_state_for_genesis_write_with_factory(
            &storage_manager,
            factory.clone(),
        );
        state
            .add_balance(
                &sender,
                &U256::from_str("152d02c7e14af68000000").unwrap(),
                CleanupMode::NoEmpty,
            )
            .unwrap();
        state
            .commit(BigEndianHash::from_uint(&U256::from(1)))
            .unwrap();

        let mut params = ActionParams::default();
        params.address = contract_address;
        params.sender = sender;
        params.original_sender = sender;
        params.original_receiver = contract_address;
        params.gas = U256::from(20025);
        params.code = Some(Arc::new(code));
        params.value = ActionValue::Transfer(U256::zero());
        let env = Env::default();
        let machine = crate::machine::new_machine_with_builtin();
        let spec = machine.spec(env.number);
        let mut substate = Substate::new();

        let mut output = [0u8; 14];
        let FinalizationResult {
            gas_left: result,
            return_data,
            ..
        } = {
            let mut ex = Executive::new(&mut state, &env, &machine, &spec);
            ex.call(params, &mut substate).unwrap()
        };
        (&mut output)
            .copy_from_slice(&return_data[..(cmp::min(14, return_data.len()))]);

        assert_eq!(result, U256::from(1));
        assert_eq!(output[..], returns[..]);
        assert_eq!(
            state
                .storage_at(
                    &contract_address,
                    &BigEndianHash::from_uint(&U256::zero())
                )
                .unwrap(),
            BigEndianHash::from_uint(&U256::from(0))
        );
    }

    #[test]
    fn test_keccak() {
        let factory = Factory::new(VMType::Interpreter, 1024 * 32);

        let code = "6064640fffffffff20600055".from_hex().unwrap();

        let sender =
            Address::from_str("0f572e5295c57f15886f9b263e2f6d2d6c7b5ec6")
                .unwrap();
        let address = contract_address(
            CreateContractAddress::FromSenderAndNonce,
            &sender,
            &U256::zero(),
            &[],
        )
        .0;
        // TODO: add tests for 'callcreate'
        //let next_address = contract_address(&address, &U256::zero());
        let mut params = ActionParams::default();
        params.address = address;
        params.sender = sender;
        params.original_sender = sender;
        params.original_receiver = address;
        params.gas = U256::from(0x0186a0);
        params.code = Some(Arc::new(code));
        params.value =
            ActionValue::Transfer(U256::from_str("0de0b6b3a7640000").unwrap());

        let storage_manager = new_state_manager_for_unit_test();
        let mut state =
            get_state_for_genesis_write_with_factory(&storage_manager, factory);
        state
            .add_balance(
                &sender,
                &U256::from_str("152d02c7e14af6800000").unwrap(),
                CleanupMode::NoEmpty,
            )
            .unwrap();
        let env = Env::default();
        let machine = make_byzantium_machine(0);
        let spec = machine.spec(env.number);
        let mut substate = Substate::new();

        let result = {
            let mut ex = Executive::new(&mut state, &env, &machine, &spec);
            ex.create(params, &mut substate)
        };

        match result {
            Err(_) => {}
            _ => panic!("Expected OutOfGas"),
        }
    }

    #[test]
    fn test_not_enough_cash() {
        let factory = Factory::new(VMType::Interpreter, 1024 * 32);

        let keypair = Random.generate().unwrap();
        let t = Transaction {
            action: Action::Create,
            value: U256::from(18),
            data: "3331600055".from_hex().unwrap(),
            gas: U256::from(100_000),
            gas_price: U256::one(),
            nonce: U256::zero(),
        }
        .sign(keypair.secret());
        let sender = t.sender();

        let storage_manager = new_state_manager_for_unit_test();
        let mut state =
            get_state_for_genesis_write_with_factory(&storage_manager, factory);
        state
            .add_balance(&sender, &U256::from(100_017), CleanupMode::NoEmpty)
            .unwrap();
        let mut env = Env::default();
        env.gas_limit = U256::from(100_000);
        let machine = make_byzantium_machine(0);
        let spec = machine.spec(env.number);

        let res = {
            let mut ex = Executive::new(&mut state, &env, &machine, &spec);
            let mut nonce_increased = false;
            ex.transact(&t, &mut nonce_increased)
        };

        match res {
            Err(ExecutionError::NotEnoughCash { required, got })
                if required == U512::from(100_018)
                    && got == U512::from(100_017) =>
            {
                ()
            }
            _ => assert!(false, "Expected not enough cash error. {:?}", res),
        }
    }

    #[test]
    fn test_deposit_withdraw() {
        let factory = Factory::new(VMType::Interpreter, 1024 * 32);
        let sender = Address::zero();
        let storage_manager = new_state_manager_for_unit_test();
        let mut state =
            get_state_for_genesis_write_with_factory(&storage_manager, factory);
        let env = Env::default();
        let machine = make_byzantium_machine(0);
        let spec = machine.spec(env.number);
        let mut substate = Substate::new();
        state
            .add_balance(
                &sender,
                &U256::from(1_000_000_000_000u64),
                CleanupMode::NoEmpty,
            )
            .unwrap();

        let mut params = ActionParams::default();
        params.code_address = STORAGE_INTEREST_STAKING_CONTRACT_ADDRESS.clone();
        params.address = params.code_address;
        params.sender = sender;
        params.original_sender = sender;
        params.original_receiver = params.code_address;
        params.gas = U256::from(100000);
        params.data = Some("b6b55f25000000000000000000000000000000000000000000000000000000174876e800".from_hex().unwrap());

        // wrong call type
        let result = Executive::new(&mut state, &env, &machine, &spec)
            .call(params.clone(), &mut substate);
        assert!(result.is_err());
        assert_eq!(
            state.balance(&sender).unwrap(),
            U256::from(1_000_000_000_000u64)
        );
        assert_eq!(state.bank_balance(&sender).unwrap(), U256::from(0));

        // everything is fine
        params.call_type = CallType::Call;
        let result = Executive::new(&mut state, &env, &machine, &spec)
            .call(params.clone(), &mut substate);
        assert!(result.is_ok());
        assert_eq!(
            state.balance(&sender).unwrap(),
            U256::from(900_000_000_000u64)
        );
        assert_eq!(
            state.bank_balance(&sender).unwrap(),
            U256::from(100_000_000_000u64)
        );

        // empty data
        params.data = None;
        let result = Executive::new(&mut state, &env, &machine, &spec)
            .call(params.clone(), &mut substate);
        assert!(result.is_err());
        assert_eq!(
            state.balance(&sender).unwrap(),
            U256::from(900_000_000_000u64)
        );
        assert_eq!(
            state.bank_balance(&sender).unwrap(),
            U256::from(100_000_000_000u64)
        );

        // less data
        params.data = Some("b6b55f25000000000000000000000000000000000000000000000000000000174876e8".from_hex().unwrap());
        let result = Executive::new(&mut state, &env, &machine, &spec)
            .call(params.clone(), &mut substate);
        assert!(result.is_err());
        assert_eq!(
            state.balance(&sender).unwrap(),
            U256::from(900_000_000_000u64)
        );
        assert_eq!(
            state.bank_balance(&sender).unwrap(),
            U256::from(100_000_000_000u64)
        );

        // more data
        params.data = Some("b6b55f25000000000000000000000000000000000000000000000000000000174876e80000".from_hex().unwrap());
        let result = Executive::new(&mut state, &env, &machine, &spec)
            .call(params.clone(), &mut substate);
        assert!(result.is_err());
        assert_eq!(
            state.balance(&sender).unwrap(),
            U256::from(900_000_000_000u64)
        );
        assert_eq!(
            state.bank_balance(&sender).unwrap(),
            U256::from(100_000_000_000u64)
        );

        // withdraw
        params.data = Some("2e1a7d4d0000000000000000000000000000000000000000000000000000000ba43b7400".from_hex().unwrap());
        let result = Executive::new(&mut state, &env, &machine, &spec)
            .call(params.clone(), &mut substate);
        assert!(result.is_ok());
        assert_eq!(
            state.balance(&sender).unwrap(),
            U256::from(950_000_000_000u64)
        );
        assert_eq!(
            state.bank_balance(&sender).unwrap(),
            U256::from(50_000_000_000u64)
        );
    }

    #[test]
    fn test_commission_privilege() {
        // code:
        //
        // 7c 601080600c6000396000f3006000355415600957005b60203560003555 - push
        // 29 bytes? 60 00 - push 0
        // 52
        // 60 1d - push 29
        // 60 03 - push 3
        // 60 17 - push 23
        // f0 - create
        // 60 00 - push 0
        // 55 sstore

        let privilege_control_address =
            &COMMISSION_PRIVILEGE_CONTROL_CONTRACT_ADDRESS;
        let factory = Factory::new(VMType::Interpreter, 1024 * 32);
        let code = "7c601080600c6000396000f3006000355415600957005b60203560003555600052601d60036017f0600055".from_hex().unwrap();

        let sender = Address::from_low_u64_ne(0);
        let caller1 = Address::from_low_u64_le(1);
        let caller2 = Address::from_low_u64_le(2);
        let caller3 = Address::from_low_u64_le(3);
        let address = contract_address(
            CreateContractAddress::FromSenderAndNonce,
            &sender,
            &U256::zero(),
            &[],
        )
        .0;
        let mut params = ActionParams::default();
        params.address = address;
        params.code_address = address;
        params.sender = sender;
        params.original_sender = sender;
        params.original_receiver = address;
        params.gas = U256::from(100_000);
        params.gas_price = U256::from(1);
        params.code = Some(Arc::new(code));
        params.value = ActionValue::Transfer(U256::from(1000000));

        let storage_manager = new_state_manager_for_unit_test();
        let mut state =
            get_state_for_genesis_write_with_factory(&storage_manager, factory);
        let env = Env::default();
        let machine = make_byzantium_machine(0);
        let spec = machine.spec(env.number);
        let mut substate = Substate::new();

        state
            .add_balance(
                &sender,
                &U256::from(2_000_000_000_000_000_000u64),
                CleanupMode::NoEmpty,
            )
            .unwrap();
        state
            .deposit(&sender, &U256::from(1_000_000_000_000_000_000u64), 100)
            .unwrap();
        let FinalizationResult { gas_left, .. } = {
            let mut ex = Executive::new(&mut state, &env, &machine, &spec);
            ex.create(params.clone(), &mut substate).unwrap()
        };

        assert_eq!(gas_left, U256::from(62_976));
        assert_eq!(substate.contracts_created.len(), 0);
        assert_eq!(state.balance(&address).unwrap(), U256::from(1_000_000));

        state
            .add_balance(&caller1, &U256::from(100_000), CleanupMode::NoEmpty)
            .unwrap();
        state
            .add_balance(&caller2, &U256::from(100_000), CleanupMode::NoEmpty)
            .unwrap();
        state
            .add_balance(&caller3, &U256::from(100_000), CleanupMode::NoEmpty)
            .unwrap();
        // add commission privilege to caller1 and caller2
        state
            .add_commission_privilege(
                privilege_control_address,
                address,
                sender,
                caller1,
            )
            .unwrap();
        state
            .add_commission_privilege(
                privilege_control_address,
                address,
                sender,
                caller2,
            )
            .unwrap();
        assert!(state
            .check_commission_privilege(
                privilege_control_address,
                &address,
                &caller1
            )
            .unwrap());
        assert!(state
            .check_commission_privilege(
                privilege_control_address,
                &address,
                &caller2
            )
            .unwrap());
        assert!(!state
            .check_commission_privilege(
                privilege_control_address,
                &address,
                &caller3
            )
            .unwrap());
        // set commission balance to 110000
        state
            .set_commission_balance(&address, &sender, &U256::from(110_000))
            .unwrap();
        assert_eq!(
            state.commission_balance(&address).unwrap(),
            U256::from(110_000)
        );

        params.call_type = CallType::Call;
        params.value = ActionValue::Transfer(U256::from(0));
        assert_eq!(state.balance(&caller3).unwrap(), U256::from(100_000));
        // call with no commission privilege
        params.sender = caller3;
        let FinalizationResult { gas_left, .. } = {
            let mut ex = Executive::new(&mut state, &env, &machine, &spec);
            ex.call(params.clone(), &mut substate).unwrap()
        };
        assert_eq!(gas_left, U256::from(62_976));
        assert_eq!(state.balance(&caller3).unwrap(), U256::from(100_000));
        assert_eq!(
            state.commission_balance(&address).unwrap(),
            U256::from(110_000)
        );

        assert_eq!(state.balance(&caller1).unwrap(), U256::from(100_000));
        // call with commission privilege and enough commission balance
        params.sender = caller1;
        let FinalizationResult { gas_left, .. } = {
            let mut ex = Executive::new(&mut state, &env, &machine, &spec);
            ex.call(params.clone(), &mut substate).unwrap()
        };
        assert_eq!(gas_left, U256::from(62_976));
        assert_eq!(state.balance(&caller1).unwrap(), U256::from(200_000));
        assert_eq!(
            state.commission_balance(&address).unwrap(),
            U256::from(10_000)
        );

        assert_eq!(state.balance(&caller2).unwrap(), U256::from(100_000));
        // call with commission privilege and not enough commission balance
        params.sender = caller2;
        let FinalizationResult { gas_left, .. } = {
            let mut ex = Executive::new(&mut state, &env, &machine, &spec);
            ex.call(params.clone(), &mut substate).unwrap()
        };
        assert_eq!(gas_left, U256::from(62_976));
        assert_eq!(state.balance(&caller2).unwrap(), U256::from(100_000));
        assert_eq!(
            state.commission_balance(&address).unwrap(),
            U256::from(10_000)
        );

        // add more commission balance
        state
            .set_commission_balance(&address, &sender, &U256::from(200_000))
            .unwrap();
        assert_eq!(
            state.commission_balance(&address).unwrap(),
            U256::from(200_000)
        );

        assert_eq!(state.balance(&caller2).unwrap(), U256::from(100_000));
        // call with commission privilege and enough commission balance
        params.sender = caller2;
        let FinalizationResult { gas_left, .. } = {
            let mut ex = Executive::new(&mut state, &env, &machine, &spec);
            ex.call(params.clone(), &mut substate).unwrap()
        };
        assert_eq!(gas_left, U256::from(62_976));
        assert_eq!(state.balance(&caller2).unwrap(), U256::from(200_000));
        assert_eq!(
            state.commission_balance(&address).unwrap(),
            U256::from(100_000)
        );

        // add commission privilege to caller3
        state
            .add_commission_privilege(
                privilege_control_address,
                address,
                sender,
                caller3,
            )
            .unwrap();
        assert!(state
            .check_commission_privilege(
                privilege_control_address,
                &address,
                &caller3
            )
            .unwrap());
        assert_eq!(state.balance(&caller3).unwrap(), U256::from(100_000));
        // call with commission privilege and enough commission balance
        params.sender = caller3;
        let FinalizationResult { gas_left, .. } = {
            let mut ex = Executive::new(&mut state, &env, &machine, &spec);
            ex.call(params.clone(), &mut substate).unwrap()
        };
        assert_eq!(gas_left, U256::from(62_976));
        assert_eq!(state.balance(&caller3).unwrap(), U256::from(200_000));
        assert_eq!(state.commission_balance(&address).unwrap(), U256::from(0));
    }

    #[test]
    fn test_storage_commission_privilege() {
        // code:
        //
        // 7c 601080600c6000396000f3006000355415600957005b60203560003555 - push
        // 29 bytes? 60 01 - push 0
        // 52
        // 33 - caller
        // 60 01 - push 1
        // 55 sstore

        let privilege_control_address =
            &STORAGE_COMMISSION_PRIVILEGE_CONTROL_CONTRACT_ADDRESS;
        let factory = Factory::new(VMType::Interpreter, 1024 * 32);
        let code = "7c601080600c6000396000f3006000355415600957005b6020356000355560005233600155".from_hex().unwrap();

        let sender = Address::from_low_u64_ne(1);
        let caller1 = Address::from_low_u64_le(2);
        let caller2 = Address::from_low_u64_le(3);
        let caller3 = Address::from_low_u64_le(4);
        let address = contract_address(
            CreateContractAddress::FromSenderAndNonce,
            &sender,
            &U256::zero(),
            &[],
        )
        .0;
        let mut params = ActionParams::default();
        params.address = address;
        params.code_address = address;
        params.sender = sender;
        params.original_sender = sender;
        params.original_receiver = address;
        params.gas = U256::from(100_000);
        params.gas_price = U256::from(1);
        params.code = Some(Arc::new(code));
        params.value =
            ActionValue::Transfer(U256::from(RENTAL_PRICE_PER_STORAGE_KEY));

        let storage_manager = new_state_manager_for_unit_test();
        let mut state =
            get_state_for_genesis_write_with_factory(&storage_manager, factory);
        let env = Env::default();
        let machine = make_byzantium_machine(0);
        let spec = machine.spec(env.number);
        let mut substate = Substate::new();

        state
            .add_balance(
                &sender,
                &U256::from(2_000_000_000_000_000_000u64),
                CleanupMode::NoEmpty,
            )
            .unwrap();
        let FinalizationResult { gas_left, .. } = {
            let mut ex = Executive::new(&mut state, &env, &machine, &spec);
            ex.create(params.clone(), &mut substate).unwrap()
        };

        assert_eq!(gas_left, U256::from(79983));
        assert_eq!(substate.contracts_created.len(), 0);
        assert_eq!(
            state.balance(&address).unwrap(),
            U256::from(RENTAL_PRICE_PER_STORAGE_KEY)
        );

        state
            .add_balance(
                &caller1,
                &U256::from(RENTAL_PRICE_PER_STORAGE_KEY),
                CleanupMode::NoEmpty,
            )
            .unwrap();
        state
            .add_balance(
                &caller2,
                &U256::from(RENTAL_PRICE_PER_STORAGE_KEY),
                CleanupMode::NoEmpty,
            )
            .unwrap();
        state
            .add_balance(
                &caller3,
                &U256::from(RENTAL_PRICE_PER_STORAGE_KEY),
                CleanupMode::NoEmpty,
            )
            .unwrap();

        // add privilege to caller1 and caller2
        state.checkpoint();
        state
            .add_commission_privilege(
                privilege_control_address,
                address,
                sender,
                caller1,
            )
            .unwrap();
        state
            .add_commission_privilege(
                privilege_control_address,
                address,
                sender,
                caller2,
            )
            .unwrap();
        assert!(state.check_storage_balance(0 /* timestamp */));
        state.discard_checkpoint();
        assert!(state
            .check_commission_privilege(
                privilege_control_address,
                &address,
                &caller1
            )
            .unwrap());
        assert!(state
            .check_commission_privilege(
                privilege_control_address,
                &address,
                &caller2
            )
            .unwrap());
        assert!(!state
            .check_commission_privilege(
                privilege_control_address,
                &address,
                &caller3
            )
            .unwrap());

        params.call_type = CallType::Call;
        params.value = ActionValue::Transfer(U256::from(0));

        // call with no privilege
        assert_eq!(
            state.balance(&caller3).unwrap(),
            U256::from(RENTAL_PRICE_PER_STORAGE_KEY)
        );
        params.sender = caller3;
        params.original_sender = caller3;
        let FinalizationResult { gas_left, .. } = {
            let mut ex = Executive::new(&mut state, &env, &machine, &spec);
            ex.call(params.clone(), &mut substate).unwrap()
        };
        assert_eq!(gas_left, U256::from(94983));
        assert_eq!(state.balance(&caller3).unwrap(), U256::from(0));
        assert_eq!(
            state.bank_balance(&caller3).unwrap(),
            U256::from(RENTAL_PRICE_PER_STORAGE_KEY)
        );
        assert_eq!(
            state.storage_balance(&caller3).unwrap(),
            U256::from(RENTAL_PRICE_PER_STORAGE_KEY)
        );

        // call with privilege
        assert_eq!(
            state.balance(&caller1).unwrap(),
            U256::from(RENTAL_PRICE_PER_STORAGE_KEY)
        );
        params.sender = caller1;
        params.original_sender = caller1;
        let FinalizationResult { gas_left, .. } = {
            let mut ex = Executive::new(&mut state, &env, &machine, &spec);
            ex.call(params.clone(), &mut substate).unwrap()
        };
        assert_eq!(gas_left, U256::from(94983));
        assert_eq!(
            state.balance(&caller1).unwrap(),
            U256::from(RENTAL_PRICE_PER_STORAGE_KEY)
        );
        assert_eq!(state.bank_balance(&caller1).unwrap(), U256::from(0));
        assert_eq!(state.storage_balance(&caller1).unwrap(), U256::from(0));
        assert_eq!(state.balance(&address).unwrap(), U256::from(0));
        assert_eq!(
            state.bank_balance(&address).unwrap(),
            U256::from(RENTAL_PRICE_PER_STORAGE_KEY)
        );
        assert_eq!(
            state.storage_balance(&address).unwrap(),
            U256::from(RENTAL_PRICE_PER_STORAGE_KEY)
        );
        assert_eq!(state.balance(&caller3).unwrap(), U256::from(0));
        assert_eq!(
            state.bank_balance(&caller3).unwrap(),
            U256::from(RENTAL_PRICE_PER_STORAGE_KEY)
        );
        assert_eq!(state.storage_balance(&caller3).unwrap(), U256::from(0));

        // another caller call with commission privilege
        assert_eq!(
            state.balance(&caller2).unwrap(),
            U256::from(RENTAL_PRICE_PER_STORAGE_KEY)
        );
        params.sender = caller2;
        params.original_sender = caller2;
        let FinalizationResult { gas_left, .. } = {
            let mut ex = Executive::new(&mut state, &env, &machine, &spec);
            ex.call(params.clone(), &mut substate).unwrap()
        };
        assert_eq!(gas_left, U256::from(94983));
        assert_eq!(
            state.balance(&caller2).unwrap(),
            U256::from(RENTAL_PRICE_PER_STORAGE_KEY)
        );
        assert_eq!(state.bank_balance(&caller2).unwrap(), U256::from(0));
        assert_eq!(state.storage_balance(&caller2).unwrap(), U256::from(0));
        assert_eq!(state.balance(&address).unwrap(), U256::from(0));
        assert_eq!(
            state.bank_balance(&address).unwrap(),
            U256::from(RENTAL_PRICE_PER_STORAGE_KEY)
        );
        assert_eq!(
            state.storage_balance(&address).unwrap(),
            U256::from(RENTAL_PRICE_PER_STORAGE_KEY)
        );

        // remove privilege from caller1
        state
            .remove_commission_privilege(
                privilege_control_address,
                address,
                sender,
                caller1,
            )
            .unwrap();
        assert!(!state
            .check_commission_privilege(
                privilege_control_address,
                &address,
                &caller1
            )
            .unwrap());
        assert_eq!(
            state.balance(&caller1).unwrap(),
            U256::from(RENTAL_PRICE_PER_STORAGE_KEY)
        );
        params.sender = caller1;
        params.original_sender = caller1;
        let FinalizationResult { gas_left, .. } = {
            let mut ex = Executive::new(&mut state, &env, &machine, &spec);
            ex.call(params.clone(), &mut substate).unwrap()
        };
        assert_eq!(gas_left, U256::from(94983));
        assert_eq!(state.balance(&caller1).unwrap(), U256::from(0));
        assert_eq!(
            state.bank_balance(&caller1).unwrap(),
            U256::from(RENTAL_PRICE_PER_STORAGE_KEY)
        );
        assert_eq!(
            state.storage_balance(&caller1).unwrap(),
            U256::from(RENTAL_PRICE_PER_STORAGE_KEY)
        );
        assert_eq!(
            state.balance(&address).unwrap(),
            U256::from(RENTAL_PRICE_PER_STORAGE_KEY)
        );
        assert_eq!(state.bank_balance(&address).unwrap(), U256::from(0));
        assert_eq!(state.storage_balance(&address).unwrap(), U256::from(0));
    }
}<|MERGE_RESOLUTION|>--- conflicted
+++ resolved
@@ -29,13 +29,9 @@
     pub static ref COMMISSION_PRIVILEGE_CONTROL_CONTRACT_ADDRESS: Address =
         Address::from_str("8ad036480160591706c831f0da19d1a424e39469").unwrap();
     pub static ref STORAGE_COMMISSION_PRIVILEGE_CONTROL_CONTRACT_ADDRESS: Address =
-<<<<<<< HEAD
         Address::from_str("87ca63b239c537ada331614df304b6ce3caa11f4").unwrap();
-=======
-        Address::from_str("d7ca63b239c537ada331614df304b6ce3caa11f4").unwrap();
     pub static ref ADMIN_CONTROL_CONTRACT_ADDRESS: Address =
         Address::from_str("6060de9e1568e69811c4a398f92c3d10949dc891").unwrap();
->>>>>>> 69915397
     pub static ref INTERNAL_CONTRACT_CODE: Bytes = vec![0u8, 0u8, 0u8, 0u8];
     pub static ref INTERNAL_CONTRACT_CODE_HASH: H256 =
         keccak([0u8, 0u8, 0u8, 0u8]);
