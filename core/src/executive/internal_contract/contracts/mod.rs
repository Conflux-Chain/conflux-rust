--- conflicted
+++ resolved
@@ -40,13 +40,8 @@
 
 pub(super) use self::pos::{IncreaseStakeEvent, RegisterEvent};
 pub use self::{
-<<<<<<< HEAD
-    admin::AdminControl, context::Context, sponsor::SponsorWhitelistControl,
-    staking::Staking,
-=======
     admin::AdminControl, context::Context, reentrancy::AntiReentrancyConfig,
     sponsor::SponsorWhitelistControl, staking::Staking,
->>>>>>> 459ba813
 };
 
 use super::{
@@ -199,11 +194,7 @@
         Box::new(AdminControl::instance()),
         Box::new(Staking::instance()),
         Box::new(SponsorWhitelistControl::instance()),
-<<<<<<< HEAD
-        Box::new(future::AntiReentrancy::instance()),
-=======
         Box::new(AntiReentrancyConfig::instance()),
->>>>>>> 459ba813
         Box::new(Context::instance()),
         Box::new(future::PoS::instance()),
     ]
