--- conflicted
+++ resolved
@@ -39,13 +39,8 @@
         || (!spec.is_valid_address(&refund_address.address)
             && refund_address.space == Space::Native)
     {
-<<<<<<< HEAD
         tracer.trace_internal_transfer(
-            AddressPocket::Balance(contract_address.address),
-=======
-        tracer.prepare_internal_transfer_action(
             AddressPocket::Balance(*contract_address),
->>>>>>> 959ea544
             AddressPocket::MintBurn,
             balance,
         );
@@ -58,15 +53,9 @@
         state.subtract_total_issued(balance);
     } else {
         trace!(target: "context", "Destroying {} -> {} (xfer: {})", contract_address.address, refund_address.address, balance);
-<<<<<<< HEAD
         tracer.trace_internal_transfer(
-            AddressPocket::Balance(contract_address.address),
-            AddressPocket::Balance(refund_address.address),
-=======
-        tracer.prepare_internal_transfer_action(
             AddressPocket::Balance(*contract_address),
             AddressPocket::Balance(*refund_address),
->>>>>>> 959ea544
             balance,
         );
         state.transfer_balance(
