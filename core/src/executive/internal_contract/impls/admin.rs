--- conflicted
+++ resolved
@@ -41,55 +41,6 @@
     }
 
     fn destroy(
-<<<<<<< HEAD
-        &self, input: &[u8], params: &ActionParams, spec: &Spec,
-        state: &mut State, substate: &mut Substate,
-    ) -> vm::Result<()>
-    {
-        if input.len() != 64 {
-            return Err(vm::Error::InternalContract("invalid data"));
-        }
-
-        let contract_address = Address::from_slice(&input[12..32]);
-        let refund_address = Address::from_slice(&input[44..64]);
-        let admin = state.admin(&contract_address)?;
-        if admin != params.original_sender {
-            return Err(vm::Error::InternalContract(
-                "only admin is allowed to destroy contract",
-            ));
-        }
-
-        // TODO: maybe we should fail if collateral_for_storage is not zero.
-
-        let balance = state.balance(&contract_address)?;
-        let code_size = state
-            .code_size(&contract_address)?
-            .expect("code size exists");
-        let code_owner = state
-            .code_owner(&contract_address)?
-            .expect("code owner exists");
-        let collateral_for_code = U256::from(code_size)
-            * U256::from(CONFLUX_TOKEN)
-            / U256::from(NUM_BYTES_PER_CONFLUX_TOKEN);
-        state.sub_collateral_for_storage(&code_owner, &collateral_for_code)?;
-        if contract_address == refund_address {
-            state.sub_balance(
-                &contract_address,
-                &balance,
-                &mut substate.to_cleanup_mode(spec),
-            )?;
-        } else {
-            state.transfer_balance(
-                &contract_address,
-                &refund_address,
-                &balance,
-                substate.to_cleanup_mode(spec),
-            )?;
-        }
-
-        substate.suicides.insert(contract_address);
-
-=======
         &self, input: &[u8], params: &ActionParams, state: &mut State,
         spec: &Spec, substate: &mut Substate,
     ) -> vm::Result<()>
@@ -102,6 +53,8 @@
         debug!("contract_address={:?}", contract_address);
 
         let requester = &params.original_sender;
+
+        // TODO: sponsor case
 
         if state.admin(&contract_address)? == *requester {
             let balance = state.balance(&contract_address)?;
@@ -129,7 +82,6 @@
             substate.suicides.insert(contract_address);
         }
 
->>>>>>> 0c6495c1
         Ok(())
     }
 }
@@ -169,15 +121,6 @@
         if data[0..4] == [0x73, 0xe8, 0x0c, 0xba] {
             // The first 4 bytes of keccak('set_admin(address,address)') is
             // 0x73e80cba.
-<<<<<<< HEAD
-            // 4 bytes `Method ID` + 32 bytes `contract_address` + 32 bytes
-            // `new_admin_address`
-            self.set_admin(&data[4..], params, state)
-        } else if data[0..4] == [0x00, 0xf5, 0x5d, 0x9d] {
-            // The first 4 bytes of keccak('destroy(address)') is 0x00f55d9d.
-            // 4 bytes `Method ID` + 32 bytes `contract_address`
-            self.destroy(&data[4..], params, spec, state, substate)
-=======
             // 4 bytes `Method ID` + 20 bytes `contract_address` + 20 bytes
             // `new_admin_address`
             self.set_admin(&data[4..], params, state)
@@ -186,7 +129,6 @@
             // 0x00f55d9d.
             // 4 bytes 'Method ID` + 20 bytes `contract_address`
             self.destroy(&data[4..], params, state, spec, substate)
->>>>>>> 0c6495c1
         } else {
             Ok(())
         }
