// Copyright 2019 Conflux Foundation. All rights reserved.
// Conflux is free software and distributed under GNU General Public License.
// See http://www.gnu.org/licenses/

<<<<<<< HEAD
use std::convert::TryFrom;

use lazy_static::lazy_static;

use cfx_state::state_trait::StateOpsTrait;
use cfx_statedb::Result as DbResult;
=======
use std::convert::TryInto;

use cfx_state::state_trait::StateOpsTrait;
use cfx_statedb::params_control_entries::*;
>>>>>>> e48940d7
use cfx_types::{Address, U256, U512};

use crate::{
    state::power_two_fractional,
    vm::{self, ActionParams, Error},
};

use super::super::{
    components::InternalRefContext, contracts::params_control::*,
    impls::staking::get_vote_power,
};

pub fn cast_vote(
    address: Address, version: u64, votes: Vec<Vote>, params: &ActionParams,
    context: &mut InternalRefContext,
) -> vm::Result<()>
{
    // If this is called, `env.number` must be larger than the activation
    // number. And version starts from 1 to tell if an account has ever voted in
    // the first version.
    let current_voting_version = (context.env.number
        - context.spec.cip94_activation_block_number)
        / context.spec.params_dao_vote_period
        + 1;
    if version != current_voting_version {
        bail!(Error::InternalContract(format!(
            "vote version unmatch: current={} voted={}",
            current_voting_version, version
        )));
    }
    let old_version =
        context.storage_at(params, &storage_key::versions(&address))?;
    let is_new_vote = old_version.as_u64() != version;

    let mut vote_counts = [None; PARAMETER_INDEX_MAX];
    for vote in votes {
        if vote.index >= PARAMETER_INDEX_MAX as u16 {
            bail!(Error::InternalContract(
                "invalid vote index or opt_index".to_string()
            ));
        }
        let entry = &mut vote_counts[vote.index as usize];
        match entry {
            None => {
                *entry = Some(vote.votes);
            }
            Some(_) => bail!(Error::InternalContract(format!(
                "Parameter voted twice: vote.index={}",
                vote.index
            ))),
        }
    }
    if is_new_vote {
        // If this is the first vote in the version, even for the not-voted
        // parameters, we still reset the account's votes from previous
        // versions.
        for index in 0..PARAMETER_INDEX_MAX {
            if vote_counts[index].is_none() {
                vote_counts[index] = Some([U256::zero(); OPTION_INDEX_MAX]);
            }
        }
    }

    let vote_power = get_vote_power(
        address,
        U256::from(context.env.number),
        context.env.number,
        context.state,
    )?;
    debug!("vote_power:{}", vote_power);
    for index in 0..PARAMETER_INDEX_MAX {
        if vote_counts[index].is_none() {
            continue;
        }
        let param_vote = vote_counts[index].unwrap();
        let total_counts = param_vote[0]
            .saturating_add(param_vote[1])
            .saturating_add(param_vote[2]);
        if total_counts > vote_power {
            bail!(Error::InternalContract(format!(
                "not enough vote power: power={} votes={}",
                vote_power, total_counts
            )));
        }
        for opt_index in 0..OPTION_INDEX_MAX {
            let vote_in_storage = context.storage_at(
                params,
                &storage_key::votes(&address, index, opt_index),
            )?;
            let old_vote = if is_new_vote {
                U256::zero()
            } else {
                vote_in_storage
            };
            debug!(
                "index:{}, opt_index{}, old_vote: {}, new_vote: {}",
                index, opt_index, old_vote, param_vote[opt_index]
            );

            // Update the global votes if the account vote changes.
            if param_vote[opt_index] != old_vote {
                let old_total_votes = context.state.get_system_storage(
                    &CURRENT_VOTES_ENTRIES[index][opt_index],
                )?;
                debug!("old_total_vote: {}", old_total_votes,);
                let new_total_votes = if old_vote > param_vote[opt_index] {
                    let dec = old_vote - param_vote[opt_index];
                    // If total votes are accurate, `old_total_votes` is
                    // larger than `old_vote`.
                    old_total_votes - dec
                } else if old_vote < param_vote[opt_index] {
                    let inc = param_vote[opt_index] - old_vote;
                    old_total_votes + inc
                } else {
                    assert!(is_new_vote);
                    old_total_votes
                };
                debug!("new_total_vote:{}", new_total_votes);
                context.state.set_system_storage(
                    CURRENT_VOTES_ENTRIES[index][opt_index].to_vec(),
                    new_total_votes,
                )?;
            }

            // Overwrite the account vote entry if needed.
            if param_vote[opt_index] != vote_in_storage {
                context.set_storage(
                    params,
                    storage_key::votes(&address, index, opt_index).to_vec(),
                    param_vote[opt_index],
                )?;
            }
        }
    }
    if is_new_vote {
        context.set_storage(
            params,
            storage_key::versions(&address).to_vec(),
            U256::from(version),
        )?;
    }
    Ok(())
}

pub fn read_vote(
    address: Address, params: &ActionParams, context: &mut InternalRefContext,
) -> vm::Result<Vec<Vote>> {
    let mut votes_list = Vec::new();
    for index in 0..PARAMETER_INDEX_MAX {
        let mut param_vote = [U256::zero(); OPTION_INDEX_MAX];
        for opt_index in 0..OPTION_INDEX_MAX {
            let votes = context.storage_at(
                params,
                &storage_key::votes(&address, index, opt_index),
            )?;
            param_vote[opt_index] = votes;
        }
        votes_list.push(Vote {
            index: index as u16,
            votes: param_vote,
        })
    }
    Ok(votes_list)
}

lazy_static! {
    static ref CURRENT_VOTES_ENTRIES: [[[u8; 32]; OPTION_INDEX_MAX]; PARAMETER_INDEX_MAX] = {
        let mut answer: [[[u8; 32]; OPTION_INDEX_MAX]; PARAMETER_INDEX_MAX] =
            Default::default();
        for index in 0..PARAMETER_INDEX_MAX {
            for opt_index in 0..OPTION_INDEX_MAX {
                answer[index][opt_index] =
                    system_storage_key::current_votes(index, opt_index);
            }
        }
        answer
    };
    static ref SETTLED_VOTES_ENTRIES: [[[u8; 32]; OPTION_INDEX_MAX]; PARAMETER_INDEX_MAX] = {
        let mut answer: [[[u8; 32]; OPTION_INDEX_MAX]; PARAMETER_INDEX_MAX] =
            Default::default();
        for index in 0..PARAMETER_INDEX_MAX {
            for opt_index in 0..OPTION_INDEX_MAX {
                answer[index][opt_index] =
                    system_storage_key::settled_votes(index, opt_index);
            }
        }
        answer
    };
}

#[derive(Clone, Copy, Debug, Default)]
pub struct ParamVoteCount {
    unchange: U256,
    increase: U256,
    decrease: U256,
}

impl ParamVoteCount {
    pub fn new(unchange: U256, increase: U256, decrease: U256) -> Self {
        Self {
            unchange,
            increase,
            decrease,
        }
    }

    pub fn from_state<T: StateOpsTrait, U: AsRef<[u8]>>(
        state: &T, slot_entry: &[U; 3],
    ) -> DbResult<Self> {
        Ok(ParamVoteCount {
            unchange: state.get_system_storage(
                slot_entry[OPTION_UNCHANGE_INDEX as usize].as_ref(),
            )?,
            increase: state.get_system_storage(
                &slot_entry[OPTION_INCREASE_INDEX as usize].as_ref(),
            )?,
            decrease: state.get_system_storage(
                &slot_entry[OPTION_DECREASE_INDEX as usize].as_ref(),
            )?,
        })
    }

    pub fn compute_next_params(&self, old_value: U256) -> U256 {
        let answer = self.compute_next_params_inner(old_value);
        // The return value should be in `[2^8, 2^192]`
        let min_value = U256::from(256u64);
        let max_value = U256::one() << 192usize;
        if answer < min_value {
            return min_value;
        }
        if answer > max_value {
            return max_value;
        }
        return answer;
    }

    fn compute_next_params_inner(&self, old_value: U256) -> U256 {
        // `VoteCount` only counts valid votes, so this will not overflow.
        let total = self.unchange + self.increase + self.decrease;

        if total == U256::zero() || self.increase == self.decrease {
            // If no one votes, we just keep the value unchanged.
            return old_value;
        } else if self.increase == total {
            return old_value * 2u64;
        } else if self.decrease == total {
            return old_value / 2u64;
        };

        let weight = if self.increase > self.decrease {
            self.increase - self.decrease
        } else {
            self.decrease - self.increase
        };
        let increase = self.increase > self.decrease;

        let frac_power = (U512::from(weight) << 64u64) / U512::from(total);
        assert!(frac_power < (U512::one() << 64u64));
        let frac_power = frac_power.as_u64();

        let ratio = power_two_fractional(frac_power, increase, 96);
        let new_value = (U512::from(old_value) * U512::from(ratio)) >> 96u64;

        if new_value > (U512::one() << 192u64) {
            return U256::one() << 192u64;
        } else {
            return new_value.try_into().unwrap();
        }
    }
}

#[derive(Clone, Copy, Debug, Default)]
pub struct AllParamsVoteCount {
    pub pow_base_reward: ParamVoteCount,
    pub pos_reward_interest: ParamVoteCount,
}

/// If the vote counts are not initialized, all counts will be zero, and the
/// parameters will be unchanged.
pub fn get_settled_param_vote_count<T: StateOpsTrait>(
    state: &T,
) -> DbResult<AllParamsVoteCount> {
    let pow_base_reward = ParamVoteCount::from_state(
        state,
        &SETTLED_VOTES_ENTRIES[POW_BASE_REWARD_INDEX as usize],
    )?;
    let pos_reward_interest = ParamVoteCount::from_state(
        state,
        &SETTLED_VOTES_ENTRIES[POS_REWARD_INTEREST_RATE_INDEX as usize],
    )?;
    Ok(AllParamsVoteCount {
        pow_base_reward,
        pos_reward_interest,
    })
}

/// Move the next vote counts into settled and reset the counts.
pub fn settle_current_votes<T: StateOpsTrait>(state: &mut T) -> DbResult<()> {
    for index in 0..PARAMETER_INDEX_MAX {
        for opt_index in 0..OPTION_INDEX_MAX {
            let vote_count = state
                .get_system_storage(&CURRENT_VOTES_ENTRIES[index][opt_index])?;
            state.set_system_storage(
                SETTLED_VOTES_ENTRIES[index][opt_index].to_vec(),
                vote_count,
            )?;
            state.set_system_storage(
                CURRENT_VOTES_ENTRIES[index][opt_index].to_vec(),
                U256::zero(),
            )?;
        }
    }
    Ok(())
}

/// Solidity variable sequences.
/// ```solidity
/// struct VoteInfo {
///     uint version,
///     uint[3] pow_base_reward dynamic,
///     uint[3] pos_interest_rate dynamic,
/// }
/// mapping(address => VoteInfo) votes;
/// ```
mod storage_key {
    use cfx_types::{Address, BigEndianHash, H256, U256};

    use super::super::super::components::storage_layout::*;

    const VOTES_SLOT: usize = 0;

    // TODO: add cache to avoid duplicated hash computing
    pub fn versions(address: &Address) -> [u8; 32] {
        // Position of `votes`
        let base = U256::from(VOTES_SLOT);

        // Position of `votes[address]`
        let address_slot = mapping_slot(base, H256::from(*address).into_uint());

        // Position of `votes[address].version`
        let version_slot = address_slot;

        return u256_to_array(version_slot);
    }

    pub fn votes(
        address: &Address, index: usize, opt_index: usize,
    ) -> [u8; 32] {
        const TOPIC_OFFSET: [usize; 2] = [1, 2];

        // Position of `votes`
        let base = U256::from(VOTES_SLOT);

        // Position of `votes[address]`
        let address_slot = mapping_slot(base, H256::from(*address).into_uint());

        // Position of `votes[address].<topic>` (static slot)
        let topic_slot = address_slot + TOPIC_OFFSET[index];

        // Position of `votes[address].<topic>` (dynamic slot)
        let topic_slot = dynamic_slot(topic_slot);

        // Position of `votes[address].<topic>[opt_index]`
        let opt_slot = array_slot(topic_slot, opt_index, 1);

        return u256_to_array(opt_slot);
    }
}

/// Solidity variable sequences.
/// ```solidity
/// struct VoteStats {
///     uint[3] pow_base_reward dynamic,
///     uint[3] pos_interest_rate dynamic,
/// }
/// VoteStats current_votes dynamic;
/// VoteStats settled_votes dynamic;
/// ```
mod system_storage_key {
    use cfx_parameters::internal_contract_addresses::PARAMS_CONTROL_CONTRACT_ADDRESS;
    use cfx_types::U256;

    use super::super::super::{
        components::storage_layout::*, contracts::system_storage::base_slot,
    };

    const CURRENT_VOTES_SLOT: usize = 0;
    const SETTLED_VOTES_SLOT: usize = 1;

    fn vote_stats(base: U256, index: usize, opt_index: usize) -> U256 {
        // Position of `.<topic>` (static slot)
        let topic_slot = base + index;

        // Position of `.<topic>` (dynamic slot)
        let topic_slot = dynamic_slot(topic_slot);

        // Position of `.<topic>[opt_index]`
        return array_slot(topic_slot, opt_index, 1);
    }

    pub(super) fn current_votes(index: usize, opt_index: usize) -> [u8; 32] {
        // Position of `current_votes` (static slot)
        let base = base_slot(*PARAMS_CONTROL_CONTRACT_ADDRESS)
            + U256::from(CURRENT_VOTES_SLOT);

        // Position of `current_votes` (dynamic slot)
        let base = dynamic_slot(base);

        u256_to_array(vote_stats(base, index, opt_index))
    }

    pub(super) fn settled_votes(index: usize, opt_index: usize) -> [u8; 32] {
        // Position of `settled_votes` (static slot)
        let base = base_slot(*PARAMS_CONTROL_CONTRACT_ADDRESS)
            + U256::from(SETTLED_VOTES_SLOT);

        // Position of `settled_votes` (dynamic slot)
        let base = dynamic_slot(base);

        u256_to_array(vote_stats(base, index, opt_index))
    }
}<|MERGE_RESOLUTION|>--- conflicted
+++ resolved
@@ -2,20 +2,12 @@
 // Conflux is free software and distributed under GNU General Public License.
 // See http://www.gnu.org/licenses/
 
-<<<<<<< HEAD
-use std::convert::TryFrom;
-
-use lazy_static::lazy_static;
+use std::convert::TryInto;
 
 use cfx_state::state_trait::StateOpsTrait;
 use cfx_statedb::Result as DbResult;
-=======
-use std::convert::TryInto;
-
-use cfx_state::state_trait::StateOpsTrait;
-use cfx_statedb::params_control_entries::*;
->>>>>>> e48940d7
 use cfx_types::{Address, U256, U512};
+use lazy_static::lazy_static;
 
 use crate::{
     state::power_two_fractional,
