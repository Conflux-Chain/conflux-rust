use crate::{
    evm::{
        ActionParams, CallType, Context, ContractCreateResult,
        CreateContractAddress, GasLeft, MessageCallResult, ReturnData,
    },
    executive::{
        contract_address,
        executive::gas_required_for,
        internal_contract::contracts::{
            CallEvent, CreateEvent, ReturnEvent, WithdrawEvent,
        },
        InternalRefContext, SolidityEventTrait,
    },
    observer::{AddressPocket, VmObserve},
    state::cleanup_mode,
    vm::{
        self, ActionValue, CreateType, Exec, ExecTrapError as ExecTrap,
        ExecTrapResult, ParamsType, ResumeCall, ResumeCreate, Spec, TrapResult,
    },
};
use cfx_parameters::{
    block::CROSS_SPACE_GAS_RATIO,
    internal_contract_addresses::CROSS_SPACE_CONTRACT_ADDRESS,
};
use cfx_statedb::Result as DbResult;
use cfx_types::{
    Address, AddressSpaceUtil, AddressWithSpace, Bloom, Space, H256, U256,
};
use keccak_hash::keccak;
use primitives::{
    Action, Eip155Transaction, LogEntry, Receipt, SignedTransaction,
    TransactionOutcome,
};
use solidity_abi::{ABIDecodable, ABIEncodable};
use std::{marker::PhantomData, sync::Arc};

pub fn create_gas(context: &InternalRefContext, code: &[u8]) -> DbResult<U256> {
    let code_length = code.len();

    let transaction_gas =
        gas_required_for(/* is_create */ true, code, context.spec)
            + context.spec.tx_gas as u64;

    let create_gas = U256::from(context.spec.create_gas);

    let address_mapping_gas = context.spec.sha3_gas * 2;

    let create_log_gas = {
        let log_data_length =
            H256::len_bytes() * 4 + (code_length + 31) / 32 * 32;
        context.spec.log_gas
            + 3 * context.spec.log_topic_gas
            + context.spec.log_data_gas * log_data_length
    };

    let return_log_gas = {
        let log_data_length = H256::len_bytes();
        context.spec.log_gas
            + context.spec.log_topic_gas
            + context.spec.log_data_gas * log_data_length
    };

    Ok(create_gas
        + transaction_gas
        + address_mapping_gas
        + create_log_gas
        + return_log_gas)
}

pub fn call_gas(
    receiver: Address, params: &ActionParams, context: &InternalRefContext,
    data: &[u8],
) -> DbResult<U256>
{
    let data_length = data.len();

    let transaction_gas =
        gas_required_for(/* is_create */ false, data, context.spec)
            + context.spec.tx_gas as u64;

    let new_account = !context
        .state
        .exists_and_not_null(&receiver.with_evm_space())?;
    let new_account_gas = if new_account {
        context.spec.call_new_account_gas * context.spec.evm_gas_ratio
    } else {
        0
    };

    let transfer_gas = if params.value.value() > U256::zero() {
        context.spec.call_value_transfer_gas
    } else {
        0
    };

    let call_gas =
        U256::from(context.spec.call_gas) + new_account_gas + transfer_gas;

    let address_mapping_gas = context.spec.sha3_gas * 2;

    let call_log_gas = {
        let log_data_length =
            H256::len_bytes() * 4 + (data_length + 31) / 32 * 32;
        context.spec.log_gas
            + 3 * context.spec.log_topic_gas
            + context.spec.log_data_gas * log_data_length
    };

    let return_log_gas = {
        let log_data_length = H256::len_bytes();
        context.spec.log_gas
            + context.spec.log_topic_gas
            + context.spec.log_data_gas * log_data_length
    };

    Ok(call_gas
        + transaction_gas
        + address_mapping_gas
        + call_log_gas
        + return_log_gas)
}

pub fn static_call_gas(spec: &Spec) -> U256 {
    let call_gas = U256::from(spec.call_gas);
    let address_mapping_gas = spec.sha3_gas * 2;

    call_gas + address_mapping_gas
}

pub fn withdraw_gas(spec: &Spec) -> U256 {
    let call_gas = U256::from(spec.call_value_transfer_gas);
    let transaction_gas = spec.tx_gas;
    let address_mapping_gas = spec.sha3_gas;
    let log_gas = spec.log_gas
        + spec.log_topic_gas * 3
        + spec.log_data_gas * H256::len_bytes() * 2;

    call_gas + transaction_gas + address_mapping_gas + log_gas
}

#[derive(Clone)]
pub struct Resume {
    pub params: ActionParams,
    pub gas_retained: U256,
}

impl ResumeCreate for Resume {
    fn resume_create(
        self: Box<Self>, result: ContractCreateResult,
    ) -> Box<dyn Exec> {
        let pass_result = match result {
            ContractCreateResult::Created(address, gas_left) => {
                let encoded_output = address.address.0.abi_encode();
                let length = encoded_output.len();
                let return_data = ReturnData::new(encoded_output, 0, length);
                PassResult {
                    resume: *self,
                    gas_left,
                    return_data: Ok(return_data),
                    apply_state: true,
                }
            }
            ContractCreateResult::Failed(err) => PassResult {
                resume: *self,
                gas_left: U256::zero(),
                return_data: Err(err),
                apply_state: false,
            },
            ContractCreateResult::Reverted(gas_left, data) => PassResult {
                resume: *self,
                gas_left,
                return_data: Ok(data),
                apply_state: false,
            },
        };
        Box::new(pass_result)
    }
}

impl ResumeCall for Resume {
    fn resume_call(
        self: Box<Self>, result: MessageCallResult,
    ) -> Box<dyn Exec> {
        let pass_result = match result {
            MessageCallResult::Success(gas_left, data) => {
                let encoded_output = data.to_vec().abi_encode();
                let length = encoded_output.len();
                let return_data = ReturnData::new(encoded_output, 0, length);
                PassResult {
                    resume: *self,
                    gas_left,
                    return_data: Ok(return_data),
                    apply_state: true,
                }
            }
            MessageCallResult::Failed(err) => PassResult {
                resume: *self,
                gas_left: U256::zero(),
                return_data: Err(err),
                apply_state: false,
            },
            MessageCallResult::Reverted(gas_left, data) => PassResult {
                resume: *self,
                gas_left,
                return_data: Ok(data),
                apply_state: false,
            },
        };
        Box::new(pass_result)
    }
}

pub struct PassResult {
    resume: Resume,
    gas_left: U256,
    return_data: Result<ReturnData, vm::Error>,
    apply_state: bool,
}

impl Exec for PassResult {
    fn exec(
        mut self: Box<Self>, context: &mut dyn Context,
        _tracer: &mut dyn VmObserve,
    ) -> ExecTrapResult<GasLeft>
    {
        let context = &mut context.internal_ref();
        let static_flag = context.static_flag;

        if !static_flag {
            ReturnEvent::log(
                &(),
                &self.apply_state,
                &self.resume.params,
                context,
            )
            .expect("Must have no static flag");
        }

        let mut gas_returned = U256::zero();
        if let Ok(ref data) = self.return_data {
            let length = data.len();
            let return_cost =
                U256::from((length + 31) / 32 * context.spec.memory_gas);
            let gas_left = self.gas_left + self.resume.gas_retained;
            if gas_left < return_cost {
                gas_returned = U256::zero();
                self.return_data = Err(vm::Error::OutOfGas);
                self.apply_state = false;
            } else {
                gas_returned = gas_left - return_cost;
            }
        }

        let result = match self.return_data {
            Ok(data) => Ok(GasLeft::NeedsReturn {
                gas_left: gas_returned,
                data,
                apply_state: self.apply_state,
            }),
            Err(err) => Err(err),
        };
        TrapResult::Return(result)
    }
}

pub fn evm_map(address: Address) -> AddressWithSpace {
    Address::from(keccak(&address)).with_evm_space()
}

pub fn process_trap<T>(
    result: Result<ExecTrap, vm::Error>, _phantom: PhantomData<T>,
) -> ExecTrapResult<T> {
    match result {
        Ok(trap) => TrapResult::SubCallCreate(trap),
        Err(err) => TrapResult::Return(Err(err)),
    }
}

pub fn call_to_evmcore(
    receiver: Address, data: Vec<u8>, call_type: CallType,
    params: &ActionParams, gas_left: U256, context: &mut InternalRefContext,
    tracer: &mut dyn VmObserve,
) -> Result<ExecTrap, vm::Error>
{
    if context.depth >= context.spec.max_depth {
        return Err(vm::Error::InternalContract("Exceed Depth".into()));
    }

    let value = params.value.value();

    let call_gas = gas_left / CROSS_SPACE_GAS_RATIO
        + if value > U256::zero() {
            U256::from(context.spec.call_stipend)
        } else {
            U256::zero()
        };
    let reserved_gas = gas_left - gas_left / CROSS_SPACE_GAS_RATIO;

    let mapped_sender = evm_map(params.sender);
    let mapped_origin = evm_map(params.original_sender);

    context.state.transfer_balance(
        &params.address.with_native_space(),
        &mapped_sender,
        &value,
        cleanup_mode(context.substate, context.spec),
        context.spec.account_start_nonce,
    )?;
    context.state.add_total_evm_tokens(value);
    tracer.trace_internal_transfer(
        AddressPocket::Balance(params.address.with_native_space()),
        AddressPocket::Balance(mapped_sender),
        params.value.value(),
    );

    let address = receiver.with_evm_space();

    let code = context.state.code(&address)?;
    let code_hash = context.state.code_hash(&address)?;

    let next_params = ActionParams {
        space: Space::Ethereum,
        sender: mapped_sender.address,
        address: address.address,
        value: ActionValue::Transfer(value),
        code_address: address.address,
        original_sender: mapped_origin.address,
        storage_owner: mapped_sender.address,
        gas: call_gas,
        gas_price: params.gas_price,
        code,
        code_hash,
        data: Some(data.clone()),
        call_type,
        create_type: CreateType::None,
        params_type: vm::ParamsType::Separate,
    };

    if call_type == CallType::Call {
        let nonce = context.state.nonce(&mapped_sender)?;
        context
            .state
            .inc_nonce(&mapped_sender, &context.spec.account_start_nonce)?;
        CallEvent::log(
            &(mapped_sender.address.0, address.address.0),
            &(value, nonce, data),
            params,
            context,
        )?;
    }

    return Ok(ExecTrap::Call(
        next_params,
        Box::new(Resume {
            params: params.clone(),
            gas_retained: reserved_gas,
        }),
    ));
}

pub fn create_to_evmcore(
    init: Vec<u8>, salt: Option<H256>, params: &ActionParams, gas_left: U256,
    context: &mut InternalRefContext, tracer: &mut dyn VmObserve,
) -> Result<ExecTrap, vm::Error>
{
    if context.depth >= context.spec.max_depth {
        return Err(vm::Error::InternalContract("Exceed Depth".into()));
    }

    let call_gas = gas_left / CROSS_SPACE_GAS_RATIO
        + if params.value.value() > U256::zero() {
            U256::from(context.spec.call_stipend)
        } else {
            U256::zero()
        };
    let reserved_gas = gas_left - gas_left / CROSS_SPACE_GAS_RATIO;

    let mapped_sender = evm_map(params.sender);
    let mapped_origin = evm_map(params.original_sender);

    let value = params.value.value();
    context.state.transfer_balance(
        &params.address.with_native_space(),
        &mapped_sender,
        &value,
        cleanup_mode(context.substate, context.spec),
        context.spec.account_start_nonce,
    )?;
    context.state.add_total_evm_tokens(value);
    tracer.trace_internal_transfer(
        AddressPocket::Balance(params.address.with_native_space()),
        AddressPocket::Balance(mapped_sender),
        params.value.value(),
    );

    let (address_scheme, create_type) = match salt {
        None => (CreateContractAddress::FromSenderNonce, CreateType::CREATE),
        Some(salt) => (
            CreateContractAddress::FromSenderSaltAndCodeHash(salt),
            CreateType::CREATE2,
        ),
    };
    let (address_with_space, code_hash) = contract_address(
        address_scheme,
        context.env.number.into(),
        &mapped_sender,
        &context.state.nonce(&mapped_sender)?,
        &init,
    );
    let address = address_with_space.address;

    let next_params = ActionParams {
        space: Space::Ethereum,
        code_address: address,
        address,
        sender: mapped_sender.address,
        original_sender: mapped_origin.address,
        storage_owner: Address::zero(),
        gas: call_gas,
        gas_price: params.gas_price,
        value: ActionValue::Transfer(value),
        code: Some(Arc::new(init.clone())),
        code_hash,
        data: None,
        call_type: CallType::None,
        create_type,
        params_type: ParamsType::Embedded,
    };

    let nonce = context.state.nonce(&mapped_sender)?;
    context
        .state
        .inc_nonce(&mapped_sender, &context.spec.account_start_nonce)?;
    CreateEvent::log(
        &(mapped_sender.address.0, address.0),
        &(value, nonce, init),
        params,
        context,
    )?;

    return Ok(ExecTrap::Create(
        next_params,
        Box::new(Resume {
            params: params.clone(),
            gas_retained: reserved_gas,
        }),
    ));
}

pub fn withdraw_from_evmcore(
    sender: Address, value: U256, params: &ActionParams,
    context: &mut InternalRefContext, tracer: &mut dyn VmObserve,
) -> vm::Result<()>
{
    let mapped_address = evm_map(sender);
    let balance = context.state.balance(&mapped_address)?;
    if balance < value {
        return Err(vm::Error::InternalContract(
            "Not enough balance for withdrawing from mapped address".into(),
        ));
    }
    context.state.transfer_balance(
        &mapped_address,
        &sender.with_native_space(),
        &value,
        cleanup_mode(context.substate, context.spec),
        context.spec.account_start_nonce,
    )?;
    context.state.subtract_total_evm_tokens(value);
    tracer.trace_internal_transfer(
        AddressPocket::Balance(mapped_address),
        AddressPocket::Balance(sender.with_native_space()),
        value,
    );

    let nonce = context.state.nonce(&mapped_address)?;
    context
        .state
        .inc_nonce(&mapped_address, &context.spec.account_start_nonce)?;
    WithdrawEvent::log(
        &(mapped_address.address.0, sender),
        &(value, nonce),
        params,
        context,
    )?;

    Ok(())
}

pub fn mapped_balance(
    address: Address, context: &mut InternalRefContext,
) -> vm::Result<U256> {
    Ok(context.state.balance(&evm_map(address))?)
}

pub fn mapped_nonce(
    address: Address, context: &mut InternalRefContext,
) -> vm::Result<U256> {
    Ok(context.state.nonce(&evm_map(address))?)
}

#[derive(Clone, Default)]
pub struct PhantomTransaction {
    pub from: Address,
    pub nonce: U256,
    pub action: Action,
    pub value: U256,
    pub data: Vec<u8>,

    pub log_bloom: Bloom,
    pub logs: Vec<LogEntry>,
    pub outcome_status: TransactionOutcome,
}

impl PhantomTransaction {
    fn simple_transfer(
        from: Address, to: Address, nonce: U256, value: U256, data: Vec<u8>,
    ) -> PhantomTransaction {
        PhantomTransaction {
            from,
            nonce,
            action: Action::Call(to),
            value,
            data,
<<<<<<< HEAD
            outcome_status_in_evm: EVM_SPACE_SUCCESS,
=======
            outcome_status: TransactionOutcome::Success,
>>>>>>> 85887978
            ..Default::default()
        }
    }
}

impl PhantomTransaction {
    pub fn into_eip155(self, chain_id: Option<u32>) -> SignedTransaction {
        let tx = Eip155Transaction {
            action: self.action,
            chain_id,
            data: self.data,
            gas_price: 0.into(),
            gas: 0.into(),
            nonce: self.nonce,
            value: self.value,
        };

        tx.fake_sign(self.from.with_space(Space::Ethereum))
    }

    pub fn into_receipt(self, accumulated_gas_used: U256) -> Receipt {
        Receipt {
            accumulated_gas_used,
            gas_fee: 0.into(),
            gas_sponsor_paid: false,
            log_bloom: self.log_bloom,
            logs: self.logs,
            outcome_status: self.outcome_status,
            storage_collateralized: vec![],
            storage_released: vec![],
            storage_sponsor_paid: false,
        }
    }
}

type Bytes20 = [u8; 20];

pub fn build_bloom_and_recover_phantom(
    logs: &[LogEntry], tx_hash: H256,
) -> (Vec<PhantomTransaction>, Bloom) {
    let mut phantom_txs: Vec<PhantomTransaction> = Default::default();
    let mut maybe_working_tx: Option<PhantomTransaction> = None;
    let mut all_bloom = Bloom::default();
    let mut cross_space_nonce = 0u32;
    for log in logs.iter() {
        let log_bloom = log.bloom();
        all_bloom.accrue_bloom(&log_bloom);
        if log.address == *CROSS_SPACE_CONTRACT_ADDRESS {
            let event_sig = log.topics.first().unwrap();
            if event_sig == &CallEvent::EVENT_SIG
                || event_sig == &CreateEvent::EVENT_SIG
            {
                assert!(maybe_working_tx.is_none());

                let from = Address::from(
                    Bytes20::abi_decode(&log.topics[1].as_ref()).unwrap(),
                );
                let to = Address::from(
                    Bytes20::abi_decode(&log.topics[2].as_ref()).unwrap(),
                );
                let (value, nonce, data): (_, _, Vec<u8>) =
                    ABIDecodable::abi_decode(&log.data).unwrap();

                let is_create = event_sig == &CreateEvent::EVENT_SIG;
                let action = if is_create {
                    Action::Create
                } else {
                    Action::Call(to)
                };
                // The first phantom transaction for cross-space call, transfer
                // balance and gas fee from the zero address to the mapped
                // sender
                phantom_txs.push(PhantomTransaction::simple_transfer(
                    /* from */ Address::zero(),
                    /* to */ from,
                    U256::zero(), // Zero address always has nonce 0.
                    value,
                    /* data */
                    (tx_hash, U256::from(cross_space_nonce)).abi_encode(),
                ));
                cross_space_nonce += 1;
                // The second phantom transaction for cross-space call, transfer
                // balance and gas fee from the zero address to the mapped
                // sender
                maybe_working_tx = Some(PhantomTransaction {
                    from,
                    nonce,
                    action,
                    value,
                    data,
                    ..Default::default()
                });
            } else if event_sig == &WithdrawEvent::EVENT_SIG {
                let from = Address::from(
                    Bytes20::abi_decode(&log.topics[1].as_ref()).unwrap(),
                );
                let (value, nonce) =
                    ABIDecodable::abi_decode(&log.data).unwrap();
                // The only one transaction for the withdraw
                phantom_txs.push(PhantomTransaction::simple_transfer(
                    from,
                    Address::zero(),
                    nonce,
                    value,
                    /* data */ vec![],
                ));
            } else if event_sig == &ReturnEvent::EVENT_SIG {
                let success: bool =
                    ABIDecodable::abi_decode(&log.data).unwrap();

                let mut working_tx =
                    std::mem::take(&mut maybe_working_tx).unwrap();

                working_tx.outcome_status = if success {
                    TransactionOutcome::Success
                } else {
                    TransactionOutcome::Failure
                };

                // Complete the second transaction for cross-space call.
                phantom_txs.push(working_tx);
            }
        } else if log.space == Space::Ethereum {
            if let Some(ref mut working_tx) = maybe_working_tx {
                // The receipt is generated in cross-space call
                working_tx.logs.push(log.clone());
                working_tx.log_bloom.accrue_bloom(&log_bloom);
            } else {
                // The receipt is generated in evm-space transaction. Does
                // nothing.
            }
        }
    }
    return (phantom_txs, all_bloom);
}<|MERGE_RESOLUTION|>--- conflicted
+++ resolved
@@ -522,11 +522,7 @@
             action: Action::Call(to),
             value,
             data,
-<<<<<<< HEAD
-            outcome_status_in_evm: EVM_SPACE_SUCCESS,
-=======
             outcome_status: TransactionOutcome::Success,
->>>>>>> 85887978
             ..Default::default()
         }
     }
