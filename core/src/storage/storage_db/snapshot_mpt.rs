--- conflicted
+++ resolved
@@ -61,17 +61,9 @@
         delta_subtree_size: 0,
     };
 
-<<<<<<< HEAD
-    pub fn new(node: VanillaTrieNode<SubtreeMerkleWithSize>) -> Self {
-        Self(node)
-    }
-
     pub fn subtree_size(&self, full_path: &dyn CompressedPathTrait) -> u64 {
         Self::initial_subtree_size(&self.0, full_path)
     }
-=======
-    pub fn subtree_size(&self) -> u64 { Self::initial_subtree_size(&self.0) }
->>>>>>> a4c06456
 
     fn initial_subtree_size(
         node: &VanillaTrieNode<SubtreeMerkleWithSize>,
