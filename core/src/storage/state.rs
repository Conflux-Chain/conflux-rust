--- conflicted
+++ resolved
@@ -50,16 +50,10 @@
     ) -> Result<(NodeMerkleTriplet, NodeMerkleProof)>;
 }
 
-<<<<<<< HEAD
 use super::{
     impls::{
         errors::*, node_merkle_proof::NodeMerkleProof, state_proof::StateProof,
     },
-    StateRootWithAuxInfo,
-=======
-use crate::storage::{
-    impls::{errors::*, state_proof::StateProof},
     MptKeyValue, StateRootWithAuxInfo,
->>>>>>> 0faf806e
 };
 use primitives::{EpochId, NodeMerkleTriplet, StorageKey};