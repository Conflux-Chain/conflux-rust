--- conflicted
+++ resolved
@@ -31,11 +31,7 @@
             snapshot_db_manager_sqlite::SnapshotDbManagerSqlite,
             sqlite::SqliteConnection,
         },
-<<<<<<< HEAD
-        storage_manager::DeltaMptInserter,
-=======
         storage_manager::DeltaMptIterator,
->>>>>>> f11c5364
     },
     state::{State as Storage, StateTrait as StorageTrait},
     state_manager::{
