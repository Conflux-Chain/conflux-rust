--- conflicted
+++ resolved
@@ -99,14 +99,10 @@
         defaults,
         delta_mpt::*,
         errors::{Error, ErrorKind, Result},
-<<<<<<< HEAD
-        merkle_patricia_trie::{simple_mpt::*, KVInserter, TrieProof},
-        node_merkle_proof::NodeMerkleProof,
-=======
         merkle_patricia_trie::{
             simple_mpt::*, KVInserter, MptKeyValue, TrieProof,
         },
->>>>>>> 0faf806e
+        node_merkle_proof::NodeMerkleProof,
         snapshot_sync::{FullSyncVerifier, MptSlicer},
         state_proof::StateProof,
         storage_db::{
