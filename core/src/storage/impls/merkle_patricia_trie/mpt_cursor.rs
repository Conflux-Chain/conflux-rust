--- conflicted
+++ resolved
@@ -1,8 +1,6 @@
 // Copyright 2019 Conflux Foundation. All rights reserved.
 // Conflux is free software and distributed under GNU General Public License.
 // See http://www.gnu.org/licenses/
-
-const NULL_CHILD_INDEX: u8 = 16;
 
 /// Cursor to access Snapshot Mpt.
 pub struct MptCursor<Mpt, PathNode> {
@@ -99,14 +97,14 @@
     pub fn pop_path_for_key<'k, AM: access_mode::AccessMode>(
         &mut self, key: &'k [u8],
     ) -> Result<CursorPopNodesTerminal<'k>> {
-        let path_ref = self
-            .path_nodes
-            .last()
-            .map(|node| &node.get_basic_path_node().full_path_to_node)
-            .unwrap();
         match walk::<access_mode::Write, _>(
             key,
-            path_ref,
+            &self
+                .path_nodes
+                .last()
+                .unwrap()
+                .get_basic_path_node()
+                .full_path_to_node,
             &MPT_CURSOR_GET_CHILD,
         ) {
             WalkStop::Arrived => Ok(CursorPopNodesTerminal::Arrived),
@@ -271,9 +269,22 @@
                                     }
                                 }
                                 Some(diverted_child_index) => {
+                                    // FIXME Better handling
+                                    // If we return PathDiverted,
+                                    // new_node will be replaced by a fork_node and a last_node as its
+                                    // child. If unmatched_child_index is larger, we will need to
+                                    // access the key for this new_node when we continue the iteration, and this will
+                                    // become the access of last_node. If we are in save_as mode, last_node
+                                    // is only saved to the new snapshot and cannot be loaded from the
+                                    // old read-only snapshot.
+                                    //
+                                    // Thus we return ChildNotFound to avoid this behavior, and
+                                    // the forking will be triggered later when we access the key for new_node.
+                                    // FIXME If new_node is not accessed again, it will be lost?
                                     if *diverted_child_index
                                         < *unmatched_child_index
                                     {
+                                        // FIXME No need to commit, but should set db_committed.
                                         let mpt = new_node.commit(
                                             self.path_nodes.last_mut().unwrap(),
                                         )?;
@@ -416,27 +427,7 @@
                             MERKLE_NULL_NODE,
                             VanillaChildrenTable::new_from_one_child(
                                 unmatched_child_index,
-<<<<<<< HEAD
-                                &SubtreeMerkleWithSize {
-                                    merkle: MERKLE_NULL_NODE,
-                                    subtree_size: (last_node
-                                        .get_read_only_path_node()
-                                        .trie_node
-                                        .subtree_size(
-                                            last_node
-                                                .get_read_only_path_node()
-                                                .get_path_to_node(),
-                                        )
-                                        as i64
-                                        - last_node
-                                            .get_read_only_path_node()
-                                            .subtree_size_delta)
-                                        as u64,
-                                    delta_subtree_size: 0,
-                                },
-=======
                                 &last_node_as_child,
->>>>>>> f11c5364
                             ),
                             // The value isn't set when insert_value_at_fork
                             // because the compiler
@@ -467,11 +458,6 @@
                         fork_node
                             .get_read_write_path_node()
                             .first_realized_child_index = unmatched_child_index;
-<<<<<<< HEAD
-                        fork_node.get_basic_path_node_mut().next_child_index =
-                            unmatched_child_index;
-=======
->>>>>>> f11c5364
                         let mpt = last_node.commit(&mut fork_node)?;
 
                         // Move on to the next child: diverted path.
@@ -485,7 +471,7 @@
                                 &SubtreeMerkleWithSize::default(),
                             );
 
-                        let mut value_node = PathNode::new(
+                        let value_node = PathNode::new(
                             BasicPathNode::new(
                                 SnapshotMptNode(VanillaTrieNode::new(
                                     MERKLE_NULL_NODE,
@@ -502,7 +488,6 @@
                             &fork_node,
                             value_len,
                         );
-                        value_node.get_basic_path_node_mut().mpt = mpt;
 
                         self.path_nodes.push(fork_node);
                         self.path_nodes.push(value_node);
@@ -610,7 +595,7 @@
     ) -> Result<SnapshotMptNode> {
         mpt.get_read_mpt()
             .load_node(path)?
-            .ok_or_else(|| Error::from(ErrorKind::SnapshotMPTTrieNodeNotFound))
+            .ok_or(Error::from(ErrorKind::SnapshotMPTTrieNodeNotFound))
     }
 }
 
@@ -661,12 +646,8 @@
     ) -> ReadWritePathNode<Mpt> {
         ReadWritePathNode {
             basic_node,
-<<<<<<< HEAD
-            first_realized_child_index: NULL_CHILD_INDEX,
-=======
             first_realized_child_index:
                 ReadWritePathNode::<Mpt>::NULL_CHILD_INDEX,
->>>>>>> f11c5364
             the_first_child: None,
             subtree_size_delta: 0,
             delta_subtree_size: 0,
@@ -795,39 +776,12 @@
             &CompressedPathRaw::default(),
         ) {
             Ok(root_trie_node) => {
-<<<<<<< HEAD
-                // FIXME implement get_merkle_root for mpt
-                //                let supposed_merkle_root =
-                //
-                // mpt.as_ref_assumed_owner().get_merkle_root();
-                //                assert_eq!(
-                //                    root_trie_node.get_merkle(),
-                //                    supposed_merkle_root,
-                //                    "loaded root trie node merkle hash {:?} !=
-                // supposed merkle hash {:?}",
-                // root_trie_node.get_merkle(),
-                // supposed_merkle_root,                );
-                root_trie_node
-            }
-            Err(Error(ErrorKind::SnapshotMPTTrieNodeNotFound, _)) => {
-                SnapshotMptNode::new(VanillaTrieNode::new(
-=======
-                let supposed_merkle_root =
-                    mpt.as_ref_assumed_owner().get_merkle_root();
-                assert_eq!(
-                    root_trie_node.get_merkle(),
-                    supposed_merkle_root,
-                    "loaded root trie node merkle hash {:?} != supposed merkle hash {:?}",
-                    root_trie_node.get_merkle(),
-                    supposed_merkle_root,
-                );
                 root_trie_node
             }
             // FIXME Handle this as a special case for SnapshotMpt
             // when maybe_db is None in SnapshotDbSqlite
             Err(Error(ErrorKind::SnapshotMPTTrieNodeNotFound, _)) => {
                 SnapshotMptNode(VanillaTrieNode::new(
->>>>>>> f11c5364
                     MERKLE_NULL_NODE,
                     Default::default(),
                     None,
@@ -962,11 +916,7 @@
     fn new_loaded(basic_node: BasicPathNode<Mpt>, parent_node: &Self) -> Self {
         Self {
             basic_node,
-<<<<<<< HEAD
-            first_realized_child_index: NULL_CHILD_INDEX,
-=======
             first_realized_child_index: Self::NULL_CHILD_INDEX,
->>>>>>> f11c5364
             the_first_child: None,
             subtree_size_delta: 0,
             delta_subtree_size: 0,
@@ -1095,11 +1045,7 @@
 
     fn is_node_empty(&self) -> bool {
         !self.trie_node.has_value()
-<<<<<<< HEAD
-            && self.first_realized_child_index == NULL_CHILD_INDEX
-=======
             && self.first_realized_child_index == Self::NULL_CHILD_INDEX
->>>>>>> f11c5364
     }
 
     fn compute_merkle(&mut self) -> MerkleHash {
@@ -1166,12 +1112,8 @@
             if this_child_index < child_index {
                 // Handle compressed path logics.
                 if !self.trie_node.has_value() {
-<<<<<<< HEAD
-                    if self.first_realized_child_index == NULL_CHILD_INDEX {
-=======
                     if self.first_realized_child_index == Self::NULL_CHILD_INDEX
                     {
->>>>>>> f11c5364
                         // Even though this child isn't modified, path
                         // compression may happen if all
                         // later children are deleted.
@@ -1245,9 +1187,9 @@
                 .basic_node
                 .trie_node
                 .get_child(self.basic_node.next_child_index)
-                .map(|child| child.subtree_size as i64)
-                // child is NullChild means subtree_size is 0
-                .unwrap_or(0)
+                // Unwrap is safe. See comment below.
+                .unwrap()
+                .subtree_size as i64
                 + child_node.subtree_size_delta)
                 as u64;
 
@@ -1271,12 +1213,8 @@
             // that is a prefix of another string is considered smaller.
             if self.trie_node.has_value() {
                 Ok(child_node.write_out()?)
-<<<<<<< HEAD
-            } else if self.first_realized_child_index != NULL_CHILD_INDEX {
-=======
             } else if self.first_realized_child_index != Self::NULL_CHILD_INDEX
             {
->>>>>>> f11c5364
                 Self::write_out_pending_child(
                     &mut child_node.mpt,
                     &mut self.the_first_child,
@@ -1330,8 +1268,7 @@
         if !self.get_has_io_error() {
             assert_eq!(
                 true,
-                true,
-                //                self.db_committed,
+                self.db_committed,
                 "Node {:?}, {:?} uncommitted in MptCursorRw.",
                 self.path_db_key.as_ref(),
                 self.trie_node.get_merkle(),
