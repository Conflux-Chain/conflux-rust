// Copyright 2019 Conflux Foundation. All rights reserved.
// Conflux is free software and distributed under GNU General Public License.
// See http://www.gnu.org/licenses/

pub type ChildrenMerkleMap =
    BTreeMap<ActualSlabIndex, VanillaChildrenTable<MerkleHash>>;

pub struct State<'a> {
    manager: &'a StateManager,
    snapshot_db: SnapshotDb,
    intermediate_trie: Option<Arc<DeltaMpt>>,
    intermediate_trie_root: Option<NodeRefDeltaMpt>,
    delta_trie: Arc<DeltaMpt>,
    delta_trie_root: Option<NodeRefDeltaMpt>,
    owned_node_set: Option<OwnedNodeSet>,
    dirty: bool,

    /// Children merkle hashes. Only used for committing and computing
    /// merkle root. It will be cleared after being committed.
    children_merkle_map: ChildrenMerkleMap,
}

impl<'a> State<'a> {
    pub fn new(manager: &'a StateManager, state_trees: StateTrees) -> Self {
        Self {
            manager,
            snapshot_db: state_trees.0,
            intermediate_trie: state_trees.1,
            intermediate_trie_root: state_trees.2,
            delta_trie: state_trees.3,
            delta_trie_root: state_trees.4,
            owned_node_set: Some(Default::default()),
            dirty: false,
            children_merkle_map: ChildrenMerkleMap::new(),
        }
    }

    fn get_from_delta(
        &self, mpt: &'a DeltaMpt, maybe_root_node: Option<NodeRefDeltaMpt>,
        access_key: &[u8], with_proof: bool,
    ) -> Result<(Option<Box<[u8]>>, Option<TrieProof>)>
    {
        // Get won't create any new nodes so it's fine to pass an empty
        // owned_node_set.
        let mut empty_owned_node_set: Option<OwnedNodeSet> =
            Some(Default::default());

        match maybe_root_node {
            None => Ok((None, None)),
            Some(root_node) => {
                let maybe_value = SubTrieVisitor::new(
                    mpt,
                    root_node.clone(),
                    &mut empty_owned_node_set,
                )?
                .get(access_key)?;

                let maybe_proof = match with_proof {
                    false => None,
                    true => Some(
                        SubTrieVisitor::new(
                            mpt,
                            root_node,
                            &mut empty_owned_node_set,
                        )?
                        .get_proof(access_key)?,
                    ),
                };

                Ok((maybe_value, maybe_proof))
            }
        }
    }

    pub fn get_from_snapshot(
        &self, access_key: &[u8],
    ) -> Result<Option<Box<[u8]>>> {
        self.snapshot_db.get(access_key)
    }

    fn get_from_all_tries(
        &self, access_key: &[u8], with_proof: bool,
    ) -> Result<(Option<Box<[u8]>>, StateProof)> {
        let (maybe_value, maybe_delta_proof) = self.get_from_delta(
            &self.delta_trie,
            self.delta_trie_root.clone(),
            access_key,
            with_proof,
        )?;

        if maybe_value.is_some() {
            let proof = StateProof::default().with_delta(maybe_delta_proof);
            return Ok((maybe_value, proof));
        }

        let maybe_intermediate_proof = match self.intermediate_trie {
            None => None,
            Some(_) => {
                let (maybe_value, maybe_proof) = self.get_from_delta(
                    self.intermediate_trie.as_ref().unwrap(),
                    self.intermediate_trie_root.clone(),
                    access_key,
                    with_proof,
                )?;

                if maybe_value.is_some() {
                    let proof = StateProof::default()
                        .with_delta(maybe_delta_proof)
                        .with_intermediate(maybe_proof);
                    return Ok((maybe_value, proof));
                }

                maybe_proof
            }
        };

        // TODO: get from snapshot
        // self.get_from_snapshot(access_key)

        let proof = StateProof::default()
            .with_delta(maybe_delta_proof)
            .with_intermediate(maybe_intermediate_proof);

        Ok((None, proof))
    }
}

impl<'a> Drop for State<'a> {
    fn drop(&mut self) {
        if self.dirty {
            panic!("State is dirty however is not committed before free.");
        }
    }
}

impl<'a> StateTrait for State<'a> {
    fn does_exist(&self) -> bool { self.get_delta_root_node().is_some() }

    fn get_padding(&self) -> &KeyPadding { &self.delta_trie.padding }

    fn get_merkle_hash(&self, access_key: &[u8]) -> Result<Option<MerkleHash>> {
        // Get won't create any new nodes so it's fine to pass an empty
        // owned_node_set.
        let mut empty_owned_node_set: Option<OwnedNodeSet> =
            Some(Default::default());
        match self.get_delta_root_node() {
            None => Ok(None),
            Some(root_node) => SubTrieVisitor::new(
                &self.delta_trie,
                root_node,
                &mut empty_owned_node_set,
            )?
            .get_merkle_hash_wo_compressed_path(access_key),
        }
    }

    fn get(&self, access_key: &[u8]) -> Result<Option<Box<[u8]>>> {
        self.get_from_all_tries(access_key, false)
            .map(|(value, _)| value)
    }

    fn get_with_proof(
        &self, access_key: &[u8],
    ) -> Result<(Option<Box<[u8]>>, StateProof)> {
        self.get_from_all_tries(access_key, true)
    }

    fn set(&mut self, access_key: &[u8], value: Box<[u8]>) -> Result<()> {
        self.pre_modification();

        let root_node = self.get_or_create_root_node()?;
        self.delta_trie_root = SubTrieVisitor::new(
            &self.delta_trie,
            root_node,
            &mut self.owned_node_set,
        )?
        .set(access_key, value)?
        .into();

        Ok(())
    }

    fn delete(&mut self, access_key: &[u8]) -> Result<Option<Box<[u8]>>> {
        self.pre_modification();

        match self.get_delta_root_node() {
            None => Ok(None),
            Some(old_root_node) => {
                let (old_value, _, root_node) = SubTrieVisitor::new(
                    &self.delta_trie,
                    old_root_node,
                    &mut self.owned_node_set,
                )?
                .delete(access_key)?;
                self.delta_trie_root =
                    root_node.map(|maybe_node| maybe_node.into());
                Ok(old_value)
            }
        }
    }

    fn delete_all(
        &mut self, access_key_prefix: &[u8],
    ) -> Result<Option<Vec<(Vec<u8>, Box<[u8]>)>>> {
        self.pre_modification();

        match self.get_delta_root_node() {
            None => Ok(None),
            Some(old_root_node) => {
                let (deleted, _, root_node) = SubTrieVisitor::new(
                    &self.delta_trie,
                    old_root_node,
                    &mut self.owned_node_set,
                )?
                .delete_all(access_key_prefix, access_key_prefix)?;
                self.delta_trie_root =
                    root_node.map(|maybe_node| maybe_node.into());
                Ok(deleted)
            }
        }
    }

    fn compute_state_root(&mut self) -> Result<StateRootWithAuxInfo> {
        let merkle_root = self.compute_merkle_root()?;

        Ok(StateRootWithAuxInfo {
            // TODO: fill in real snapshot, intermediate delta, ...
            state_root: StateRoot {
                snapshot_root: MERKLE_NULL_NODE,
                intermediate_delta_root: MERKLE_NULL_NODE,
                delta_root: merkle_root,
            },
            aux_info: Default::default(),
        })
    }

    fn get_state_root(&self) -> Result<Option<StateRootWithAuxInfo>> {
        let merkle_root = self.get_merkle_root()?;
        Ok(merkle_root.map(|merkle_hash| StateRootWithAuxInfo {
            // TODO: fill in real snapshot, intermediate delta, ...
            state_root: StateRoot {
                snapshot_root: MERKLE_NULL_NODE,
                intermediate_delta_root: MERKLE_NULL_NODE,
                delta_root: merkle_hash,
            },
            aux_info: Default::default(),
        }))
    }

    // TODO(yz): replace coarse lock with a queue.
    fn commit(&mut self, epoch_id: EpochId) -> Result<()> {
        self.state_root_check()?;

        // TODO(yz): Think about leaving these node dirty and only commit when
        // the dirty node is removed from cache.
        let commit_result = self.do_db_commit(epoch_id);
        if commit_result.is_err() {
            self.revert();
        }
        commit_result
    }

    fn revert(&mut self) {
        self.dirty = false;

        // Free all modified nodes.
        let owned_node_set = self.owned_node_set.as_ref().unwrap();
        for owned_node in owned_node_set {
            self.delta_trie
                .get_node_memory_manager()
                .free_owned_node(&mut owned_node.clone());
        }
    }
}

impl<'a> State<'a> {
    fn pre_modification(&mut self) {
        if !self.dirty {
            self.dirty = true
        }
        self.delta_trie.get_node_memory_manager().enlarge().ok();
    }

    fn get_delta_root_node(&self) -> Option<NodeRefDeltaMpt> {
        self.delta_trie_root.clone()
    }

    pub fn get_or_create_root_node(&mut self) -> Result<NodeRefDeltaMpt> {
        if self.delta_trie_root.is_none() {
            let allocator =
                self.delta_trie.get_node_memory_manager().get_allocator();
            let (root_cow, entry) = CowNodeRef::new_uninitialized_node(
                &allocator,
                self.owned_node_set.as_mut().unwrap(),
            )?;
            // Insert empty node.
            entry.insert(UnsafeCell::new(Default::default()));

            self.delta_trie_root =
                root_cow.into_child().map(|maybe_node| maybe_node.into());
        }

        // Safe because in either branch the result is Some.
        Ok(self.get_delta_root_node().unwrap())
    }

    fn compute_merkle_root(&mut self) -> Result<MerkleHash> {
        assert!(self.children_merkle_map.len() == 0);

        match &self.delta_trie_root {
            None => {
                // Don't commit empty state. Empty state shouldn't exists since
                // genesis block.
                Ok(MERKLE_NULL_NODE)
            }
            Some(root_node) => {
                let mut cow_root = CowNodeRef::new(
                    root_node.clone(),
                    self.owned_node_set.as_ref().unwrap(),
                );
                let allocator =
                    self.delta_trie.get_node_memory_manager().get_allocator();
                let merkle = cow_root.get_or_compute_merkle(
                    &self.delta_trie,
                    self.owned_node_set.as_mut().unwrap(),
                    &allocator,
<<<<<<< HEAD
                    self.delta_trie.db_read_only(),
                    &mut self.children_merkle_map,
                    0,
=======
                    &mut *self.delta_trie.db_owned_read()?,
>>>>>>> 3820534b
                )?;
                cow_root.into_child();

                Ok(merkle)
            }
        }
    }

    fn get_merkle_root(&self) -> Result<Option<MerkleHash>> {
        self.delta_trie.get_merkle(self.delta_trie_root.clone())
    }

    fn do_db_commit(&mut self, epoch_id: EpochId) -> Result<()> {
        // TODO(yz): accumulate to db write counter.
        self.dirty = false;

        let maybe_root_node = self.delta_trie_root.clone();
        match maybe_root_node {
            None => {}
            Some(root_node) => {
                // Use coarse lock to prevent row number from interleaving,
                // which makes it cleaner to restart from db failure. It also
                // benefits performance because without a coarse lock all
                // threads may not be able to do anything else when they compete
                // with each other on slow db writing.
                let mut commit_transaction = self.delta_trie.start_commit()?;
                let start_row_number = commit_transaction.info.row_number.value;

                let mut cow_root = CowNodeRef::new(
                    root_node,
                    self.owned_node_set.as_ref().unwrap(),
                );

                if cow_root.is_owned() {
                    let allocator = self
                        .delta_trie
                        .get_node_memory_manager()
                        .get_allocator();
                    let trie_node_mut = unsafe {
                        self.delta_trie
                            .get_node_memory_manager()
                            .dirty_node_as_mut_unchecked(
                                &allocator,
                                &mut cow_root.node_ref,
                            )
                    };
                    let result = cow_root.commit_dirty_recursively(
                        &self.delta_trie,
                        self.owned_node_set.as_mut().unwrap(),
                        trie_node_mut,
                        &mut commit_transaction,
                        &mut *self
                            .delta_trie
                            .get_node_memory_manager()
                            .get_cache_manager()
                            .lock(),
                        &allocator,
                        &mut self.children_merkle_map,
                    );
                    self.children_merkle_map.clear();
                    self.delta_trie_root =
                        cow_root.into_child().map(|r| r.into());
                    result?;

                    // TODO: check the guarantee of underlying db on transaction
                    // TODO: failure. may have to commit last_row_number
                    // TODO: separately in worst case.
                    commit_transaction.transaction.put(
                        "last_row_number".as_bytes(),
                        commit_transaction
                            .info
                            .row_number
                            .to_string()
                            .as_bytes(),
                    )?;
                }

                let db_key = *{
                    match self.delta_trie_root.as_ref().unwrap() {
                        // Dirty state are committed.
                        NodeRefDeltaMpt::Dirty { index: _ } => unsafe {
                            unreachable_unchecked();
                        },
                        // Empty block's state root points to its base state.
                        NodeRefDeltaMpt::Committed { db_key } => db_key,
                    }
                };

                commit_transaction.transaction.put(
                    [
                        "state_root_db_key_for_epoch_id_".as_bytes(),
                        epoch_id.as_ref(),
                    ]
                    .concat()
                    .as_slice(),
                    db_key.to_string().as_bytes(),
                )?;

                commit_transaction
                    .transaction
                    .commit(self.delta_trie.db_commit())?;

                self.manager.number_committed_nodes.fetch_add(
                    (commit_transaction.info.row_number.value
                        - start_row_number) as usize,
                    Ordering::Relaxed,
                );
            }
        }

        self.manager
            .mpt_commit_state_root(epoch_id, self.delta_trie_root.clone());

        Ok(())
    }

    fn state_root_check(&self) -> Result<()> {
        let maybe_merkle_root = self.get_merkle_root()?;
        match maybe_merkle_root {
            // Empty state.
            None => (Ok(())),
            Some(merkle_hash) => {
                // Non-empty state
                if merkle_hash.is_zero() {
                    Err(ErrorKind::StateCommitWithoutMerkleHash.into())
                } else {
                    Ok(())
                }
            }
        }
    }
}

use super::{
    super::{state::*, state_manager::*, storage_db::*},
    errors::*,
    multi_version_merkle_patricia_trie::{
        merkle_patricia_trie::{children_table::VanillaChildrenTable, *},
        node_memory_manager::ActualSlabIndex,
        DeltaMpt, TrieProof,
    },
    owned_node_set::OwnedNodeSet,
    state_manager::*,
    state_proof::StateProof,
};
use crate::statedb::KeyPadding;
use primitives::{
    EpochId, MerkleHash, StateRoot, StateRootWithAuxInfo, MERKLE_NULL_NODE,
};
use std::{
    cell::UnsafeCell,
    collections::BTreeMap,
    hint::unreachable_unchecked,
    sync::{atomic::Ordering, Arc},
};<|MERGE_RESOLUTION|>--- conflicted
+++ resolved
@@ -324,13 +324,9 @@
                     &self.delta_trie,
                     self.owned_node_set.as_mut().unwrap(),
                     &allocator,
-<<<<<<< HEAD
-                    self.delta_trie.db_read_only(),
+                    &mut *self.delta_trie.db_owned_read()?,
                     &mut self.children_merkle_map,
                     0,
-=======
-                    &mut *self.delta_trie.db_owned_read()?,
->>>>>>> 3820534b
                 )?;
                 cow_root.into_child();
 
