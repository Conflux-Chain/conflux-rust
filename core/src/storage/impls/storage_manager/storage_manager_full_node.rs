--- conflicted
+++ resolved
@@ -25,10 +25,6 @@
     fn remove_old_pivot_snapshot(
         &self, snapshot_epoch_id: &EpochId,
     ) -> Result<()> {
-<<<<<<< HEAD
-        // FIXME: implement, delete snapshot
-=======
->>>>>>> f1f6add1
         self.get_snapshot_db_manager()
             .destroy_snapshot(snapshot_epoch_id)
     }
@@ -36,10 +32,6 @@
     fn remove_non_pivot_snapshot(
         &self, snapshot_epoch_id: &EpochId,
     ) -> Result<()> {
-<<<<<<< HEAD
-        // FIXME: implement, delete snapshot
-=======
->>>>>>> f1f6add1
         self.get_snapshot_db_manager()
             .destroy_snapshot(snapshot_epoch_id)
     }
