--- conflicted
+++ resolved
@@ -4,13 +4,6 @@
 
 // FIXME: Move this file out of impl hierarchy. It also doesn't belong to
 // FIXME: storage_db. The ideal place is core::src::storage::snapshot_manager.
-<<<<<<< HEAD
-
-use crate::storage::impls::errors::*;
-use primitives::MerkleHash;
-use std::sync::mpsc::Sender;
-=======
->>>>>>> 5127c2db
 
 use crate::storage::impls::errors::Error;
 use cfx_types::H256;
