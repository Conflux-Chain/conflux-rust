// Copyright 2019 Conflux Foundation. All rights reserved.
// Conflux is free software and distributed under GNU General Public License.
// See http://www.gnu.org/licenses/

/// Load children merkles only when the number of uncached children nodes is
/// above this threshold. Note that a small value will result in worse
/// performance.
const CHILDREN_MERKLE_UNCACHED_THRESHOLD: u32 = 4;

/// Load/store children merkles only when the depth of current node is above
/// this threshold. This is motivated by the fact that lower (deeper) nodes will
/// be read less frequently than high nodes. The root node has depth 0. Note
/// that a small value will result in worse performance.
/// Depth 5 = 69905 (70k) nodes.
/// Depth 6 = 1118481 (1.1 million) nodes.
/// Depth 7 = 17895697 (18 million) nodes.
const CHILDREN_MERKLE_DEPTH_THRESHOLD: u8 = 3;

/// CowNodeRef facilities access and modification to trie nodes in multi-version
/// MPT. It offers read-only access to the original trie node, and creates an
/// unique owned trie node once there is any modification. The ownership is
/// maintained centralized in owned_node_set which is passed into many methods
/// as argument. When CowNodeRef is created from an owned node, the ownership is
/// transferred into the CowNodeRef object. The visitor of MPT makes sure that
/// ownership of any trie node is not transferred more than once at the same
/// time.
pub struct CowNodeRef {
    owned: bool,
    pub node_ref: NodeRefDeltaMpt,
}

pub struct MaybeOwnedTrieNode<'a> {
    trie_node: &'a TrieNodeDeltaMptCell,
}

type GuardedMaybeOwnedTrieNodeAsCowCallParam<'c> = GuardedValue<
    Option<MutexGuard<'c, CacheManagerDeltaMpt>>,
    MaybeOwnedTrieNodeAsCowCallParam,
>;

/// This class can only be meaningfully used internally by CowNodeRef.
pub struct MaybeOwnedTrieNodeAsCowCallParam {
    trie_node: *mut TrieNodeDeltaMpt,
}

pub trait KVInserter<Value> {
    fn push(&mut self, v: Value) -> Result<()>;
}

impl<Value> KVInserter<Value> for Vec<Value> {
    fn push(&mut self, v: Value) -> Result<()> { Ok((*self).push(v)) }
}

impl MaybeOwnedTrieNodeAsCowCallParam {
    // Returns a mutable reference to trie node when the trie_node is owned,
    // however the precondition is unchecked.
    unsafe fn owned_as_mut_unchecked<'a>(
        &mut self,
    ) -> &'a mut TrieNodeDeltaMpt {
        &mut *self.trie_node
    }

    /// Do not implement in a trait to keep the call private.
    fn as_ref<'a>(&self) -> &'a TrieNodeDeltaMpt { unsafe { &*self.trie_node } }
}

impl<'a, GuardType> GuardedValue<GuardType, MaybeOwnedTrieNode<'a>> {
    pub fn take(
        x: Self,
    ) -> GuardedValue<GuardType, MaybeOwnedTrieNodeAsCowCallParam> {
        let (guard, value) = x.into();
        GuardedValue::new(
            guard,
            MaybeOwnedTrieNodeAsCowCallParam {
                trie_node: value.trie_node.get(),
            },
        )
    }
}

impl<'a, GuardType> GuardedValue<GuardType, &'a TrieNodeDeltaMptCell> {
    pub fn into_wrapped(
        x: Self,
    ) -> GuardedValue<GuardType, MaybeOwnedTrieNode<'a>> {
        let (guard, value) = x.into();
        GuardedValue::new(guard, MaybeOwnedTrieNode { trie_node: value })
    }
}

impl<'a> MaybeOwnedTrieNode<'a> {
    pub fn take(x: Self) -> MaybeOwnedTrieNodeAsCowCallParam {
        MaybeOwnedTrieNodeAsCowCallParam {
            trie_node: x.trie_node.get(),
        }
    }
}

impl<'a> Deref for MaybeOwnedTrieNode<'a> {
    type Target = TrieNodeDeltaMpt;

    fn deref(&self) -> &Self::Target { self.trie_node.get_ref() }
}

impl<'a> MaybeOwnedTrieNode<'a> {
    pub unsafe fn owned_as_mut_unchecked(
        &mut self,
    ) -> &'a mut TrieNodeDeltaMpt {
        self.trie_node.get_as_mut()
    }
}

impl CowNodeRef {
    pub fn new_uninitialized_node<'a>(
        allocator: AllocatorRefRefDeltaMpt<'a>,
        owned_node_set: &mut OwnedNodeSet,
    ) -> Result<(Self, SlabVacantEntryDeltaMpt<'a>)>
    {
        let (node_ref, new_entry) =
            NodeMemoryManagerDeltaMpt::new_node(allocator)?;
        owned_node_set.insert(node_ref.clone(), None);

        Ok((
            Self {
                owned: true,
                node_ref,
            },
            new_entry,
        ))
    }

    pub fn new(
        node_ref: NodeRefDeltaMpt, owned_node_set: &OwnedNodeSet,
    ) -> Self {
        Self {
            owned: owned_node_set.contains(&node_ref),
            node_ref,
        }
    }

    /// Take the value out of Self. Self is safe to drop.
    pub fn take(&mut self) -> Self {
        let ret = Self {
            owned: self.owned,
            node_ref: self.node_ref.clone(),
        };

        self.owned = false;
        ret
    }
}

impl Drop for CowNodeRef {
    /// Assert that the CowNodeRef doesn't own something.
    fn drop(&mut self) {
        assert_eq!(false, self.owned);
    }
}

impl CowNodeRef {
    pub fn is_owned(&self) -> bool { self.owned }

    // FIXME: refactor node_memory_manager?
    fn convert_to_owned<'a>(
        &mut self, _node_memory_manager: &'a NodeMemoryManagerDeltaMpt,
        allocator: AllocatorRefRefDeltaMpt<'a>,
        owned_node_set: &mut OwnedNodeSet,
    ) -> Result<Option<SlabVacantEntryDeltaMpt<'a>>>
    {
        if self.owned {
            Ok(None)
        } else {
            // Similar to Self::new_uninitialized_node(), but considers the
            // original db key.
            let (node_ref, new_entry) =
                NodeMemoryManagerDeltaMpt::new_node(&allocator)?;
            let original_db_key = match self.node_ref {
                NodeRefDeltaMpt::Committed { db_key } => db_key,
                NodeRefDeltaMpt::Dirty { .. } => unreachable!(),
            };
            owned_node_set.insert(node_ref.clone(), Some(original_db_key));
            self.node_ref = node_ref;
            self.owned = true;

            Ok(Some(new_entry))
        }
    }

    /// The returned MaybeOwnedTrieNode is considered a borrow of CowNodeRef
    /// because when it's owned user may use it as mutable borrow of
    /// TrieNode. The lifetime is bounded by allocator for slab and by
    /// node_memory_manager for cache.
    ///
    /// Lifetime of cache is separated because holding the lock itself shouldn't
    /// prevent any further calls on self.
    pub fn get_trie_node<'a, 'c: 'a>(
        &'a mut self, node_memory_manager: &'c NodeMemoryManagerDeltaMpt,
        allocator: AllocatorRefRefDeltaMpt<'a>,
        db: &mut DeltaDbOwnedReadTraitObj,
    ) -> Result<
        GuardedValue<
            Option<MutexGuard<'c, CacheManagerDeltaMpt>>,
            MaybeOwnedTrieNode<'a>,
        >,
    >
    {
        Ok(GuardedValue::into_wrapped(
            node_memory_manager.node_cell_with_cache_manager(
                &allocator,
                self.node_ref.clone(),
                node_memory_manager.get_cache_manager(),
                db,
                &mut false,
            )?,
        ))
    }

    /// The trie node obtained from CowNodeRef is invalidated at the same time
    /// of delete_node and into_child. when the trie node obtained from
    /// CowNodeRef is through get_trie_node, because the lifetime
    /// is shorter.
    // FIXME: the comment above seems broken.
    pub fn delete_node(
        mut self, node_memory_manager: &NodeMemoryManagerDeltaMpt,
        owned_node_set: &mut OwnedNodeSet,
    )
    {
        if self.owned {
            node_memory_manager.free_owned_node(&mut self.node_ref);
            owned_node_set.remove(&self.node_ref);
            self.owned = false;
        }
    }

    // FIXME: maybe forbid calling for un-owned node? Check
    // SubTrieVisitor#delete, #delete_all, etc.
    pub fn into_child(mut self) -> Option<NodeRefDeltaMptCompact> {
        if self.owned {
            self.owned = false;
        }
        Some(self.node_ref.clone().into())
    }

    /// The deletion is always successful. When return value is Error, the
    /// failing part is iteration.
    pub fn delete_subtree(
        mut self, trie: &DeltaMpt, owned_node_set: &OwnedNodeSet,
        guarded_trie_node: GuardedMaybeOwnedTrieNodeAsCowCallParam,
        key_prefix: CompressedPathRaw, values: &mut Vec<(Vec<u8>, Box<[u8]>)>,
        db: &mut DeltaDbOwnedReadTraitObj,
    ) -> Result<()>
    {
        if self.owned {
            if guarded_trie_node.as_ref().as_ref().has_value() {
                assert_eq!(key_prefix.end_mask(), 0);
                values.push((
                    key_prefix.path_slice().to_vec(),
                    guarded_trie_node.as_ref().as_ref().value_clone().unwrap(),
                ));
            }

            let children_table =
                guarded_trie_node.as_ref().as_ref().children_table.clone();
            // Free the lock for trie_node.
            // FIXME: try to share the lock.
            drop(guarded_trie_node);

            let node_memory_manager = trie.get_node_memory_manager();
            let allocator = node_memory_manager.get_allocator();
            for (i, node_ref) in children_table.iter() {
                let mut cow_child_node =
                    Self::new((*node_ref).into(), owned_node_set);
                let child_node = cow_child_node.get_trie_node(
                    node_memory_manager,
                    &allocator,
                    db,
                )?;
                let key_prefix = CompressedPathRaw::concat(
                    &key_prefix,
                    i,
                    &child_node.compressed_path_ref(),
                );
                let child_node = GuardedValue::take(child_node);
                cow_child_node.delete_subtree(
                    trie,
                    owned_node_set,
                    child_node,
                    key_prefix,
                    values,
                    db,
                )?;
            }

            node_memory_manager.free_owned_node(&mut self.node_ref);
            self.owned = false;
            Ok(())
        } else {
            self.iterate_internal(
                owned_node_set,
                trie,
                guarded_trie_node,
                key_prefix,
                values,
                db,
            )
        }
    }

    fn commit_dirty_recurse_into_children<
        Transaction: BorrowMut<DeltaDbTransactionTraitObj>,
    >(
        &mut self, trie: &DeltaMpt, owned_node_set: &mut OwnedNodeSet,
        trie_node: &mut TrieNodeDeltaMpt,
        commit_transaction: &mut AtomicCommitTransaction<Transaction>,
        cache_manager: &mut CacheManagerDeltaMpt,
        allocator_ref: AllocatorRefRefDeltaMpt,
        children_merkle_map: &mut ChildrenMerkleMap,
    ) -> Result<()>
    {
        for (_i, node_ref_mut) in trie_node.children_table.iter_mut() {
            let node_ref = node_ref_mut.clone();
            let mut cow_child_node = Self::new(node_ref.into(), owned_node_set);
            if cow_child_node.is_owned() {
                let trie_node = unsafe {
                    trie.get_node_memory_manager().dirty_node_as_mut_unchecked(
                        allocator_ref,
                        &mut cow_child_node.node_ref,
                    )
                };
                let commit_result = cow_child_node.commit_dirty_recursively(
                    trie,
                    owned_node_set,
                    trie_node,
                    commit_transaction,
                    cache_manager,
                    allocator_ref,
                    children_merkle_map,
                );

                if commit_result.is_ok() {
                    // An owned child TrieNode now have a new NodeRef.
                    *node_ref_mut = cow_child_node.into_child().unwrap();
                } else {
                    cow_child_node.into_child();

                    commit_result?;
                }
            }
        }
        Ok(())
    }

    fn set_merkle(
        &mut self, children_merkles: MaybeMerkleTableRef,
        trie_node: &mut TrieNodeDeltaMpt,
    ) -> MerkleHash
    {
        let path_merkle = trie_node.compute_merkle(children_merkles);
        trie_node.set_merkle(&path_merkle);

        path_merkle
    }

    fn uncached_children_count(
        &mut self, trie: &DeltaMpt, trie_node: &mut TrieNodeDeltaMpt,
    ) -> u32 {
        let node_memory_manager = trie.get_node_memory_manager();
        let cache_manager = node_memory_manager.get_cache_manager();
        trie_node
            .children_table
            .iter()
            .map(|(_i, node_ref)| match NodeRefDeltaMpt::from(*node_ref) {
                NodeRefDeltaMpt::Committed { db_key }
                    if !cache_manager.lock().query(db_key) =>
                {
                    1
                }
                _ => 0,
            })
            .sum()
    }

    /// Get if unowned, compute if owned.
    pub fn get_or_compute_merkle(
        &mut self, trie: &DeltaMpt, owned_node_set: &mut OwnedNodeSet,
<<<<<<< HEAD
        allocator_ref: AllocatorRefRefDeltaMpt, db: &dyn KeyValueDbTraitRead,
        children_merkle_map: &mut ChildrenMerkleMap, depth: u8,
=======
        allocator_ref: AllocatorRefRefDeltaMpt,
        db: &mut DeltaDbOwnedReadTraitObj,
>>>>>>> 3820534b
    ) -> Result<MerkleHash>
    {
        if self.owned {
            let trie_node = unsafe {
                trie.get_node_memory_manager().dirty_node_as_mut_unchecked(
                    allocator_ref,
                    &mut self.node_ref,
                )
            };
            let children_merkles = self.get_or_compute_children_merkles(
                trie,
                owned_node_set,
                trie_node,
                allocator_ref,
                db,
                children_merkle_map,
                depth,
            )?;

            let merkle = self.set_merkle(children_merkles.as_ref(), trie_node);

            Ok(merkle)
        } else {
            let mut load_from_db = false;
            let trie_node = trie
                .get_node_memory_manager()
                .node_as_ref_with_cache_manager(
                    allocator_ref,
                    self.node_ref.clone(),
                    trie.get_node_memory_manager().get_cache_manager(),
                    db,
                    &mut load_from_db,
                )?;
            if load_from_db {
                trie.get_node_memory_manager()
                    .compute_merkle_db_loads
                    .fetch_add(1, Ordering::Relaxed);
            }
            Ok(trie_node.get_merkle().clone())
        }
    }

    fn get_or_compute_children_merkles(
        &mut self, trie: &DeltaMpt, owned_node_set: &mut OwnedNodeSet,
        trie_node: &mut TrieNodeDeltaMpt,
<<<<<<< HEAD
        allocator_ref: AllocatorRefRefDeltaMpt, db: &dyn KeyValueDbTraitRead,
        children_merkle_map: &mut ChildrenMerkleMap, depth: u8,
=======
        allocator_ref: AllocatorRefRefDeltaMpt,
        db: &mut DeltaDbOwnedReadTraitObj,
>>>>>>> 3820534b
    ) -> Result<MaybeMerkleTable>
    {
        match trie_node.children_table.get_children_count() {
            0 => Ok(None),
            _ => {
                let original_db_key = match self.node_ref {
                    NodeRefDeltaMpt::Dirty { index } => {
                        owned_node_set.get_original_db_key(index)
                    }
                    NodeRefDeltaMpt::Committed { .. } => unreachable!(),
                };
                let known_merkles = match original_db_key {
                    Some(original_db_key)
                        if depth > CHILDREN_MERKLE_DEPTH_THRESHOLD =>
                    {
                        let node_memory_manager =
                            trie.get_node_memory_manager();
                        let num_uncached =
                            self.uncached_children_count(trie, trie_node);
                        if num_uncached > CHILDREN_MERKLE_UNCACHED_THRESHOLD {
                            node_memory_manager.load_children_merkles_from_db(
                                db,
                                original_db_key,
                            )?
                        } else {
                            None
                        }
                    }
                    _ => None,
                };
                self.compute_children_merkles(
                    trie,
                    owned_node_set,
                    trie_node,
                    allocator_ref,
                    db,
                    children_merkle_map,
                    known_merkles,
                    depth,
                )
            }
        }
    }

    #[inline]
    fn compute_children_merkles(
        &mut self, trie: &DeltaMpt, owned_node_set: &mut OwnedNodeSet,
        trie_node: &mut TrieNodeDeltaMpt,
        allocator_ref: AllocatorRefRefDeltaMpt, db: &dyn KeyValueDbTraitRead,
        children_merkle_map: &mut ChildrenMerkleMap,
        known_merkles: Option<CompactedChildrenTable<MerkleHash>>, depth: u8,
    ) -> Result<MaybeMerkleTable>
    {
        let known = known_merkles.is_some();
        let known_merkles = known_merkles.unwrap_or_default();
        let mut merkles = [MERKLE_NULL_NODE; CHILDREN_COUNT];
        let record_children_merkles = depth > CHILDREN_MERKLE_DEPTH_THRESHOLD
            && self.uncached_children_count(trie, trie_node)
                > CHILDREN_MERKLE_UNCACHED_THRESHOLD;

        for (i, maybe_node_ref_mut) in trie_node.children_table.iter_non_skip()
        {
            match maybe_node_ref_mut {
                None => merkles[i as usize] = MERKLE_NULL_NODE,
                Some(node_ref_mut) => {
                    let node_ref_mut = NodeRefDeltaMpt::from(*node_ref_mut);
                    match (known, node_ref_mut) {
                        (true, NodeRefDeltaMpt::Committed { .. }) => {
                            merkles[i as usize] =
                                known_merkles.get_child(i).unwrap_or_default();
                        }
                        (_, node_ref_mut @ _) => {
                            let mut cow_child_node =
                                Self::new(node_ref_mut, owned_node_set);
                            let result = cow_child_node.get_or_compute_merkle(
                                trie,
                                owned_node_set,
                                allocator_ref,
                                db,
                                children_merkle_map,
                                depth + 1,
                            );
                            // There is no change to the child reference so the
                            // return value is dropped.
                            cow_child_node.into_child();

                            merkles[i as usize] = result?;
                        }
                    }
                }
            }
        }

        if record_children_merkles {
            if let NodeRefDeltaMpt::Dirty { index } = self.node_ref {
                children_merkle_map.insert(
                    index,
                    VanillaChildrenTable::<MerkleHash>::from(merkles),
                );
            }
        }

        Ok(Some(merkles))
    }

    // FIXME: unit test.
    // FIXME: It's unnecessary to use owned_node_set for read-only access.
    // FIXME: Where to put which method? CowNodeRef, MVMPT / MPT,
    // FIXME: SubTrieVisitor?
    pub fn iterate_internal<
        KVInserterType: KVInserter<(Vec<u8>, Box<[u8]>)>,
    >(
        &self, owned_node_set: &OwnedNodeSet, trie: &DeltaMpt,
        guarded_trie_node: GuardedMaybeOwnedTrieNodeAsCowCallParam,
        key_prefix: CompressedPathRaw, values: &mut KVInserterType,
        db: &mut DeltaDbOwnedReadTraitObj,
    ) -> Result<()>
    {
        if guarded_trie_node.as_ref().as_ref().has_value() {
            assert_eq!(key_prefix.end_mask(), 0);
            values.push((
                key_prefix.path_slice().to_vec(),
                guarded_trie_node.as_ref().as_ref().value_clone().unwrap(),
            ))?;
        }

        let children_table =
            guarded_trie_node.as_ref().as_ref().children_table.clone();
        // Free the lock for trie_node.
        // FIXME: try to share the lock.
        drop(guarded_trie_node);

        let node_memory_manager = trie.get_node_memory_manager();
        let allocator = node_memory_manager.get_allocator();
        for (i, node_ref) in children_table.iter() {
            let mut cow_child_node =
                Self::new((*node_ref).into(), owned_node_set);
            let child_node = cow_child_node.get_trie_node(
                node_memory_manager,
                &allocator,
                db,
            )?;
            let key_prefix = CompressedPathRaw::concat(
                &key_prefix,
                i,
                &child_node.compressed_path_ref(),
            );
            let child_node = GuardedValue::take(child_node);
            cow_child_node.iterate_internal(
                owned_node_set,
                trie,
                child_node,
                key_prefix,
                values,
                db,
            )?;
        }

        Ok(())
    }

    /// Recursively commit dirty nodes.
    pub fn commit_dirty_recursively<
        Transaction: BorrowMut<DeltaDbTransactionTraitObj>,
    >(
        &mut self, trie: &DeltaMpt, owned_node_set: &mut OwnedNodeSet,
        trie_node: &mut TrieNodeDeltaMpt,
        commit_transaction: &mut AtomicCommitTransaction<Transaction>,
        cache_manager: &mut CacheManagerDeltaMpt,
        allocator_ref: AllocatorRefRefDeltaMpt,
        children_merkle_map: &mut ChildrenMerkleMap,
    ) -> Result<bool>
    {
        if self.owned {
            self.commit_dirty_recurse_into_children(
                trie,
                owned_node_set,
                trie_node,
                commit_transaction,
                cache_manager,
                allocator_ref,
                children_merkle_map,
            )?;

            let db_key = commit_transaction.info.row_number.value;
            commit_transaction
                .transaction
                .borrow_mut()
                .put_with_number_key(
                    commit_transaction.info.row_number.value.into(),
                    trie_node.rlp_bytes().as_slice(),
                )?;
            commit_transaction.info.row_number =
                commit_transaction.info.row_number.get_next()?;

            let slot = match &self.node_ref {
                NodeRefDeltaMpt::Dirty { index } => *index,
                _ => unsafe { unreachable_unchecked() },
            };
            if let Some(children_merkles) = children_merkle_map.remove(&slot) {
                commit_transaction.transaction.borrow_mut().put(
                    format!("cm{}", db_key).as_bytes(),
                    &children_merkles.rlp_bytes(),
                )?;
            }

            let committed_node_ref = NodeRefDeltaMpt::Committed { db_key };
            owned_node_set.insert(committed_node_ref.clone(), None);
            owned_node_set.remove(&self.node_ref);
            // We insert the new node_ref into owned_node_set first because in
            // general inserting to a set may fail, even though it
            // doesn't fail for the current implementation.
            //
            // It would be more difficult to deal with if the insertion to
            // node_ref_map below fails while we haven't updated information
            // about the current node: we may forget to rollback the insertion
            // into node_ref_map and cache algorithm.
            cache_manager.insert_to_node_ref_map_and_call_cache_access(
                db_key,
                slot,
                trie.get_node_memory_manager(),
            )?;
            self.node_ref = committed_node_ref;

            Ok(true)
        } else {
            Ok(false)
        }
    }

    pub fn cow_merge_path(
        self, trie: &DeltaMpt, owned_node_set: &mut OwnedNodeSet,
        trie_node: GuardedMaybeOwnedTrieNodeAsCowCallParam,
        child_node_ref: NodeRefDeltaMpt, child_index: u8,
        db: &mut DeltaDbOwnedReadTraitObj,
    ) -> Result<CowNodeRef>
    {
        let node_memory_manager = trie.get_node_memory_manager();
        let allocator = node_memory_manager.get_allocator();

        let mut child_node_cow =
            CowNodeRef::new(child_node_ref, owned_node_set);
        let compressed_path_ref =
            trie_node.as_ref().as_ref().compressed_path_ref();
        let path_prefix = CompressedPathRaw::new(
            compressed_path_ref.path_slice(),
            compressed_path_ref.end_mask(),
        );
        // FIXME: Here we may hold the lock and get the trie node for the child
        // FIXME: node. think about it.
        drop(trie_node);
        // COW modify child,
        // FIXME: error processing. Error happens when child node isn't dirty.
        // FIXME: State can be easily reverted if the trie node containing the
        // FIXME: value or itself isn't dirty as well. However if a
        // FIXME: dirty child node was removed, recovering the state
        // FIXME: becomes difficult.
        let child_trie_node = child_node_cow.get_trie_node(
            node_memory_manager,
            &allocator,
            db,
        )?;
        let new_path = CompressedPathRaw::concat(
            &path_prefix,
            child_index,
            &child_trie_node.compressed_path_ref(),
        );

        // FIXME: if child_trie_node isn't owned, but node_cow is owned, modify
        // FIXME: node_cow.
        let child_trie_node = GuardedValue::take(child_trie_node);
        child_node_cow.cow_set_compressed_path(
            &node_memory_manager,
            owned_node_set,
            new_path,
            child_trie_node,
        )?;
        self.delete_node(node_memory_manager, owned_node_set);

        Ok(child_node_cow)
    }

    /// When the node is unowned, it doesn't make sense to do copy-on-write
    /// creation because the new node will be deleted immediately.
    pub unsafe fn delete_value_unchecked_followed_by_node_deletion(
        &mut self, mut trie_node: GuardedMaybeOwnedTrieNodeAsCowCallParam,
    ) -> Box<[u8]> {
        if self.owned {
            trie_node
                .as_mut()
                .owned_as_mut_unchecked()
                .delete_value_unchecked()
        } else {
            trie_node.as_ref().as_ref().value_clone().unwrap()
        }
    }

    pub fn cow_set_compressed_path(
        &mut self, node_memory_manager: &NodeMemoryManagerDeltaMpt,
        owned_node_set: &mut OwnedNodeSet, path: CompressedPathRaw,
        trie_node: GuardedMaybeOwnedTrieNodeAsCowCallParam,
    ) -> Result<()>
    {
        let path_to_take = Cell::new(Some(path));

        self.cow_modify_with_operation(
            node_memory_manager,
            &node_memory_manager.get_allocator(),
            owned_node_set,
            trie_node,
            |owned_trie_node| {
                owned_trie_node
                    .set_compressed_path(path_to_take.replace(None).unwrap())
            },
            |read_only_trie_node| {
                (
                    unsafe {
                        read_only_trie_node.copy_and_replace_fields(
                            None,
                            path_to_take.replace(None),
                            None,
                        )
                    },
                    (),
                )
            },
        )
    }

    pub unsafe fn cow_delete_value_unchecked(
        &mut self, node_memory_manager: &NodeMemoryManagerDeltaMpt,
        owned_node_set: &mut OwnedNodeSet,
        trie_node: GuardedMaybeOwnedTrieNodeAsCowCallParam,
    ) -> Result<Box<[u8]>>
    {
        self.cow_modify_with_operation(
            node_memory_manager,
            &node_memory_manager.get_allocator(),
            owned_node_set,
            trie_node,
            |owned_trie_node| owned_trie_node.delete_value_unchecked(),
            |read_only_trie_node| {
                (
                    read_only_trie_node.copy_and_replace_fields(
                        Some(None),
                        None,
                        None,
                    ),
                    read_only_trie_node.value_clone().unwrap(),
                )
            },
        )
    }

    pub fn cow_replace_value_valid(
        &mut self, node_memory_manager: &NodeMemoryManagerDeltaMpt,
        owned_node_set: &mut OwnedNodeSet,
        trie_node: GuardedMaybeOwnedTrieNodeAsCowCallParam, value: Box<[u8]>,
    ) -> Result<MptValue<Box<[u8]>>>
    {
        let value_to_take = Cell::new(Some(value));

        self.cow_modify_with_operation(
            node_memory_manager,
            &node_memory_manager.get_allocator(),
            owned_node_set,
            trie_node,
            |owned_trie_node| {
                owned_trie_node
                    .replace_value_valid(value_to_take.replace(None).unwrap())
            },
            |read_only_trie_node| {
                (
                    unsafe {
                        read_only_trie_node.copy_and_replace_fields(
                            Some(value_to_take.replace(None)),
                            None,
                            None,
                        )
                    },
                    read_only_trie_node.value_clone(),
                )
            },
        )
    }

    /// If owned, run f_owned on trie node; otherwise run f_ref on the read-only
    /// trie node to create the equivalent trie node and return value as the
    /// final state of f_owned.
    pub fn cow_modify_with_operation<
        'a,
        OutputType,
        FOwned: FnOnce(&'a mut TrieNodeDeltaMpt) -> OutputType,
        FRef: FnOnce(&'a TrieNodeDeltaMpt) -> (TrieNodeDeltaMpt, OutputType),
    >(
        &mut self, node_memory_manager: &'a NodeMemoryManagerDeltaMpt,
        allocator: AllocatorRefRefDeltaMpt<'a>,
        owned_node_set: &mut OwnedNodeSet,
        mut trie_node: GuardedMaybeOwnedTrieNodeAsCowCallParam,
        f_owned: FOwned, f_ref: FRef,
    ) -> Result<OutputType>
    {
        let copied = self.convert_to_owned(
            node_memory_manager,
            allocator,
            owned_node_set,
        )?;
        match copied {
            None => unsafe {
                let trie_node_mut = trie_node.as_mut().owned_as_mut_unchecked();
                Ok(f_owned(trie_node_mut))
            },
            Some(new_entry) => {
                let (new_trie_node, output) =
                    f_ref(trie_node.as_ref().as_ref());
                new_entry.insert(&new_trie_node);
                Ok(output)
            }
        }
    }

    pub fn cow_modify<'a>(
        &mut self, node_memory_manager: &'a NodeMemoryManagerDeltaMpt,
        allocator: AllocatorRefRefDeltaMpt<'a>,
        owned_node_set: &mut OwnedNodeSet,
        mut trie_node: GuardedMaybeOwnedTrieNodeAsCowCallParam,
    ) -> Result<&'a mut TrieNodeDeltaMpt>
    {
        let copied = self.convert_to_owned(
            node_memory_manager,
            allocator,
            owned_node_set,
        )?;
        match copied {
            None => unsafe { Ok(trie_node.as_mut().owned_as_mut_unchecked()) },
            Some(new_entry) => unsafe {
                let new_trie_node = trie_node
                    .as_ref()
                    .as_ref()
                    .copy_and_replace_fields(None, None, None);
                let key = new_entry.key();
                new_entry.insert(&new_trie_node);
                Ok(NodeMemoryManagerDeltaMpt::get_in_memory_node_mut(
                    allocator, key,
                ))
            },
        }
    }
}

use super::{
    super::{
        super::{
            super::storage_db::delta_db_manager::{
                DeltaDbOwnedReadTraitObj, DeltaDbTransactionTraitObj,
            },
            errors::*,
            owned_node_set::OwnedNodeSet,
            state::ChildrenMerkleMap,
        },
        guarded_value::GuardedValue,
        node_memory_manager::*,
        AtomicCommitTransaction, DeltaMpt, UnsafeCellExtension,
    },
    children_table::*,
    merkle::*,
    mpt_value::MptValue,
    *,
};
use parking_lot::MutexGuard;
use primitives::{MerkleHash, MERKLE_NULL_NODE};
use rlp::*;
use std::{
    borrow::BorrowMut, cell::Cell, hint::unreachable_unchecked, ops::Deref,
    sync::atomic::Ordering,
};<|MERGE_RESOLUTION|>--- conflicted
+++ resolved
@@ -382,13 +382,9 @@
     /// Get if unowned, compute if owned.
     pub fn get_or_compute_merkle(
         &mut self, trie: &DeltaMpt, owned_node_set: &mut OwnedNodeSet,
-<<<<<<< HEAD
-        allocator_ref: AllocatorRefRefDeltaMpt, db: &dyn KeyValueDbTraitRead,
-        children_merkle_map: &mut ChildrenMerkleMap, depth: u8,
-=======
         allocator_ref: AllocatorRefRefDeltaMpt,
         db: &mut DeltaDbOwnedReadTraitObj,
->>>>>>> 3820534b
+        children_merkle_map: &mut ChildrenMerkleMap, depth: u8,
     ) -> Result<MerkleHash>
     {
         if self.owned {
@@ -434,13 +430,9 @@
     fn get_or_compute_children_merkles(
         &mut self, trie: &DeltaMpt, owned_node_set: &mut OwnedNodeSet,
         trie_node: &mut TrieNodeDeltaMpt,
-<<<<<<< HEAD
-        allocator_ref: AllocatorRefRefDeltaMpt, db: &dyn KeyValueDbTraitRead,
-        children_merkle_map: &mut ChildrenMerkleMap, depth: u8,
-=======
         allocator_ref: AllocatorRefRefDeltaMpt,
         db: &mut DeltaDbOwnedReadTraitObj,
->>>>>>> 3820534b
+        children_merkle_map: &mut ChildrenMerkleMap, depth: u8,
     ) -> Result<MaybeMerkleTable>
     {
         match trie_node.children_table.get_children_count() {
