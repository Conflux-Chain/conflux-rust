// Copyright 2019 Conflux Foundation. All rights reserved.
// Conflux is free software and distributed under GNU General Public License.
// See http://www.gnu.org/licenses/

pub struct SubTrieVisitor<'trie, 'db: 'trie> {
    root: CowNodeRef,

    trie_ref: &'trie MerklePatriciaTrie,
    db: ReturnAfterUse<'trie, Box<DeltaDbOwnedReadTraitObj<'db>>>,

    /// We use ReturnAfterUse because only one SubTrieVisitor(the deepest) can
    /// hold the mutable reference of owned_node_set.
    owned_node_set: ReturnAfterUse<'trie, OwnedNodeSet>,
}

type MerklePatriciaTrie = DeltaMpt;

impl<'trie> SubTrieVisitor<'trie, 'trie> {
    pub fn new(
        trie_ref: &'trie MerklePatriciaTrie, root: NodeRefDeltaMpt,
        owned_node_set: &'trie mut Option<OwnedNodeSet>,
    ) -> Result<Self>
    {
        Ok(Self {
            trie_ref,
            db: ReturnAfterUse::new_from_value(trie_ref.db_owned_read()?),
            root: CowNodeRef::new(root, owned_node_set.as_ref().unwrap()),
            owned_node_set: ReturnAfterUse::new(owned_node_set),
        })
    }
}

impl<'trie, 'db: 'trie> SubTrieVisitor<'trie, 'db> {
    fn new_visitor_for_subtree<'a>(
        &'a mut self, child_node: NodeRefDeltaMpt,
    ) -> SubTrieVisitor<'a, 'db>
    where 'trie: 'a {
        let trie_ref = self.trie_ref;
        let cow_child_node =
            CowNodeRef::new(child_node, self.owned_node_set.get_ref());
        SubTrieVisitor {
            trie_ref,
            db: ReturnAfterUse::<
                'a,
                Box<DeltaDbOwnedReadTraitObj<'db>>,
            >::new_from_origin::<'trie>(&mut self.db),
            root: cow_child_node,
            owned_node_set: ReturnAfterUse::new_from_origin(
                &mut self.owned_node_set,
            ),
        }
    }

    pub fn get_trie_ref(&self) -> &'trie MerklePatriciaTrie { self.trie_ref }

    fn node_memory_manager(&self) -> &'trie NodeMemoryManagerDeltaMpt {
        &self.get_trie_ref().get_node_memory_manager()
    }

    fn get_trie_node<'a>(
        &mut self, key: KeyPart, allocator_ref: AllocatorRefRefDeltaMpt<'a>,
    ) -> Result<
        Option<
            GuardedValue<
                Option<MutexGuard<'a, CacheManagerDeltaMpt>>,
                &'a TrieNodeDeltaMpt,
            >,
        >,
    >
    where 'trie: 'a {
        let node_memory_manager = self.node_memory_manager();
        let cache_manager = node_memory_manager.get_cache_manager();
        let mut node_ref = self.root.node_ref.clone();
        let mut key = key;

        let mut db_load_count = 0;
        loop {
            let mut is_loaded_from_db = false;
            let trie_node = node_memory_manager
                .node_as_ref_with_cache_manager(
                    allocator_ref,
                    node_ref,
                    cache_manager,
                    &mut **self.db.get_mut(),
                    &mut is_loaded_from_db,
                )?;
            if is_loaded_from_db {
                db_load_count += 1;
            }
            match trie_node.walk::<Read>(key) {
                WalkStop::Arrived => {
                    node_memory_manager.log_uncached_key_access(db_load_count);
                    let (guard, trie_node) = trie_node.into();
                    return Ok(Some(GuardedValue::new(guard, trie_node)));
                }
                WalkStop::Descent {
                    key_remaining,
                    child_index: _,
                    child_node,
                } => {
                    node_ref = child_node.clone().into();
                    key = key_remaining;
                }
                _ => {
                    return Ok(None);
                }
            }
        }
    }

    fn retrieve_children_hashes<'a>(
        &self, children_table: ChildrenTableDeltaMpt,
    ) -> Result<MaybeMerkleTable> {
        if children_table.get_children_count() == 0 {
            return Ok(None);
        }

        let mut merkles = ChildrenMerkleTable::default();

        for (i, maybe_node_ref) in children_table.iter_non_skip() {
            merkles[i as usize] = match maybe_node_ref {
                None => MERKLE_NULL_NODE,
                Some(node_ref) => {
                    self.trie_ref.get_merkle(Some((*node_ref).into()))?.unwrap()
                }
            };
        }

        return Ok(Some(merkles));
    }

    pub fn get_proof<'a>(&mut self, key: KeyPart) -> Result<TrieProof> {
        let allocator_ref = &self.node_memory_manager().get_allocator();
        let node_memory_manager = self.node_memory_manager();
        let cache_manager = node_memory_manager.get_cache_manager();

        let mut proof_nodes = vec![];
        let mut finished = false;
        let mut node_ref = self.root.node_ref.clone();
        let mut key = key;

        while !finished {
            // retrieve current trie node
            let trie_node = node_memory_manager
                .node_as_ref_with_cache_manager(
                    allocator_ref,
                    node_ref.clone(),
                    cache_manager,
                    &mut **self.db.get_mut(),
                    &mut false,
                )?;

            // update variables for subsequent traversal
            match trie_node.walk::<Read>(key) {
                WalkStop::Arrived => {
                    finished = true;
                }
                WalkStop::Descent {
                    key_remaining,
                    child_node,
                    ..
                } => {
                    node_ref = child_node.clone().into();
                    key = key_remaining;
                }
                _ => {
                    finished = true;
                }
            };

            // create proof node
            proof_nodes.push({
                let merkle_hash = trie_node.get_merkle().clone();
                let maybe_value = trie_node.value_clone().into_option();
                let compressed_path = trie_node.compressed_path_ref().into();

                let children = trie_node.children_table.clone();
                drop(trie_node);
                let children_merkles =
                    self.retrieve_children_hashes(children)?;
                TrieProofNode(VanillaTrieNode::new(
                    merkle_hash,
                    children_merkles.into(),
                    maybe_value,
                    compressed_path,
                ))
            });
        }

        Ok(TrieProof::new(proof_nodes))
    }

    pub fn get(&mut self, key: KeyPart) -> Result<Option<Box<[u8]>>> {
        let allocator = self.node_memory_manager().get_allocator();
        let maybe_trie_node = self.get_trie_node(key, &allocator)?;

        Ok(match maybe_trie_node {
            None => None,
            Some(trie_node) => trie_node.value_clone().into_option(),
        })
    }

    pub fn get_merkle_hash_wo_compressed_path(
        &mut self, key: KeyPart,
    ) -> Result<Option<MerkleHash>> {
        let allocator = self.node_memory_manager().get_allocator();
        let maybe_trie_node = self.get_trie_node(key, &allocator)?;

        match maybe_trie_node {
            None => Ok(None),
            Some(trie_node) => {
                if trie_node.get_compressed_path_size() == 0 {
                    return Ok(Some(trie_node.get_merkle().clone()));
                }

                let maybe_value = trie_node.value_clone().into_option();

                let merkles = {
                    let children_table = trie_node.children_table.clone();
                    drop(trie_node);
                    self.retrieve_children_hashes(children_table)?
                };

                Ok(Some(compute_node_merkle(
                    merkles.as_ref(),
                    maybe_value.as_ref().map(|value| value.as_ref()),
                )))
            }
        }
    }

    /// The visitor can only be used once to modify.
    /// Returns (deleted value, is root node replaced, the current root node for
    /// the subtree).
    pub fn delete(
        mut self, key: KeyPart,
    ) -> Result<(Option<Box<[u8]>>, bool, Option<NodeRefDeltaMptCompact>)> {
        let node_memory_manager = self.node_memory_manager();
        let allocator = node_memory_manager.get_allocator();
        let mut node_cow = self.root.take();
        // TODO(yz): be compliant to borrow rule and avoid duplicated

        // FIXME: map_split?
        let is_owned = node_cow.is_owned();
        let trie_node_ref = node_cow.get_trie_node(
            node_memory_manager,
            &allocator,
            &mut **self.db.get_mut(),
        )?;
        match trie_node_ref.walk::<Read>(key) {
            WalkStop::Arrived => {
                // If value doesn't exists, returns invalid key error.
                let result = trie_node_ref.check_delete_value();
                if result.is_err() {
                    return Ok((None, false, node_cow.into_child()));
                }
                let action = result.unwrap();
                match action {
                    TrieNodeAction::Delete => {
                        // The current node is going to be dropped if owned.
                        let trie_node = GuardedValue::take(trie_node_ref);
                        let value = unsafe {
                            node_cow.delete_value_unchecked_followed_by_node_deletion(
                                trie_node,
                            )
                        };
                        node_cow.delete_node(
                            node_memory_manager,
                            self.owned_node_set.get_mut(),
                        );
                        Ok((Some(value), true, None))
                    }
                    TrieNodeAction::MergePath {
                        child_index,
                        child_node_ref,
                    } => {
                        // The current node is going to be merged with its only
                        // child after the value deletion.
                        let value = trie_node_ref.value_clone().unwrap();

                        let trie_node = GuardedValue::take(trie_node_ref);
                        let merged_node_cow = node_cow.cow_merge_path(
                            self.get_trie_ref(),
                            self.owned_node_set.get_mut(),
                            trie_node,
                            child_node_ref,
                            child_index,
                            &mut **self.db.get_mut(),
                        )?;

                        // FIXME: true?
                        Ok((Some(value), true, merged_node_cow.into_child()))
                    }
                    TrieNodeAction::Modify => {
                        let node_changed = !is_owned;
                        let trie_node = GuardedValue::take(trie_node_ref);
                        let value = unsafe {
                            node_cow.cow_delete_value_unchecked(
                                &node_memory_manager,
                                self.owned_node_set.get_mut(),
                                trie_node,
                            )?
                        };

                        Ok((Some(value), node_changed, node_cow.into_child()))
                    }
                }
            }
            WalkStop::Descent {
                key_remaining,
                child_node,
                child_index,
            } => {
                drop(trie_node_ref);
                let result = self
                    .new_visitor_for_subtree(child_node.clone().into())
                    .delete(key_remaining);
                if result.is_err() {
                    node_cow.into_child();
                    return result;
                }
                let trie_node_ref = node_cow.get_trie_node(
                    node_memory_manager,
                    &allocator,
                    &mut **self.db.get_mut(),
                )?;
                let (value, child_replaced, new_child_node) = result.unwrap();
                if child_replaced {
                    let action = trie_node_ref
                        .check_replace_or_delete_child_action(
                            child_index,
                            new_child_node,
                        );
                    match action {
                        TrieNodeAction::MergePath {
                            child_index,
                            child_node_ref,
                        } => {
                            // The current node is going to be merged with its
                            // only child after the
                            // value deletion.
                            let trie_node = GuardedValue::take(trie_node_ref);
                            let merged_node_cow = node_cow.cow_merge_path(
                                self.get_trie_ref(),
                                self.owned_node_set.get_mut(),
                                trie_node,
                                child_node_ref,
                                child_index,
                                &mut **self.db.get_mut(),
                            )?;

                            // FIXME: true?
                            Ok((value, true, merged_node_cow.into_child()))
                        }
                        TrieNodeAction::Modify => unsafe {
                            let node_ref_changed = !is_owned;
                            let trie_node = GuardedValue::take(trie_node_ref);
                            match new_child_node {
                                None => {
                                    node_cow
                                        .cow_modify(
                                            node_memory_manager,
                                            &allocator,
                                            self.owned_node_set.get_mut(),
                                            trie_node,
                                        )?
                                        .delete_child_unchecked(child_index);
                                }
                                Some(replacement) => {
                                    node_cow
                                        .cow_modify(
                                            node_memory_manager,
                                            &allocator,
                                            self.owned_node_set.get_mut(),
                                            trie_node,
                                        )?
                                        .replace_child_unchecked(
                                            child_index,
                                            replacement,
                                        );
                                }
                            }

                            Ok((value, node_ref_changed, node_cow.into_child()))
                        },
                        _ => unsafe { unreachable_unchecked() },
                    }
                } else {
                    Ok((value, false, node_cow.into_child()))
                }
            }

            _ => Ok((None, false, node_cow.into_child())),
        }
    }

    // FIXME: Without tombstone, delete_all is like delete, assuming the
    // FIXME: existence of the prefix. However with tombstone, the
    // FIXME: corresponding action is mark_delete_all, which can operate on
    // FIXME: non-existing prefix in delta-MPT.
    // FIXME: When iterating, skip existing marks because they were already
    // FIXME: deleted.
    #[allow(unused)]
    pub fn mark_delete_all() {
        // FIXME: implement.
        unimplemented!();
    }

    /// The visitor can only be used once to modify.
    /// Returns (deleted value, is root node replaced, the current root node for
    /// the subtree).
    pub fn delete_all(
        mut self, key: KeyPart, key_remaining: KeyPart,
    ) -> Result<(
        Option<Vec<(Vec<u8>, Box<[u8]>)>>,
        bool,
        Option<NodeRefDeltaMptCompact>,
    )> {
        let node_memory_manager = self.node_memory_manager();
        let allocator = node_memory_manager.get_allocator();
        let mut node_cow = self.root.take();
        // TODO(yz): be compliant to borrow rule and avoid duplicated

        // FIXME: map_split?
        let trie_node_ref = node_cow.get_trie_node(
            node_memory_manager,
            &allocator,
            &mut **self.db.get_mut(),
        )?;

        let key_prefix: CompressedPathRaw;
        match trie_node_ref.walk::<Write>(key_remaining) {
            WalkStop::ChildNotFound {
                key_remaining: _,
                child_index: _,
            } => return Ok((None, false, node_cow.into_child())),
            WalkStop::Arrived => {
                // To enumerate the subtree.
                key_prefix = key.into();
            }
            WalkStop::PathDiverted {
                key_child_index,
                key_remaining: _,
                matched_path: _,
                unmatched_child_index,
                unmatched_path_remaining,
            } => {
                if key_child_index.is_some() {
                    return Ok((None, false, node_cow.into_child()));
                }
                // To enumerate the subtree.
                key_prefix = CompressedPathRaw::concat(
                    &key,
                    unmatched_child_index,
                    &unmatched_path_remaining,
                );
            }
            WalkStop::Descent {
                key_remaining,
                child_node,
                child_index,
            } => {
                drop(trie_node_ref);
                let result = self
                    .new_visitor_for_subtree(child_node.clone().into())
                    .delete_all(key, key_remaining);
                if result.is_err() {
                    node_cow.into_child();
                    return result;
                }
                let is_owned = node_cow.is_owned();
                let trie_node_ref = node_cow.get_trie_node(
                    node_memory_manager,
                    &allocator,
                    &mut **self.db.get_mut(),
                )?;
                let (value, child_replaced, new_child_node) = result.unwrap();
                // FIXME: copied from delete(). Try to reuse code?
                if child_replaced {
                    let action = trie_node_ref
                        .check_replace_or_delete_child_action(
                            child_index,
                            new_child_node,
                        );
                    match action {
                        TrieNodeAction::MergePath {
                            child_index,
                            child_node_ref,
                        } => {
                            // The current node is going to be merged with its
                            // only child after the
                            // value deletion.
                            let trie_node = GuardedValue::take(trie_node_ref);
                            let merged_node_cow = node_cow.cow_merge_path(
                                self.get_trie_ref(),
                                self.owned_node_set.get_mut(),
                                trie_node,
                                child_node_ref,
                                child_index,
                                &mut **self.db.get_mut(),
                            )?;

                            // FIXME: true?
                            return Ok((
                                value,
                                true,
                                merged_node_cow.into_child(),
                            ));
                        }
                        TrieNodeAction::Modify => unsafe {
                            let node_ref_changed = !is_owned;
                            let trie_node = GuardedValue::take(trie_node_ref);
                            match new_child_node {
                                None => {
                                    node_cow
                                        .cow_modify(
                                            node_memory_manager,
                                            &allocator,
                                            self.owned_node_set.get_mut(),
                                            trie_node,
                                        )?
                                        .delete_child_unchecked(child_index);
                                }
                                Some(replacement) => {
                                    node_cow
                                        .cow_modify(
                                            node_memory_manager,
                                            &allocator,
                                            self.owned_node_set.get_mut(),
                                            trie_node,
                                        )?
                                        .replace_child_unchecked(
                                            child_index,
                                            replacement,
                                        );
                                }
                            }

                            return Ok((
                                value,
                                node_ref_changed,
                                node_cow.into_child(),
                            ));
                        },
                        _ => unsafe { unreachable_unchecked() },
                    }
                } else {
                    return Ok((value, false, node_cow.into_child()));
                }
            }
        }

        let trie_node = GuardedValue::take(trie_node_ref);
        let mut old_values = vec![];
        node_cow.delete_subtree(
            self.get_trie_ref(),
            self.owned_node_set.get_ref(),
            trie_node,
            key_prefix,
            &mut old_values,
            &mut **self.db.get_mut(),
        )?;

        Ok((Some(old_values), true, None))
    }

    // In a method we visit node one or 2 times but borrow-checker prevent
    // holding and access other fields so it's visited multiple times.
    // FIXME: Check if we did something like this.
    // It's correct behavior if we first
    // access this node, recurse into children, then access it again, because
    // the accesses in subtree and other threads may in extreme cases evict
    // this node from cache.

    // Assume that the obtained TrieNode will be set valid value (non-empty)
    // later on.
    /// Insert a valid value into MPT.
    /// The visitor can only be used once to modify.
    unsafe fn insert_checked_value(
        mut self, key: KeyPart, value: Box<[u8]>,
    ) -> Result<(bool, NodeRefDeltaMptCompact)> {
        let node_memory_manager = self.node_memory_manager();
        let allocator = node_memory_manager.get_allocator();
        let mut node_cow = self.root.take();
        // TODO(yz): be compliant to borrow rule and avoid duplicated

        let is_owned = node_cow.is_owned();
        // FIXME: apply db_load_counter to all places where it matters, and also
        // FIXME: pass down to recursion. (Also check other methods.)
        let trie_node_ref = node_cow.get_trie_node(
            node_memory_manager,
            &allocator,
            &mut **self.db.get_mut(),
        )?;
        match trie_node_ref.walk::<Write>(key) {
            WalkStop::Arrived => {
                let node_ref_changed = !is_owned;
                let trie_node = GuardedValue::take(trie_node_ref);
                node_cow.cow_replace_value_valid(
                    &node_memory_manager,
                    self.owned_node_set.get_mut(),
                    trie_node,
                    value,
                )?;

                Ok((node_ref_changed, node_cow.into_child().unwrap()))
            }
            WalkStop::Descent {
                key_remaining,
                child_node,
                child_index,
            } => {
                drop(trie_node_ref);
                let result = self
                    .new_visitor_for_subtree(child_node.clone().into())
                    .insert_checked_value(key_remaining, value);
                if result.is_err() {
                    node_cow.into_child();
                    return result;
                }
                let (child_changed, new_child_node) = result.unwrap();

                if child_changed {
                    let node_ref_changed = !node_cow.is_owned();
                    let trie_node =
                        GuardedValue::take(node_cow.get_trie_node(
                            node_memory_manager,
                            &allocator,
                            &mut **self.db.get_mut(),
                        )?);
                    node_cow
                        .cow_modify(
                            node_memory_manager,
                            &allocator,
                            self.owned_node_set.get_mut(),
                            trie_node,
                        )?
                        .replace_child_unchecked(child_index, new_child_node);

                    Ok((node_ref_changed, node_cow.into_child().unwrap()))
                } else {
                    Ok((false, node_cow.into_child().unwrap()))
                }
            }
            WalkStop::PathDiverted {
                key_child_index,
                key_remaining,
                matched_path,
                unmatched_child_index,
                unmatched_path_remaining,
            } => {
                // create a new node to replace self with compressed
                // path = matched_path, modify current
                // node with the remaining path, and attach it as child to the
                // replacement node create a new node for
                // insertion (if key_remaining is non-empty), set it to child,
                // with key_remaining.
                let (new_node_cow, new_node_entry) =
                    CowNodeRef::new_uninitialized_node(
                        &allocator,
                        self.owned_node_set.get_mut(),
                    )?;
                let mut new_node = MemOptimizedTrieNode::default();
                // set compressed path.
                new_node.set_compressed_path(matched_path);

                let trie_node = GuardedValue::take(trie_node_ref);
                node_cow.cow_set_compressed_path(
                    &node_memory_manager,
                    self.owned_node_set.get_mut(),
                    unmatched_path_remaining,
                    trie_node,
                )?;

                // It's safe because we know that this is the first child.
                new_node.set_first_child_unchecked(
                    unmatched_child_index,
                    // It's safe to unwrap because we know that it's not none.
                    node_cow.into_child().unwrap(),
                );

                // TODO(yz): remove duplicated code.
                match key_child_index {
                    None => {
                        // Insert value at the current node
                        new_node.replace_value_valid(value);
                    }
                    Some(child_index) => {
                        // TODO(yz): Maybe create CowNodeRef on NULL then
                        // cow_set_value then set path.
                        let (child_node_cow, child_node_entry) =
                            CowNodeRef::new_uninitialized_node(
                                &allocator,
                                self.owned_node_set.get_mut(),
                            )?;
                        let mut new_child_node =
                            MemOptimizedTrieNode::default();
                        // set compressed path.
                        new_child_node.copy_compressed_path(
                            CompressedPathRef {
                                path_slice: key_remaining,
                                end_mask: 0,
                            },
                        );
                        new_child_node.replace_value_valid(value);
                        child_node_entry.insert(&new_child_node);

                        // It's safe because it's guaranteed that
                        // key_child_index != unmatched_child_index
                        new_node.add_new_child_unchecked(
                            child_index,
                            // It's safe to unwrap here because it's not null
                            // node.
                            child_node_cow.into_child().unwrap(),
                        );
                    }
                }
                new_node_entry.insert(&new_node);
                Ok((true, new_node_cow.into_child().unwrap()))
            }
            WalkStop::ChildNotFound {
                key_remaining,
                child_index,
            } => {
                // TODO(yz): Maybe create CowNodeRef on NULL then cow_set_value
                // then set path.
                let (child_node_cow, child_node_entry) =
                    CowNodeRef::new_uninitialized_node(
                        &allocator,
                        self.owned_node_set.get_mut(),
                    )?;
                let mut new_child_node = MemOptimizedTrieNode::default();
                // set compressed path.
                new_child_node.copy_compressed_path(CompressedPathRef {
                    path_slice: key_remaining,
                    end_mask: 0,
                });
                new_child_node.replace_value_valid(value);
                child_node_entry.insert(&new_child_node);

                let node_ref_changed = !is_owned;
                let trie_node = GuardedValue::take(trie_node_ref);
                node_cow
                    .cow_modify(
                        node_memory_manager,
                        &allocator,
                        self.owned_node_set.get_mut(),
                        trie_node,
                    )?
                    .add_new_child_unchecked(
                        child_index,
                        child_node_cow.into_child().unwrap(),
                    );

                Ok((node_ref_changed, node_cow.into_child().unwrap()))
            }
        }
    }

    pub fn set(
        self, key: KeyPart, value: Box<[u8]>,
    ) -> Result<NodeRefDeltaMpt> {
        TrieNodeDeltaMpt::check_key_size(key)?;
        TrieNodeDeltaMpt::check_value_size(&value)?;
        let new_root;
        unsafe {
            new_root = self.insert_checked_value(key, value)?.1;
        }
        Ok(new_root.into())
    }
}

use super::{
    super::{
        super::{
<<<<<<< HEAD
            super::storage_db::key_value_db::KeyValueDbTraitRead, errors::*,
            owned_node_set::OwnedNodeSet,
=======
            super::storage_db::delta_db_manager::DeltaDbOwnedReadTraitObj,
            errors::*, state::OwnedNodeSet,
>>>>>>> 3820534b
        },
        guarded_value::GuardedValue,
        node_memory_manager::*,
        return_after_use::ReturnAfterUse,
        DeltaMpt,
    },
    children_table::ChildrenTableDeltaMpt,
    merkle::*,
    trie_node::TrieNodeAction,
    trie_proof::{TrieProof, TrieProofNode},
    walk::{access_mode::*, KeyPart, TrieNodeWalkTrait, WalkStop},
    *,
};
use parking_lot::MutexGuard;
use primitives::{MerkleHash, MERKLE_NULL_NODE};
use std::hint::unreachable_unchecked;<|MERGE_RESOLUTION|>--- conflicted
+++ resolved
@@ -773,13 +773,8 @@
 use super::{
     super::{
         super::{
-<<<<<<< HEAD
-            super::storage_db::key_value_db::KeyValueDbTraitRead, errors::*,
-            owned_node_set::OwnedNodeSet,
-=======
             super::storage_db::delta_db_manager::DeltaDbOwnedReadTraitObj,
-            errors::*, state::OwnedNodeSet,
->>>>>>> 3820534b
+            errors::*, owned_node_set::OwnedNodeSet,
         },
         guarded_value::GuardedValue,
         node_memory_manager::*,
