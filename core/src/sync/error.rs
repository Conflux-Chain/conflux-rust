--- conflicted
+++ resolved
@@ -86,10 +86,14 @@
             display("packet {:?} throttled: {:?}", msg_name, response),
         }
 
-<<<<<<< HEAD
         InternalError(reason: String) {
             description("Internal error"),
             display("Internal error: {:?}", reason),
+        }
+
+        UnexpectedMessage(reason: String) {
+            description("Message received in unexpected"),
+            display("UnexpectedMessage: {:?}", reason)
         }
     }
 }
@@ -97,11 +101,5 @@
 impl From<oneshot::Canceled> for Error {
     fn from(error: oneshot::Canceled) -> Self {
         ErrorKind::InternalError(format!("{}", error)).into()
-=======
-        UnexpectedMessage(reason: String) {
-            description("Message received in unexpected"),
-            display("UnexpectedMessage: {:?}", reason)
-        }
->>>>>>> 0b986908
     }
 }