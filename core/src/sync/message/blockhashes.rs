// Copyright 2019 Conflux Foundation. All rights reserved.
// Conflux is free software and distributed under GNU General Public License.
// See http://www.gnu.org/licenses/

use crate::{
    message::RequestId,
    sync::{
        message::{Context, GetBlockHashesByEpoch, Handleable},
        Error,
    },
};
use cfx_types::H256;
use rlp::{Decodable, DecoderError, Encodable, Rlp, RlpStream};
use std::ops::{Deref, DerefMut};

#[derive(Debug, PartialEq)]
pub struct GetBlockHashesResponse {
    pub request_id: RequestId,
    pub hashes: Vec<H256>,
}

impl Handleable for GetBlockHashesResponse {
    fn handle(self, ctx: &Context) -> Result<(), Error> {
        debug!("on_block_hashes_response, msg={:?}", self);

<<<<<<< HEAD
        let req = ctx.match_request(self.request_id)?;
        let epoch_req = req.downcast_general::<GetBlockHashesByEpoch>(
=======
        let req = ctx.match_request(self.request_id())?;
        let epoch_req = req.downcast_ref::<GetBlockHashesByEpoch>(
>>>>>>> 5720ad77
            ctx.io,
            &ctx.manager.request_manager,
            true,
        )?;

        // assume received everything
        // FIXME: peer should signal error?
        let req = epoch_req.epochs.clone().into_iter().collect();
        let rec = epoch_req.epochs.clone().into_iter().collect();
        ctx.manager
            .request_manager
            .epochs_received(ctx.io, req, rec);

        // request missing headers
        let missing_headers = self
            .hashes
            .iter()
            .filter(|h| !ctx.manager.graph.contains_block_header(&h))
            .cloned()
            .collect();

        // NOTE: this is to make sure no section of the DAG is skipped
        // e.g. if the request for epoch 4 is lost or the reply is in-
        // correct, the request for epoch 5 should recursively request
        // all dependent blocks (see on_block_headers_response)

        // self.request_manager.request_block_headers(
        //     io,
        //     Some(peer),
        //     missing_headers,
        // );

        ctx.manager.request_block_headers(
            ctx.io,
            Some(ctx.peer),
            missing_headers,
        );

        // TODO: handle empty response

        // try requesting some more epochs
        ctx.manager.start_sync(ctx.io);

        Ok(())
    }
}

impl Deref for GetBlockHashesResponse {
    type Target = RequestId;

    fn deref(&self) -> &Self::Target { &self.request_id }
}

impl DerefMut for GetBlockHashesResponse {
    fn deref_mut(&mut self) -> &mut RequestId { &mut self.request_id }
}

impl Encodable for GetBlockHashesResponse {
    fn rlp_append(&self, stream: &mut RlpStream) {
        stream
            .begin_list(2)
            .append(&self.request_id)
            .append_list(&self.hashes);
    }
}

impl Decodable for GetBlockHashesResponse {
    fn decode(rlp: &Rlp) -> Result<GetBlockHashesResponse, DecoderError> {
        Ok(GetBlockHashesResponse {
            request_id: rlp.val_at(0)?,
            hashes: rlp.list_at(1)?,
        })
    }
}<|MERGE_RESOLUTION|>--- conflicted
+++ resolved
@@ -23,13 +23,8 @@
     fn handle(self, ctx: &Context) -> Result<(), Error> {
         debug!("on_block_hashes_response, msg={:?}", self);
 
-<<<<<<< HEAD
         let req = ctx.match_request(self.request_id)?;
-        let epoch_req = req.downcast_general::<GetBlockHashesByEpoch>(
-=======
-        let req = ctx.match_request(self.request_id())?;
         let epoch_req = req.downcast_ref::<GetBlockHashesByEpoch>(
->>>>>>> 5720ad77
             ctx.io,
             &ctx.manager.request_manager,
             true,
