--- conflicted
+++ resolved
@@ -314,13 +314,8 @@
 
         debug!("on_get_transactions_response {:?}", self.request_id);
 
-<<<<<<< HEAD
         let req = ctx.match_request(self.request_id)?;
-        let req = req.downcast_general::<GetTransactions>(
-=======
-        let req = ctx.match_request(self.request_id())?;
         let req = req.downcast_ref::<GetTransactions>(
->>>>>>> 5720ad77
             ctx.io,
             &ctx.manager.request_manager,
             false,
