--- conflicted
+++ resolved
@@ -39,15 +39,9 @@
         let peer_info = ctx.manager.syn.get_peer_info(&ctx.peer)?;
         let should_disconnect = {
             let mut peer_info = peer_info.write();
-<<<<<<< HEAD
-            if !peer_info
-                .notified_capabilities
-                .contains(DynamicCapability::TxRelay(true))
-=======
             if peer_info
                 .notified_capabilities
                 .contains(DynamicCapability::TxRelay(false))
->>>>>>> b0e41a92
             {
                 peer_info.received_transaction_count += transactions.len();
                 peer_info.received_transaction_count
@@ -107,15 +101,9 @@
         let peer_info = ctx.manager.syn.get_peer_info(&ctx.peer)?;
 
         let mut peer_info = peer_info.write();
-<<<<<<< HEAD
-        if !peer_info
-            .notified_capabilities
-            .contains(DynamicCapability::TxRelay(true))
-=======
         if peer_info
             .notified_capabilities
             .contains(DynamicCapability::TxRelay(false))
->>>>>>> b0e41a92
         {
             peer_info.received_transaction_count += self.trans_short_ids.len();
             if peer_info.received_transaction_count
