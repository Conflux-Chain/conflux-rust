// Copyright 2019 Conflux Foundation. All rights reserved.
// Conflux is free software and distributed under GNU General Public License.
// See http://www.gnu.org/licenses/

use crate::{
    block_data_manager::StateAvailabilityBoundary,
    consensus::{ConsensusGraph, ConsensusGraphInner, ConsensusGraphTrait},
    parameters::{consensus::NULL, sync::CATCH_UP_EPOCH_LAG_THRESHOLD},
    sync::{
        message::DynamicCapability,
        state::{SnapshotChunkSync, Status},
        synchronization_protocol_handler::SynchronizationProtocolHandler,
        synchronization_state::SynchronizationState,
        SharedSynchronizationGraph, SynchronizationGraphInner,
    },
};
use network::NetworkContext;
use parking_lot::RwLock;
use std::{
    collections::HashMap,
    sync::{
        atomic::{AtomicBool, Ordering as AtomicOrdering},
        Arc,
    },
    thread, time,
};

///
/// Archive node goes through the following phases:
///     CatchUpRecoverBlockFromDB --> CatchUpSyncBlock --> Normal
///
/// Full node goes through the following phases:
///     CatchUpRecoverBlockHeaderFromDB --> CatchUpSyncBlockHeader -->
///     CatchUpCheckpoint --> CatchUpRecoverBlockFromDB -->
///     CatchUpSyncBlock --> Normal

#[derive(Debug, Clone, Copy, Ord, PartialOrd, Eq, PartialEq, Hash)]
pub enum SyncPhaseType {
    CatchUpRecoverBlockHeaderFromDB = 0,
    CatchUpSyncBlockHeader = 1,
    CatchUpCheckpoint = 2,
    CatchUpRecoverBlockFromDB = 3,
    CatchUpSyncBlock = 4,
    Normal = 5,
}

pub trait SynchronizationPhaseTrait: Send + Sync {
    fn name(&self) -> &'static str;
    fn phase_type(&self) -> SyncPhaseType;
    fn next(
        &self, _io: &dyn NetworkContext,
        _sync_handler: &SynchronizationProtocolHandler,
    ) -> SyncPhaseType;
    fn start(
        &self, _io: &dyn NetworkContext,
        _sync_handler: &SynchronizationProtocolHandler,
    );
}

pub struct SynchronizationPhaseManagerInner {
    initialized: bool,
    current_phase: SyncPhaseType,
    phases: HashMap<SyncPhaseType, Arc<dyn SynchronizationPhaseTrait>>,
}

impl SynchronizationPhaseManagerInner {
    pub fn new(initial_phase_type: SyncPhaseType) -> Self {
        SynchronizationPhaseManagerInner {
            initialized: false,
            current_phase: initial_phase_type,
            phases: HashMap::new(),
        }
    }

    pub fn register_phase(
        &mut self, phase: Arc<dyn SynchronizationPhaseTrait>,
    ) {
        self.phases.insert(phase.phase_type(), phase);
    }

    pub fn get_phase(
        &self, phase_type: SyncPhaseType,
    ) -> Arc<dyn SynchronizationPhaseTrait> {
        self.phases.get(&phase_type).unwrap().clone()
    }

    pub fn get_current_phase(&self) -> Arc<dyn SynchronizationPhaseTrait> {
        self.get_phase(self.current_phase)
    }

    pub fn change_phase_to(&mut self, phase_type: SyncPhaseType) {
        self.current_phase = phase_type;
    }

    pub fn try_initialize(&mut self) -> bool {
        let initialized = self.initialized;
        if !self.initialized {
            self.initialized = true;
        }

        initialized
    }
}

pub struct SynchronizationPhaseManager {
    inner: RwLock<SynchronizationPhaseManagerInner>,
}

impl SynchronizationPhaseManager {
    pub fn new(
        initial_phase_type: SyncPhaseType,
        sync_state: Arc<SynchronizationState>,
        sync_graph: SharedSynchronizationGraph,
        state_sync: Arc<SnapshotChunkSync>,
    ) -> Self
    {
        let sync_manager = SynchronizationPhaseManager {
            inner: RwLock::new(SynchronizationPhaseManagerInner::new(
                initial_phase_type,
            )),
        };

        sync_manager.register_phase(Arc::new(
            CatchUpRecoverBlockHeaderFromDbPhase::new(sync_graph.clone()),
        ));
        sync_manager.register_phase(Arc::new(
            CatchUpSyncBlockHeaderPhase::new(
                sync_state.clone(),
                sync_graph.clone(),
            ),
        ));
        sync_manager
            .register_phase(Arc::new(CatchUpCheckpointPhase::new(state_sync)));
        sync_manager.register_phase(Arc::new(
            CatchUpRecoverBlockFromDbPhase::new(sync_graph.clone()),
        ));
        sync_manager.register_phase(Arc::new(CatchUpSyncBlockPhase::new(
            sync_state.clone(),
            sync_graph.clone(),
        )));
        sync_manager.register_phase(Arc::new(NormalSyncPhase::new()));

        sync_manager
    }

    pub fn register_phase(&self, phase: Arc<dyn SynchronizationPhaseTrait>) {
        self.inner.write().register_phase(phase);
    }

    pub fn get_phase(
        &self, phase_type: SyncPhaseType,
    ) -> Arc<dyn SynchronizationPhaseTrait> {
        self.inner.read().get_phase(phase_type)
    }

    pub fn get_current_phase(&self) -> Arc<dyn SynchronizationPhaseTrait> {
        self.inner.read().get_current_phase()
    }

    pub fn change_phase_to(
        &self, phase_type: SyncPhaseType, io: &dyn NetworkContext,
        sync_handler: &SynchronizationProtocolHandler,
    )
    {
        self.inner.write().change_phase_to(phase_type);
        let current_phase = self.get_current_phase();
        current_phase.start(io, sync_handler);
    }

    pub fn try_initialize(
        &self, io: &dyn NetworkContext,
        sync_handler: &SynchronizationProtocolHandler,
    )
    {
        if !self.inner.write().try_initialize() {
            // if not initialized
            let current_phase = self.get_current_phase();
            current_phase.start(io, sync_handler);
        }
    }
}

pub struct CatchUpRecoverBlockHeaderFromDbPhase {
    pub graph: SharedSynchronizationGraph,
    pub recovered: Arc<AtomicBool>,
}

impl CatchUpRecoverBlockHeaderFromDbPhase {
    pub fn new(graph: SharedSynchronizationGraph) -> Self {
        CatchUpRecoverBlockHeaderFromDbPhase {
            graph,
            recovered: Arc::new(AtomicBool::new(false)),
        }
    }
}

impl SynchronizationPhaseTrait for CatchUpRecoverBlockHeaderFromDbPhase {
    fn name(&self) -> &'static str { "CatchUpRecoverBlockHeaderFromDbPhase" }

    fn phase_type(&self) -> SyncPhaseType {
        SyncPhaseType::CatchUpRecoverBlockHeaderFromDB
    }

    fn next(
        &self, io: &dyn NetworkContext,
        sync_handler: &SynchronizationProtocolHandler,
    ) -> SyncPhaseType
    {
        if self.recovered.load(AtomicOrdering::SeqCst) == false {
            return self.phase_type();
        }

        DynamicCapability::ServeHeaders(true).broadcast(io, &sync_handler.syn);
        SyncPhaseType::CatchUpSyncBlockHeader
    }

    fn start(
        &self, _io: &dyn NetworkContext,
        _sync_handler: &SynchronizationProtocolHandler,
    )
    {
        info!("start phase {:?}", self.name());
        self.recovered.store(false, AtomicOrdering::SeqCst);
        let recovered = self.recovered.clone();
        let graph = self.graph.clone();
        std::thread::spawn(move || {
            graph.recover_graph_from_db(true /* header_only */);
            recovered.store(true, AtomicOrdering::SeqCst);
            info!("finish recover header graph from db");
        });
    }
}

pub struct CatchUpSyncBlockHeaderPhase {
    pub syn: Arc<SynchronizationState>,
    pub graph: SharedSynchronizationGraph,
}

impl CatchUpSyncBlockHeaderPhase {
    pub fn new(
        syn: Arc<SynchronizationState>, graph: SharedSynchronizationGraph,
    ) -> Self {
        CatchUpSyncBlockHeaderPhase { syn, graph }
    }
}

impl SynchronizationPhaseTrait for CatchUpSyncBlockHeaderPhase {
    fn name(&self) -> &'static str { "CatchUpSyncBlockHeaderPhase" }

    fn phase_type(&self) -> SyncPhaseType {
        SyncPhaseType::CatchUpSyncBlockHeader
    }

    fn next(
        &self, _io: &dyn NetworkContext,
        _sync_handler: &SynchronizationProtocolHandler,
    ) -> SyncPhaseType
    {
        // FIXME: use target_height instead.
        let middle_epoch = self.syn.get_middle_epoch();
        if middle_epoch.is_none() {
            return self.phase_type();
        }
        let middle_epoch = middle_epoch.unwrap();
        // FIXME: OK, what if the chain height is close, or even local height is
        // FIXME: larger, but the chain forked earlier very far away?
        if self.graph.consensus.best_epoch_number()
            + CATCH_UP_EPOCH_LAG_THRESHOLD
            >= middle_epoch
        {
            return SyncPhaseType::CatchUpCheckpoint;
        }

        self.phase_type()
    }

    fn start(
        &self, io: &dyn NetworkContext,
        sync_handler: &SynchronizationProtocolHandler,
    )
    {
        info!("start phase {:?}", self.name());
        let (_, cur_era_genesis_height) =
            self.graph.get_genesis_hash_and_height_in_current_era();
        *sync_handler.latest_epoch_requested.lock() = cur_era_genesis_height;

        sync_handler.request_initial_missed_block(io);
        sync_handler.request_epochs(io);
    }
}

pub struct CatchUpCheckpointPhase {
    state_sync: Arc<SnapshotChunkSync>,

    /// Is `true` if we have the state locally and do not need to sync
    /// checkpoints. Only set when the phase starts.
    has_state: AtomicBool,
}

impl CatchUpCheckpointPhase {
    pub fn new(state_sync: Arc<SnapshotChunkSync>) -> Self {
        CatchUpCheckpointPhase {
            state_sync,
            has_state: AtomicBool::new(false),
        }
    }
}

impl SynchronizationPhaseTrait for CatchUpCheckpointPhase {
    fn name(&self) -> &'static str { "CatchUpCheckpointPhase" }

    fn phase_type(&self) -> SyncPhaseType { SyncPhaseType::CatchUpCheckpoint }

    fn next(
        &self, io: &dyn NetworkContext,
        sync_handler: &SynchronizationProtocolHandler,
    ) -> SyncPhaseType
    {
        if self.has_state.load(AtomicOrdering::SeqCst) {
<<<<<<< HEAD
            if epoch_to_sync != sync_handler.graph.data_man.true_genesis.hash()
            {
                // TODO Implement a mechanism to ensure the expect
                let trusted_blame_block = sync_handler
                    .graph
                    .consensus
                    .get_trusted_blame_block(&epoch_to_sync)
                    .expect(
                        "It's ensured that a trusted blame block can be found for \
                     a stable epoch_to_sync",
                    );
                // Set trusted_blame_block to ensure that state_valid
                // can be passed to Block-related phases
                *sync_handler.synced_epoch_id_and_blame_block.lock() =
                    Some((epoch_to_sync, trusted_blame_block));
            }
=======
>>>>>>> c65b29ac
            return SyncPhaseType::CatchUpRecoverBlockFromDB;
        }
        let epoch_to_sync = sync_handler.graph.consensus.get_to_sync_epoch_id();
        self.state_sync
            .update_status(epoch_to_sync, io, sync_handler);
        if self.state_sync.status() == Status::Completed {
            self.state_sync.restore_execution_state(sync_handler);
<<<<<<< HEAD
            *sync_handler.synced_epoch_id_and_blame_block.lock() =
                Some((epoch_to_sync, self.state_sync.trusted_blame_block()));
=======
            *sync_handler.graph.consensus.synced_epoch_id.lock() =
                Some(epoch_to_sync);
>>>>>>> c65b29ac
            SyncPhaseType::CatchUpRecoverBlockFromDB
        } else {
            self.phase_type()
        }
    }

    fn start(
        &self, io: &dyn NetworkContext,
        sync_handler: &SynchronizationProtocolHandler,
    )
    {
        info!("start phase {:?}", self.name());
        let epoch_to_sync = sync_handler.graph.consensus.get_to_sync_epoch_id();

        if let Some(commitment) = sync_handler
            .graph
            .data_man
            .get_epoch_execution_commitment_with_db(&epoch_to_sync)
        {
            info!("CatchUpCheckpointPhase: commitment for epoch {:?} exists, skip state sync. \
                commitment={:?}", epoch_to_sync, commitment);
            self.has_state.store(true, AtomicOrdering::SeqCst);

            // TODO Here has_state could mean we have the snapshot of the state
            // or the last snapshot and the delta mpt. We only need to specially
            // handle the case of snapshot-only state where we
            // cannot compute state_valid because we do not have a
            // valid state root.
            if epoch_to_sync != sync_handler.graph.data_man.true_genesis.hash()
            {
                *sync_handler.graph.consensus.synced_epoch_id.lock() =
                    Some(epoch_to_sync);
            }
            return;
        }

        self.state_sync
            .update_status(epoch_to_sync, io, sync_handler);
    }
}

pub struct CatchUpRecoverBlockFromDbPhase {
    pub graph: SharedSynchronizationGraph,
    pub recovered: Arc<AtomicBool>,
}

impl CatchUpRecoverBlockFromDbPhase {
    pub fn new(graph: SharedSynchronizationGraph) -> Self {
        CatchUpRecoverBlockFromDbPhase {
            graph,
            recovered: Arc::new(AtomicBool::new(false)),
        }
    }
}

impl SynchronizationPhaseTrait for CatchUpRecoverBlockFromDbPhase {
    fn name(&self) -> &'static str { "CatchUpRecoverBlockFromDbPhase" }

    fn phase_type(&self) -> SyncPhaseType {
        SyncPhaseType::CatchUpRecoverBlockFromDB
    }

    fn next(
        &self, _io: &dyn NetworkContext,
        _sync_handler: &SynchronizationProtocolHandler,
    ) -> SyncPhaseType
    {
        if self.recovered.load(AtomicOrdering::SeqCst) == false {
            return self.phase_type();
        }
        SyncPhaseType::CatchUpSyncBlock
    }

    fn start(
        &self, _io: &dyn NetworkContext,
        sync_handler: &SynchronizationProtocolHandler,
    )
    {
        info!("start phase {:?}", self.name());
        {
            // FIXME: consider alliance tree graph
            let consensus = self
                .graph
                .consensus
                .as_any()
                .downcast_ref::<ConsensusGraph>()
                .expect("downcast should succeed");
            // Acquire the lock of synchronization graph first to make sure no
            // more blocks will be inserted into synchronization graph.
            let old_sync_inner = &mut *self.graph.inner.write();
            // Wait until all the graph ready blocks in queue are inserted into
            // consensus graph.
            while *self.graph.latest_graph_ready_block.lock()
                != consensus.latest_inserted_block()
            {
                thread::sleep(time::Duration::from_millis(100));
            }
            // Now, we can safely acquire the lock of consensus graph.
            let old_consensus_inner = &mut *consensus.inner.write();
            // We should assign a new instance_id here since we construct a new
            // consensus graph.
            old_sync_inner.data_man.initialize_instance_id();

            let (cur_era_genesis_hash, cur_era_genesis_height) =
                old_sync_inner.get_genesis_hash_and_height_in_current_era();

            // TODO: Make sure that the checkpoint will not change between the
            // end of CatchUpCheckpointPhase and the start of
            // CatchUpRecoverBlockFromDbPhase.

            let new_consensus_inner = ConsensusGraphInner::with_era_genesis(
                old_consensus_inner.pow_config.clone(),
                self.graph.data_man.clone(),
                old_consensus_inner.inner_conf.clone(),
                &cur_era_genesis_hash,
            );
            // For archive node, this will be `None`.
            // For full node, this is `None` when the state of checkpoint is
            // already in disk and we didn't sync it from peer.
            // In both cases, we should set `state_availability_boundary` to
            // `[cur_era_stable_height, cur_era_stable_height]`.
<<<<<<< HEAD
            if let Some((epoch_synced, trusted_blame_block)) =
                &*sync_handler.synced_epoch_id_and_blame_block.lock()
=======
            if let Some(epoch_synced) =
                &*self.graph.consensus.synced_epoch_id.lock()
>>>>>>> c65b29ac
            {
                // TODO Implement a mechanism to ensure the expect.
                // We need `for_snapshot` because the blocks within the next
                // snapshot do not have correct state_root
                // locally.
                let trusted_blame_block = old_consensus_inner
                    .get_trusted_blame_block_for_snapshot(&epoch_synced)
                    .expect(
                        "It's ensured that a trusted blame block can be found for \
                     a stable epoch_to_sync",
                    );
                let epoch_synced_height = self
                    .graph
                    .data_man
                    .block_header_by_hash(epoch_synced)
                    .expect("Header for checkpoint exists")
                    .height();
                *self.graph.data_man.state_availability_boundary.write() =
                    StateAvailabilityBoundary::new(
                        *epoch_synced,
                        epoch_synced_height,
                    );
                self.graph
                    .data_man
                    .state_availability_boundary
                    .write()
                    .set_synced_state_height(epoch_synced_height);
                // This map will be used to recover `state_valid` info for each
                // pivot block before `trusted_blame_block`.
                let mut pivot_block_state_valid_map =
                    consensus.pivot_block_state_valid_map.lock();
                let mut cur = *old_consensus_inner
                    .hash_to_arena_indices
                    .get(&trusted_blame_block)
                    .unwrap();
                while cur != NULL {
                    let blame = self
                        .graph
                        .data_man
                        .block_header_by_hash(
                            &old_consensus_inner.arena[cur].hash,
                        )
                        .unwrap()
                        .blame();
                    for i in 0..blame + 1 {
                        trace!("Backup state_valid: hash={:?} height={} state_valid={},", old_consensus_inner.arena[cur].hash, old_consensus_inner.arena[cur].height,
                                   i == 0);
                        pivot_block_state_valid_map.insert(
                            old_consensus_inner.arena[cur].hash,
                            i == 0,
                        );
                        cur = old_consensus_inner.arena[cur].parent;
                        if cur == NULL {
                            break;
                        }
                    }
                }
            } else {
                let cur_era_stable_height = if cur_era_genesis_height == 0 {
                    0
                } else {
                    cur_era_genesis_height
                        + new_consensus_inner.inner_conf.era_epoch_count
                };
                let stable_epoch_set = self
                    .graph
                    .data_man
                    .epoch_set_hashes_from_db(cur_era_stable_height)
                    .expect("epoch set for stable must exist");
                let cur_era_stable_hash =
                    *stable_epoch_set.last().expect("nonempty");
                *self.graph.data_man.state_availability_boundary.write() =
                    StateAvailabilityBoundary::new(
                        cur_era_stable_hash,
                        cur_era_stable_height,
                    );
            }
            *old_consensus_inner = new_consensus_inner;
            // FIXME: We may need to some information of `confirmation_meter`.
            consensus.confirmation_meter.reset();
            let new_sync_inner = SynchronizationGraphInner::with_genesis_block(
                self.graph
                    .data_man
                    .block_header_by_hash(&cur_era_genesis_hash)
                    .expect("era genesis exists"),
                old_sync_inner.pow_config.clone(),
                old_sync_inner.config.clone(),
                old_sync_inner.data_man.clone(),
            );
            *old_sync_inner = new_sync_inner;

            self.graph
                .statistics
                .clear_sync_and_consensus_graph_statistics();
        }
        self.graph.consensus.update_best_info();
        self.graph
            .consensus
            .get_tx_pool()
            .notify_new_best_info(self.graph.consensus.best_info())
            // FIXME: propogate error.
            .expect(&concat!(file!(), ":", line!(), ":", column!()));

        self.recovered.store(false, AtomicOrdering::SeqCst);
        let recovered = self.recovered.clone();
        let graph = self.graph.clone();
        std::thread::Builder::new()
            .name("recover_blocks".into())
            .spawn(move || {
                graph.recover_graph_from_db(false /* header_only */);
                recovered.store(true, AtomicOrdering::SeqCst);
                info!("finish recover block graph from db");
            })
            .expect("Thread spawn failure");
    }
}

pub struct CatchUpSyncBlockPhase {
    pub syn: Arc<SynchronizationState>,
    pub graph: SharedSynchronizationGraph,
}

impl CatchUpSyncBlockPhase {
    pub fn new(
        syn: Arc<SynchronizationState>, graph: SharedSynchronizationGraph,
    ) -> Self {
        CatchUpSyncBlockPhase { syn, graph }
    }
}

impl SynchronizationPhaseTrait for CatchUpSyncBlockPhase {
    fn name(&self) -> &'static str { "CatchUpSyncBlockPhase" }

    fn phase_type(&self) -> SyncPhaseType { SyncPhaseType::CatchUpSyncBlock }

    fn next(
        &self, _io: &dyn NetworkContext,
        _sync_handler: &SynchronizationProtocolHandler,
    ) -> SyncPhaseType
    {
        // FIXME: use target_height instead.
        let middle_epoch = self.syn.get_middle_epoch();
        if middle_epoch.is_none() {
            if self.syn.is_dev_mode() {
                return SyncPhaseType::Normal;
            } else {
                return self.phase_type();
            }
        }
        let middle_epoch = middle_epoch.unwrap();
        // FIXME: OK, what if the chain height is close, or even local height is
        // FIXME: larger, but the chain forked earlier very far away?
        if self.graph.consensus.best_epoch_number()
            + CATCH_UP_EPOCH_LAG_THRESHOLD
            >= middle_epoch
        {
            return SyncPhaseType::Normal;
        }

        self.phase_type()
    }

    fn start(
        &self, io: &dyn NetworkContext,
        sync_handler: &SynchronizationProtocolHandler,
    )
    {
        info!("start phase {:?}", self.name());

        let (_, cur_era_genesis_height) =
            self.graph.get_genesis_hash_and_height_in_current_era();
        *sync_handler.latest_epoch_requested.lock() = cur_era_genesis_height;

        sync_handler.request_initial_missed_block(io);
        sync_handler.request_epochs(io);
    }
}

pub struct NormalSyncPhase {}

impl NormalSyncPhase {
    pub fn new() -> Self { NormalSyncPhase {} }
}

impl SynchronizationPhaseTrait for NormalSyncPhase {
    fn name(&self) -> &'static str { "NormalSyncPhase" }

    fn phase_type(&self) -> SyncPhaseType { SyncPhaseType::Normal }

    fn next(
        &self, _io: &dyn NetworkContext,
        _sync_handler: &SynchronizationProtocolHandler,
    ) -> SyncPhaseType
    {
        // FIXME: handle the case where we need to switch back phase
        self.phase_type()
    }

    fn start(
        &self, io: &dyn NetworkContext,
        sync_handler: &SynchronizationProtocolHandler,
    )
    {
        info!("start phase {:?}", self.name());
        sync_handler.request_missing_terminals(io);
    }
}<|MERGE_RESOLUTION|>--- conflicted
+++ resolved
@@ -317,25 +317,6 @@
     ) -> SyncPhaseType
     {
         if self.has_state.load(AtomicOrdering::SeqCst) {
-<<<<<<< HEAD
-            if epoch_to_sync != sync_handler.graph.data_man.true_genesis.hash()
-            {
-                // TODO Implement a mechanism to ensure the expect
-                let trusted_blame_block = sync_handler
-                    .graph
-                    .consensus
-                    .get_trusted_blame_block(&epoch_to_sync)
-                    .expect(
-                        "It's ensured that a trusted blame block can be found for \
-                     a stable epoch_to_sync",
-                    );
-                // Set trusted_blame_block to ensure that state_valid
-                // can be passed to Block-related phases
-                *sync_handler.synced_epoch_id_and_blame_block.lock() =
-                    Some((epoch_to_sync, trusted_blame_block));
-            }
-=======
->>>>>>> c65b29ac
             return SyncPhaseType::CatchUpRecoverBlockFromDB;
         }
         let epoch_to_sync = sync_handler.graph.consensus.get_to_sync_epoch_id();
@@ -343,13 +324,7 @@
             .update_status(epoch_to_sync, io, sync_handler);
         if self.state_sync.status() == Status::Completed {
             self.state_sync.restore_execution_state(sync_handler);
-<<<<<<< HEAD
-            *sync_handler.synced_epoch_id_and_blame_block.lock() =
-                Some((epoch_to_sync, self.state_sync.trusted_blame_block()));
-=======
-            *sync_handler.graph.consensus.synced_epoch_id.lock() =
-                Some(epoch_to_sync);
->>>>>>> c65b29ac
+            *sync_handler.synced_epoch_id.lock() = Some(epoch_to_sync);
             SyncPhaseType::CatchUpRecoverBlockFromDB
         } else {
             self.phase_type()
@@ -380,8 +355,7 @@
             // valid state root.
             if epoch_to_sync != sync_handler.graph.data_man.true_genesis.hash()
             {
-                *sync_handler.graph.consensus.synced_epoch_id.lock() =
-                    Some(epoch_to_sync);
+                *sync_handler.synced_epoch_id.lock() = Some(epoch_to_sync);
             }
             return;
         }
@@ -471,14 +445,7 @@
             // already in disk and we didn't sync it from peer.
             // In both cases, we should set `state_availability_boundary` to
             // `[cur_era_stable_height, cur_era_stable_height]`.
-<<<<<<< HEAD
-            if let Some((epoch_synced, trusted_blame_block)) =
-                &*sync_handler.synced_epoch_id_and_blame_block.lock()
-=======
-            if let Some(epoch_synced) =
-                &*self.graph.consensus.synced_epoch_id.lock()
->>>>>>> c65b29ac
-            {
+            if let Some(epoch_synced) = &*sync_handler.synced_epoch_id.lock() {
                 // TODO Implement a mechanism to ensure the expect.
                 // We need `for_snapshot` because the blocks within the next
                 // snapshot do not have correct state_root
