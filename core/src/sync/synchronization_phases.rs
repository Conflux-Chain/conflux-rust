--- conflicted
+++ resolved
@@ -525,11 +525,8 @@
             }
             *old_consensus_inner = new_consensus_inner;
             // FIXME: We may need to some information of `confirmation_meter`.
-<<<<<<< HEAD
-            consensus.confirmation_meter.reset();
-=======
-            self.graph.consensus.confirmation_meter.clear();
->>>>>>> 33fd60bb
+            consensus.confirmation_meter.clear();
+
             let new_sync_inner = SynchronizationGraphInner::with_genesis_block(
                 self.graph
                     .data_man
