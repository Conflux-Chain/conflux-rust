--- conflicted
+++ resolved
@@ -553,17 +553,9 @@
             GetTransactionsResponse {
                 request_id: get_transactions.request_id,
                 transactions,
-<<<<<<< HEAD
             };
             debug!("on_get_transactions request {} txs, returned {} txs", get_transactions.indices.len(), resp.transactions.len());
-            self.send_message(io, peer, &resp, SendQueuePriority::Normal)?;
-        } else {
-            warn!("Unexpected message from unrecognized peer: peer={:?} msg=GET_TRANSACTIONS", peer);
-        }
-=======
-            }
         };
->>>>>>> 711b0307
 
         self.send_message(io, peer, &resp, SendQueuePriority::Normal)?;
         Ok(())
@@ -645,12 +637,7 @@
                 Err(e)
             }
         }
-<<<<<<< HEAD
         debug!("Request {} transactions from peer={}", indices.len(), peer);
-
-        self.request_transactions(io, peer, indices, tx_ids, &mut *syn)
-=======
->>>>>>> 711b0307
     }
 
     fn on_get_blocktxn(
@@ -2262,22 +2249,6 @@
             peers
                 .into_iter()
                 .filter_map(|peer_id| {
-<<<<<<< HEAD
-                    let mut syn = self.syn.write();
-                    let peer_info = syn.peers.get_mut(&peer_id);
-                    if peer_info.is_none() {
-                        return None;
-                    }
-
-                    let peer_info = peer_info.unwrap();
-                    debug!("prop:: Start propagate_transactions_to_peers for {} all={} last_sent={}", peer_id, all_transactions_hashes.len(), peer_info.last_sent_transaction_hashes.len());
-
-                    let sent_transactions = Vec::new();
-                    let (window_index, sent_transactions) = peer_info
-                        .sent_transactions
-                        .append_transactions(sent_transactions);
-                    debug!("prop:: append_transactions");
-=======
                     let peer_info = {
                         let syn = self.syn.read();
                         let peer_info = syn.peers.get(&peer_id);
@@ -2288,7 +2259,6 @@
                     };
 
                     let mut sent_transactions = Vec::new();
->>>>>>> 711b0307
 
                     let mut peer_info = peer_info.write();
                     if transactions.is_empty() || !peer_info.need_prop_trans {
@@ -2377,11 +2347,6 @@
                                 .insert(tx.hash());
                         }
                     }
-<<<<<<< HEAD
-                    debug!("prop:: finish tx_len={}", tx_msg.trans_short_ids.len());
-=======
-
->>>>>>> 711b0307
                     assert!(!tx_msg.trans_short_ids.is_empty());
 
                     tx_msg.window_index = peer_info
