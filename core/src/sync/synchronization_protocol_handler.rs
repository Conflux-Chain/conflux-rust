// Copyright 2019 Conflux Foundation. All rights reserved.
// Conflux is free software and distributed under GNU General Public License.
// See http://www.gnu.org/licenses/

use super::{
    super::transaction_pool::SharedTransactionPool, random, Error, ErrorKind,
    SharedSynchronizationGraph, SynchronizationGraph, SynchronizationPeerState,
    SynchronizationState,
};
use crate::{consensus::SharedConsensusGraph, pow::ProofOfWorkConfig};
use cfx_types::H256;
use io::TimerToken;
use message::{
    GetBlockHeaders, GetBlockHeadersResponse, GetBlockTxn, GetBlockTxnResponse,
    GetBlocks, GetBlocksResponse, GetBlocksWithPublicResponse,
    GetCompactBlocks, GetCompactBlocksResponse, GetTerminalBlockHashes,
    GetTerminalBlockHashesResponse, GetTransactions, GetTransactionsResponse,
    Message, MsgId, NewBlock, NewBlockHashes, Status, TransactionDigests,
    TransactionPropagationControl, Transactions,
};
use network::{
    throttling::THROTTLING_SERVICE, Error as NetworkError, HandlerWorkType,
    NetworkContext, NetworkProtocolHandler, PeerId,
};
use parking_lot::Mutex;
use rand::Rng;
use rlp::Rlp;
//use slab::Slab;
use super::{
    msg_sender::{send_message, send_message_with_throttling},
    request_manager::{RequestManager, RequestMessage},
};
use crate::{
    cache_manager::{CacheId, CacheManager},
    pow::WORKER_COMPUTATION_PARALLELISM,
    verification::VerificationConfig,
};
use primitives::{
    Block, SignedTransaction, TransactionWithSignature, TxPropagateId,
};
use priority_send_queue::SendQueuePriority;
use rlp::DecoderError;
use std::{
    cmp,
    collections::{HashMap, HashSet, VecDeque},
    iter::FromIterator,
    sync::{atomic::Ordering as AtomicOrdering, mpsc::channel, Arc},
    time::{Duration, Instant},
};
use threadpool::ThreadPool;

const CATCH_UP_EPOCH_LAG_THRESHOLD: u64 = 3;

pub const SYNCHRONIZATION_PROTOCOL_VERSION: u8 = 0x01;

pub const MAX_HEADERS_TO_SEND: u64 = 512;
pub const MAX_BLOCKS_TO_SEND: u64 = 256;
const MAX_PACKET_SIZE: usize = 15 * 1024 * 1024 + 512 * 1024; // 15.5 MB
const MIN_PEERS_PROPAGATION: usize = 8;
const MAX_PEERS_PROPAGATION: usize = 128;
const DEFAULT_GET_HEADERS_NUM: u64 = 1;
const DEFAULT_GET_PARENT_HEADERS_NUM: u64 = 30;
lazy_static! {
    pub static ref REQUEST_START_WAITING_TIME: Duration =
        Duration::from_secs(1);
}
//const REQUEST_WAITING_TIME_BACKOFF: u32 = 2;

const TX_TIMER: TimerToken = 0;
const CHECK_REQUEST_TIMER: TimerToken = 1;
const BLOCK_CACHE_GC_TIMER: TimerToken = 2;
const CHECK_CATCH_UP_MODE_TIMER: TimerToken = 3;
const LOG_STATISTIC_TIMER: TimerToken = 4;

const MAX_TXS_BYTES_TO_PROPAGATE: usize = 1024 * 1024; // 1MB

#[derive(Debug, Clone, Copy, Ord, PartialOrd, Eq, PartialEq)]
enum SyncHandlerWorkType {
    RecoverPublic = 1,
}

struct RecoverPublicTask {
    blocks: Vec<Block>,
    requested: HashSet<H256>,
    failed_peer: PeerId,
    compact: bool,
}

pub struct SynchronizationProtocolHandler {
    protocol_config: ProtocolConfiguration,
    graph: SharedSynchronizationGraph,
    syn: Arc<SynchronizationState>,
    request_manager: Arc<RequestManager>,

    // Worker task queue for recover public
    recover_public_queue: Mutex<VecDeque<RecoverPublicTask>>,
}

#[derive(Clone)]
pub struct ProtocolConfiguration {
    pub send_tx_period: Duration,
    pub check_request_period: Duration,
    pub block_cache_gc_period: Duration,
    pub persist_terminal_period: Duration,
    pub headers_request_timeout: Duration,
    pub blocks_request_timeout: Duration,
    pub transaction_request_timeout: Duration,
    pub tx_maintained_for_peer_timeout: Duration,
    pub max_inflight_request_count: u64,
    pub start_as_catch_up_mode: bool,
    pub received_tx_index_maintain_timeout: Duration,
    pub request_block_with_public: bool,
    pub max_trans_count_received_in_catch_up: u64,
}

impl SynchronizationProtocolHandler {
    pub fn new(
        protocol_config: ProtocolConfiguration,
        consensus_graph: SharedConsensusGraph,
        verification_config: VerificationConfig, pow_config: ProofOfWorkConfig,
        fast_recover: bool,
    ) -> Self
    {
        let start_as_catch_up_mode = protocol_config.start_as_catch_up_mode;

        let syn = Arc::new(SynchronizationState::new(start_as_catch_up_mode));
        let request_manager =
            Arc::new(RequestManager::new(&protocol_config, syn.clone()));
        SynchronizationProtocolHandler {
            protocol_config,
            graph: Arc::new(SynchronizationGraph::new(
                consensus_graph.clone(),
                verification_config,
                pow_config,
                fast_recover,
            )),
            syn,
            request_manager,
            recover_public_queue: Mutex::new(VecDeque::new()),
        }
    }

    pub fn catch_up_mode(&self) -> bool {
        self.syn.catch_up_mode.load(AtomicOrdering::Relaxed)
    }

    pub fn get_synchronization_graph(&self) -> SharedSynchronizationGraph {
        self.graph.clone()
    }

    pub fn block_by_hash(&self, hash: &H256) -> Option<Arc<Block>> {
        self.graph.block_by_hash(hash)
    }

    fn dispatch_message(
        &self, io: &NetworkContext, peer: PeerId, msg_id: MsgId, rlp: Rlp,
    ) {
        trace!("Dispatching message: peer={:?}, msg_id={:?}", peer, msg_id);
        // TODO remove this check
        if !self.syn.contains_peer(&peer) {
            debug!(
                "dispatch_message: Peer does not exist: peer={} msg_id={}",
                peer, msg_id
            );
        }
        match msg_id {
            MsgId::STATUS => self.on_status(io, peer, &rlp),
            MsgId::GET_BLOCK_HEADERS_RESPONSE => {
                self.on_block_headers_response(io, peer, &rlp)
            }
            MsgId::GET_BLOCK_HEADERS => {
                self.on_get_block_headers(io, peer, &rlp)
            }
            MsgId::NEW_BLOCK => self.on_new_block(io, peer, &rlp),
            MsgId::NEW_BLOCK_HASHES => self.on_new_block_hashes(io, peer, &rlp),
            MsgId::GET_BLOCKS_RESPONSE => {
                self.on_blocks_response(io, peer, &rlp)
            }
            MsgId::GET_BLOCKS_WITH_PUBLIC_RESPONSE => {
                self.on_blocks_with_public_response(io, peer, &rlp)
            }
            MsgId::GET_BLOCKS => self.on_get_blocks(io, peer, &rlp),
            MsgId::GET_TERMINAL_BLOCK_HASHES_RESPONSE => {
                self.on_terminal_block_hashes_response(io, peer, &rlp)
            }
            MsgId::GET_TERMINAL_BLOCK_HASHES => {
                self.on_get_terminal_block_hashes(io, peer, &rlp)
            }
            MsgId::TRANSACTIONS => self.on_transactions(io, peer, &rlp),
            MsgId::GET_CMPCT_BLOCKS => {
                self.on_get_compact_blocks(io, peer, &rlp)
            }
            MsgId::GET_CMPCT_BLOCKS_RESPONSE => {
                self.on_get_compact_blocks_response(io, peer, &rlp)
            }
            MsgId::GET_BLOCK_TXN => self.on_get_blocktxn(io, peer, &rlp),
            MsgId::GET_BLOCK_TXN_RESPONSE => {
                self.on_get_blocktxn_response(io, peer, &rlp)
            }
            MsgId::TRANSACTION_PROPAGATION_CONTROL => {
                self.on_trans_prop_ctrl(peer, &rlp)
            }
            MsgId::TRANSACTION_DIGESTS => self.on_trans_digests(io, peer, &rlp),
            MsgId::GET_TRANSACTIONS => self.on_get_transactions(io, peer, &rlp),
            MsgId::GET_TRANSACTIONS_RESPONSE => {
                self.on_get_transactions_response(io, peer, &rlp)
            }
            _ => {
                warn!("Unknown message: peer={:?} msgid={:?}", peer, msg_id);
                Ok(())
            }
        }
        .unwrap_or_else(|e| {
            warn!(
                "Error while handling message msgid={:?}, error={:?}",
                msg_id, e
            );
        });
    }

    fn on_get_compact_blocks(
        &self, io: &NetworkContext, peer: PeerId, rlp: &Rlp,
    ) -> Result<(), Error> {
        if !self.syn.contains_peer(&peer) {
            warn!("Unexpected message from unrecognized peer: peer={:?} msg=GET_CMPCT_BLOCKS", peer);
            return Ok(());
        }

        let req: GetCompactBlocks = rlp.as_val()?;
        let mut compact_blocks = Vec::with_capacity(req.hashes.len());
        let mut blocks = Vec::new();
        debug!("on_get_compact_blocks, msg=:{:?}", req);
        for hash in &req.hashes {
            if let Some(compact_block) = self.graph.compact_block_by_hash(hash)
            {
                if (compact_blocks.len() as u64) < MAX_HEADERS_TO_SEND {
                    compact_blocks.push(compact_block);
                }
            } else if let Some(block) = self.graph.block_by_hash(hash) {
                debug!("Have complete block but no compact block, return complete block instead");
                if (blocks.len() as u64) < MAX_BLOCKS_TO_SEND {
                    blocks.push(block);
                }
            } else {
                warn!(
                    "Peer {} requested non-existent compact block {}",
                    peer, hash
                );
            }
        }
        let resp = GetCompactBlocksResponse {
            request_id: req.request_id,
            compact_blocks,
            blocks: blocks.iter().map(|b| b.as_ref().clone()).collect(),
        };
        send_message(io, peer, &resp, SendQueuePriority::High)?;
        Ok(())
    }

    /// For requested compact block,
    ///     if a compact block is returned
    ///         if it is recoverable and reconstructed block is valid,
    ///             it's removed from requested_manager
    ///         if it is recoverable and reconstructed block is not valid,
    ///             it's sent to requested_manager as requested but not received
    /// block, and the full block
    fn on_get_compact_blocks_response(
        &self, io: &NetworkContext, peer: PeerId, rlp: &Rlp,
    ) -> Result<(), Error> {
        let resp: GetCompactBlocksResponse = rlp.as_val()?;
        debug!(
            "on_get_compact_blocks_response request_id={} compact={} block={}",
            resp.request_id(),
            resp.compact_blocks.len(),
            resp.blocks.len()
        );
        let req =
            self.request_manager
                .match_request(io, peer, resp.request_id())?;
        let mut failed_blocks = HashSet::new();
        let mut completed_blocks = Vec::new();
        let mut requested_blocks: HashSet<H256> = match req {
            RequestMessage::Compact(request) => {
                HashSet::from_iter(request.hashes.iter().cloned())
            }
            _ => {
                warn!("Get response not matching the request! req={:?}, resp={:?}", req, resp);
                return Err(ErrorKind::UnexpectedResponse.into());
            }
        };
        for mut cmpct in resp.compact_blocks {
            let hash = cmpct.hash();
            if !requested_blocks.remove(&hash) {
                warn!("Response has not requested compact block {:?}", hash);
                continue;
            }
            if self.graph.contains_block(&hash) {
                debug!(
                    "Get cmpct block, but full block already received, hash={}",
                    hash
                );
                continue;
            } else {
                if let Some(header) = self.graph.block_header_by_hash(&hash) {
                    if self.graph.contains_compact_block(&hash) {
                        debug!("Cmpct block already received, hash={}", hash);
                        continue;
                    } else {
                        debug!("Cmpct block Processing, hash={}", hash);
                        let missing = cmpct.build_partial(
                            &*self
                                .get_transaction_pool()
                                .transaction_pubkey_cache
                                .read(),
                        );
                        if !missing.is_empty() {
                            debug!(
                                "Request {} missing tx in {}",
                                missing.len(),
                                hash
                            );
                            self.graph.insert_compact_block(cmpct);
                            self.request_manager
                                .request_blocktxn(io, peer, hash, missing);
                        } else {
                            let trans = cmpct
                                .reconstructed_txes
                                .into_iter()
                                .map(|tx| tx.unwrap())
                                .collect();
                            let (success, to_relay) = self.graph.insert_block(
                                Block::new(header, trans),
                                true,  // need_to_verify
                                true,  // persistent
                                false, // sync_graph_only
                            );
                            // May fail due to transactions hash collision
                            if !success {
                                failed_blocks.insert(hash);
                            }
                            if to_relay {
                                completed_blocks.push(hash);
                            }
                        }
                    }
                } else {
                    warn!(
                        "Get cmpct block, but header not received, hash={}",
                        hash
                    );
                    continue;
                }
            }
        }
        self.blocks_received(
            io,
            failed_blocks,
            completed_blocks.clone().into_iter().collect(),
            true,
            Some(peer),
        );

        self.dispatch_recover_public_task(
            io,
            resp.blocks,
            requested_blocks,
            peer,
            true,
        );

        // Broadcast completed block_header_ready blocks
        if !completed_blocks.is_empty() && !self.catch_up_mode() {
            let new_block_hash_msg: Box<dyn Message> =
                Box::new(NewBlockHashes {
                    block_hashes: completed_blocks,
                });
            self.broadcast_message(
                io,
                PeerId::max_value(),
                new_block_hash_msg.as_ref(),
                SendQueuePriority::High,
            )?;
        }

        Ok(())
    }

    fn on_get_transactions_response(
        &self, io: &NetworkContext, peer: PeerId, rlp: &Rlp,
    ) -> Result<(), Error> {
        let resp = rlp.as_val::<GetTransactionsResponse>()?;
        debug!("on_get_transactions_response {:?}", resp.request_id());

        let req =
            self.request_manager
                .match_request(io, peer, resp.request_id())?;
        let req_tx_ids: HashSet<TxPropagateId> = match req {
            RequestMessage::Transactions(request) => request.tx_ids,
            _ => {
                warn!("Get response not matching the request! req={:?}, resp={:?}", req, resp);
                return Err(ErrorKind::UnexpectedResponse.into());
            }
        };
        // FIXME: Do some check based on transaction request.

        let transactions = resp.transactions;
        debug!(
            "Received {:?} transactions from Peer {:?}",
            transactions.len(),
            peer
        );

        let tx_ids = transactions
            .iter()
            .map(|tx| TxPropagateId::from(tx.hash()))
            .collect::<Vec<_>>();
        self.request_manager.append_received_transaction_ids(tx_ids);
        self.request_manager.transactions_received(&req_tx_ids);

        self.get_transaction_pool().insert_new_transactions(
            self.graph.consensus.best_state_block_hash(),
            &transactions,
        );
        debug!("Transactions successfully inserted to transaction pool");

        Ok(())
    }

    fn on_get_transactions(
        &self, io: &NetworkContext, peer: PeerId, rlp: &Rlp,
    ) -> Result<(), Error> {
        let get_transactions = rlp.as_val::<GetTransactions>()?;
        let transactions = self
            .request_manager
            .get_sent_transactions(&get_transactions.indices);
        let resp = GetTransactionsResponse {
            request_id: get_transactions.request_id,
            transactions,
        };
        debug!(
            "on_get_transactions request {} txs, returned {} txs",
            get_transactions.indices.len(),
            resp.transactions.len()
        );

        send_message(io, peer, &resp, SendQueuePriority::Normal)?;
        Ok(())
    }

    fn on_trans_digests(
        &self, io: &NetworkContext, peer: PeerId, rlp: &Rlp,
    ) -> Result<(), Error> {
        let transaction_digests = rlp.as_val::<TransactionDigests>()?;

        let peer_info = self.syn.get_peer_info(&peer)?;
        let should_disconnect = {
            let mut peer_info = peer_info.write();
            if peer_info.notified_mode.is_some()
                && (peer_info.notified_mode.unwrap() == true)
            {
                peer_info.received_transaction_count +=
                    transaction_digests.trans_short_ids.len();
                if peer_info.received_transaction_count
                    > self.protocol_config.max_trans_count_received_in_catch_up
                        as usize
                {
                    true
                } else {
                    false
                }
            } else {
                false
            }
        };
        if should_disconnect {
            io.disconnect_peer(peer);
            return Err(ErrorKind::TooManyTrans.into());
        }
        self.request_manager.request_transactions(
            io,
            peer,
            transaction_digests.window_index,
            &transaction_digests.trans_short_ids,
        );
        Ok(())
    }

    fn on_get_blocktxn(
        &self, io: &NetworkContext, peer: PeerId, rlp: &Rlp,
    ) -> Result<(), Error> {
        let req: GetBlockTxn = rlp.as_val()?;
        debug!("on_get_blocktxn");
        match self.graph.block_by_hash(&req.block_hash) {
            Some(block) => {
                debug!("Process get_blocktxn hash={:?}", block.hash());
                let mut tx_resp = Vec::with_capacity(req.indexes.len());
                let mut last = 0;
                for index in req.indexes {
                    last += index;
                    if last >= block.transactions.len() {
                        warn!(
                            "Request tx index out of bound, peer={}, hash={}",
                            peer,
                            block.hash()
                        );
                        return Err(ErrorKind::Invalid.into());
                    }
                    tx_resp.push(block.transactions[last].transaction.clone());
                    last += 1;
                }
                let resp = GetBlockTxnResponse {
                    request_id: req.request_id,
                    block_hash: req.block_hash,
                    block_txn: tx_resp,
                };
                send_message(io, peer, &resp, SendQueuePriority::High)?;
            }
            None => {
                warn!(
                    "Get blocktxn request of non-existent block, hash={}",
                    req.block_hash
                );

                let resp = GetBlockTxnResponse {
                    request_id: req.request_id,
                    block_hash: H256::default(),
                    block_txn: Vec::new(),
                };
                send_message(io, peer, &resp, SendQueuePriority::High)?;
            }
        }
        Ok(())
    }

    fn on_get_blocktxn_response(
        &self, io: &NetworkContext, peer: PeerId, rlp: &Rlp,
    ) -> Result<(), Error> {
        let resp: GetBlockTxnResponse = rlp.as_val()?;
        debug!("on_get_blocktxn_response");
        let resp_hash = resp.block_hash;
        let req =
            self.request_manager
                .match_request(io, peer, resp.request_id())?;
        let req = match &req {
            RequestMessage::BlockTxn(request) => request,
            _ => {
                warn!("Get response not matching the request! req={:?}, resp={:?}", req, resp);
                self.request_manager.remove_mismatch_request(io, &req);
                return Err(ErrorKind::UnexpectedResponse.into());
            }
        };
        let mut request_again = false;
        let mut request_from_same_peer = false;
        if resp_hash != req.block_hash {
            warn!("Response blocktxn is not the requested block, req={:?}, resp={:?}", req.block_hash, resp_hash);
            request_again = true;
        } else {
            if self.graph.contains_block(&resp_hash) {
                debug!(
                    "Get blocktxn, but full block already received, hash={}",
                    resp_hash
                );
            } else {
                if let Some(header) =
                    self.graph.block_header_by_hash(&resp_hash)
                {
                    debug!("Process blocktxn hash={:?}", resp_hash);
                    let signed_txes = Self::batch_recover_with_cache(
                        &resp.block_txn,
                        &mut *self
                            .get_transaction_pool()
                            .transaction_pubkey_cache
                            .write(),
                        &mut *self.graph.cache_man.lock(),
                    )?;
                    match self.graph.compact_block_by_hash(&resp_hash) {
                        Some(cmpct) => {
                            let mut trans = Vec::with_capacity(
                                cmpct.reconstructed_txes.len(),
                            );
                            let mut index = 0;
                            for tx in cmpct.reconstructed_txes {
                                match tx {
                                    Some(tx) => trans.push(tx),
                                    None => {
                                        trans.push(signed_txes[index].clone());
                                        index += 1;
                                    }
                                }
                            }
                            // FIXME Should check if hash matches

                            let (success, to_relay) = self.graph.insert_block(
                                Block::new(header, trans),
                                true,
                                true,
                                false,
                            );

                            let mut blocks = Vec::new();
                            blocks.push(resp_hash);
                            if success {
                                request_again = false;
                            } else {
                                // If the peer is honest, may still fail due to
                                // tx hash collision
                                request_again = true;
                                request_from_same_peer = true;
                            }
                            if to_relay && !self.catch_up_mode() {
                                let new_block_hash_msg: Box<dyn Message> =
                                    Box::new(NewBlockHashes {
                                        block_hashes: blocks,
                                    });
                                self.broadcast_message(
                                    io,
                                    PeerId::max_value(),
                                    new_block_hash_msg.as_ref(),
                                    SendQueuePriority::High,
                                )?;
                            }
                        }
                        None => {
                            request_again = true;
                            warn!("Get blocktxn, but misses compact block, hash={}", resp_hash);
                        }
                    }
                } else {
                    request_again = true;
                    warn!(
                        "Get blocktxn, but header not received, hash={}",
                        resp_hash
                    );
                }
            }
        }
        if request_again {
            let mut req_hashes = HashSet::new();
            req_hashes.insert(req.block_hash);
            let req_peer = if request_from_same_peer {
                Some(peer)
            } else {
                None
            };
            self.blocks_received(
                io,
                req_hashes,
                HashSet::new(),
                true,
                req_peer,
            );
        }
        Ok(())
    }

    fn on_transactions(
        &self, io: &NetworkContext, peer: PeerId, rlp: &Rlp,
    ) -> Result<(), Error> {
        let transactions = rlp.as_val::<Transactions>()?;
        let transactions = transactions.transactions;
        debug!(
            "Received {:?} transactions from Peer {:?}",
            transactions.len(),
            peer
        );

        let peer_info = self.syn.get_peer_info(&peer)?;
        let should_disconnect = {
            let mut peer_info = peer_info.write();
            if peer_info.notified_mode.is_some()
                && (peer_info.notified_mode.unwrap() == true)
            {
                peer_info.received_transaction_count += transactions.len();
                if peer_info.received_transaction_count
                    > self.protocol_config.max_trans_count_received_in_catch_up
                        as usize
                {
                    true
                } else {
                    false
                }
            } else {
                false
            }
        };

        if should_disconnect {
            io.disconnect_peer(peer);
            return Err(ErrorKind::TooManyTrans.into());
        }

        self.get_transaction_pool().insert_new_transactions(
            self.graph.consensus.best_state_block_hash(),
            &transactions,
        );
        debug!("Transactions successfully inserted to transaction pool");

        Ok(())
    }

    fn on_get_block_headers(
        &self, io: &NetworkContext, peer: PeerId, rlp: &Rlp,
    ) -> Result<(), Error> {
        let req = rlp.as_val::<GetBlockHeaders>()?;
        debug!("on_get_block_headers, msg=:{:?}", req);

        let mut hash = req.hash;
        let mut block_headers_resp = GetBlockHeadersResponse::default();
        block_headers_resp.set_request_id(req.request_id());

        for _n in 0..cmp::min(MAX_HEADERS_TO_SEND, req.max_blocks) {
            let header = self.graph.block_header_by_hash(&hash);
            if header.is_none() {
                break;
            }
            let header = header.unwrap();
            block_headers_resp.headers.push(header.clone());
            if hash == self.graph.genesis_hash() {
                break;
            }
            hash = header.parent_hash().clone();
        }
        debug!(
            "Returned {:?} block headers to peer {:?}",
            block_headers_resp.headers.len(),
            peer
        );

        let msg: Box<dyn Message> = Box::new(block_headers_resp);
        send_message(io, peer, msg.as_ref(), SendQueuePriority::High)?;
        Ok(())
    }

    fn on_trans_prop_ctrl(&self, peer: PeerId, rlp: &Rlp) -> Result<(), Error> {
        let trans_prop_ctrl = rlp.as_val::<TransactionPropagationControl>()?;
        debug!(
            "on_trans_prop_ctrl, peer {}, msg=:{:?}",
            peer, trans_prop_ctrl
        );

        let peer_info = self.syn.get_peer_info(&peer)?;
        peer_info.write().need_prop_trans = !trans_prop_ctrl.catch_up_mode;

        Ok(())
    }

    fn on_get_blocks(
        &self, io: &NetworkContext, peer: PeerId, rlp: &Rlp,
    ) -> Result<(), Error> {
        let req = rlp.as_val::<GetBlocks>()?;
        debug!("on_get_blocks, msg=:{:?}", req);
        if req.hashes.is_empty() {
            debug!("Received empty getblocks message: peer={:?}", peer);
        } else if req.with_public {
            let mut blocks = Vec::new();
            let mut packet_size_left = MAX_PACKET_SIZE;
            for hash in req.hashes.iter() {
                if let Some(block) = self.graph.block_by_hash(hash) {
                    if packet_size_left
                        >= block.approximated_rlp_size_with_public()
                    {
                        packet_size_left -=
                            block.approximated_rlp_size_with_public();
                        let block = block.as_ref().clone();
                        blocks.push(block);
                    } else {
                        break;
                    }
                }
            }

            let mut msg = Box::new(GetBlocksWithPublicResponse {
                request_id: req.request_id().into(),
                blocks,
            });

            loop {
                // The number of blocks will keep decreasing for each iteration
                // in the loop. when `msg.blocks.len() == 0`, we
                // should not get `OversizedPacket` error, and
                // we will break out of the loop then.
                if let Err(e) = send_message(
                    io,
                    peer,
                    msg.as_ref(),
                    SendQueuePriority::High,
                ) {
                    match e.kind() {
                        network::ErrorKind::OversizedPacket => {
                            let block_count = msg.blocks.len() / 2;
                            msg.blocks.truncate(block_count);
                        }
                        _ => {
                            return Err(e.into());
                        }
                    }
                } else {
                    break;
                }
            }
        } else {
            let mut blocks = Vec::new();
            let mut packet_size_left = MAX_PACKET_SIZE;
            for hash in req.hashes.iter() {
                if let Some(block) = self.graph.block_by_hash(hash) {
                    if packet_size_left >= block.approximated_rlp_size() {
                        packet_size_left -= block.approximated_rlp_size();
                        let block = block.as_ref().clone();
                        blocks.push(block);
                    } else {
                        break;
                    }
                }
            }

            let mut msg = Box::new(GetBlocksResponse {
                request_id: req.request_id().into(),
                blocks,
            });

            loop {
                // The number of blocks will keep decreasing for each iteration
                // in the loop. when `msg.blocks.len() == 0`, we
                // should not get `OversizedPacket` error, and
                // we will break out of the loop then.
                if let Err(e) = send_message(
                    io,
                    peer,
                    msg.as_ref(),
                    SendQueuePriority::High,
                ) {
                    match e.kind() {
                        network::ErrorKind::OversizedPacket => {
                            let block_count = msg.blocks.len() / 2;
                            msg.blocks.truncate(block_count);
                        }
                        _ => {
                            return Err(e.into());
                        }
                    }
                } else {
                    break;
                }
            }
        }

        Ok(())
    }

    fn on_get_terminal_block_hashes(
        &self, io: &NetworkContext, peer: PeerId, rlp: &Rlp,
    ) -> Result<(), Error> {
        let req = rlp.as_val::<GetTerminalBlockHashes>()?;
        debug!("on_get_terminal_block_hashes, msg=:{:?}", req);
        let (_guard, best_info) = self.graph.get_best_info().into();
        let msg: Box<dyn Message> = Box::new(GetTerminalBlockHashesResponse {
            request_id: req.request_id().into(),
            hashes: best_info.terminal_block_hashes,
        });
        send_message(io, peer, msg.as_ref(), SendQueuePriority::High)?;
        Ok(())
    }

    fn on_terminal_block_hashes_response(
        &self, io: &NetworkContext, peer: PeerId, rlp: &Rlp,
    ) -> Result<(), Error> {
        let terminal_block_hashes =
            rlp.as_val::<GetTerminalBlockHashesResponse>()?;
        debug!(
            "on_terminal_block_hashes_response, msg=:{:?}",
            terminal_block_hashes
        );
        self.request_manager.match_request(
            io,
            peer,
            terminal_block_hashes.request_id(),
        )?;

        for hash in &terminal_block_hashes.hashes {
            if !self.graph.contains_block_header(&hash) {
                self.request_manager.request_block_headers(
                    io,
                    Some(peer),
                    hash,
                    DEFAULT_GET_HEADERS_NUM,
                );
            }
        }
        Ok(())
    }

    fn on_status(
        &self, io: &NetworkContext, peer: PeerId, rlp: &Rlp,
    ) -> Result<(), Error> {
        let mut status = rlp.as_val::<Status>()?;
        self.syn.on_status(peer);
        debug!("on_status, msg=:{:?}", status);
        let genesis_hash = self.graph.genesis_hash();
        if genesis_hash != status.genesis_hash {
            debug!(
                "Peer {:?} genesis hash mismatches (ours: {:?}, theirs: {:?})",
                peer, genesis_hash, status.genesis_hash
            );
            return Err(ErrorKind::Invalid.into());
        }

        let peer_state = SynchronizationPeerState {
            id: peer,
            protocol_version: status.protocol_version,
            genesis_hash: status.genesis_hash,
            best_epoch: status.best_epoch,
            received_transaction_count: 0,
            need_prop_trans: true,
            notified_mode: None,
        };

        debug!(
            "New peer (pv={:?}, gh={:?})",
            status.protocol_version, status.genesis_hash
        );

        debug!("Peer {:?} connected", peer);
        self.syn.peer_connected(peer, peer_state);
        self.request_manager.on_peer_connected(peer);

        status
            .terminal_block_hashes
            .extend(self.graph.initial_missed_block_hashes.lock().drain());

        // FIXME Need better design.
        // Should be refactored with on_new_block_hashes.
        for terminal_block_hash in status.terminal_block_hashes {
            if !self.graph.contains_block_header(&terminal_block_hash) {
                self.request_manager.request_block_headers(
                    io,
                    Some(peer),
                    &terminal_block_hash,
                    DEFAULT_GET_HEADERS_NUM,
                );
            }
        }

        Ok(())
    }

    fn on_block_headers_response(
        &self, io: &NetworkContext, peer: PeerId, rlp: &Rlp,
    ) -> Result<(), Error> {
        let mut block_headers = rlp.as_val::<GetBlockHeadersResponse>()?;
        debug!("on_block_headers_response, msg=:{:?}", block_headers);
        let req = self.request_manager.match_request(
            io,
            peer,
            block_headers.request_id(),
        )?;
        let (req_hash, max_blocks) = match &req {
            RequestMessage::Headers(header_req) => {
                (header_req.hash, header_req.max_blocks)
            }
            _ => {
                warn!("Get response not matching the request! req={:?}, resp={:?}", req, block_headers);
                self.request_manager.remove_mismatch_request(io, &req);
                return Err(ErrorKind::UnexpectedResponse.into());
            }
        };

        // FIXME Should request again, and should check if hash matches
        if block_headers.headers.is_empty() {
            trace!("Received empty GetBlockHeadersResponse message");
            return Ok(());
        }

        let mut parent_hash = H256::default();
        let mut parent_height = 0;
        let mut hashes = Vec::default();
        let mut dependent_hashes = Vec::new();
        let mut need_to_relay = Vec::new();
        let mut returned_headers = HashSet::new();

        for header in &mut block_headers.headers {
            let hash = header.hash();
            if parent_hash != H256::default() && parent_hash != hash {
                return Err(ErrorKind::Invalid.into());
            }
            returned_headers.insert(hash);
            parent_hash = header.parent_hash().clone();
            parent_height = header.height();

<<<<<<< HEAD
            let res = self.graph.insert_block_header(header, true);
=======
            let res = self.graph.insert_block_header(header, true, false);

>>>>>>> ee956988
            if res.0 {
                // Valid block based on header
                if !self.graph.contains_block(&hash) {
                    hashes.push(hash);
                }
                need_to_relay.extend(res.1);
                for referee in header.referee_hashes() {
                    dependent_hashes.push(*referee);
                }
            }
        }
        dependent_hashes.push(parent_hash);

        debug!(
            "get headers response of hashes:{:?}, requesting block:{:?}",
            returned_headers, hashes
        );
        self.request_manager.header_received(
            io,
            &req_hash,
            max_blocks,
            returned_headers,
        );

        for past_hash in &dependent_hashes {
            if *past_hash != H256::default()
                && !self.graph.contains_block_header(past_hash)
            {
                let num = if *past_hash == parent_hash {
                    let current_height =
                        self.graph.consensus.best_epoch_number() as u64;
                    // Without fork, we only need to request missing blocks
                    // since current_height
                    if parent_height > current_height {
                        cmp::min(
                            DEFAULT_GET_PARENT_HEADERS_NUM,
                            parent_height - current_height,
                        )
                    } else {
                        DEFAULT_GET_HEADERS_NUM
                    }
                } else {
                    DEFAULT_GET_HEADERS_NUM
                };
                self.request_manager.request_block_headers(
                    io,
                    Some(peer),
                    past_hash,
                    num,
                );
            }
        }

        let catch_up_mode = self.catch_up_mode();

        if !hashes.is_empty() {
            // FIXME: This is a naive strategy. Need to
            // make it more sophisticated.
            if catch_up_mode {
                self.request_blocks(io, Some(peer), hashes);
            } else {
                self.request_manager.request_compact_blocks(
                    io,
                    Some(peer),
                    hashes,
                );
            }
        }

        if !need_to_relay.is_empty() && !catch_up_mode {
            let new_block_hash_msg: Box<dyn Message> =
                Box::new(NewBlockHashes {
                    block_hashes: need_to_relay,
                });
            self.broadcast_message(
                io,
                PeerId::max_value(),
                new_block_hash_msg.as_ref(),
                SendQueuePriority::High,
            )?;
        }

        Ok(())
    }

    fn on_blocks_response(
        &self, io: &NetworkContext, peer: PeerId, rlp: &Rlp,
    ) -> Result<(), Error> {
        let blocks = rlp.as_val::<GetBlocksResponse>()?;
        debug!(
            "on_blocks_response, get block hashes {:?}",
            blocks
                .blocks
                .iter()
                .map(|b| b.block_header.hash())
                .collect::<Vec<H256>>()
        );
        let req = self.request_manager.match_request(
            io,
            peer,
            blocks.request_id(),
        )?;
        let req_hashes_vec = match req {
            RequestMessage::Blocks(request) => request.hashes,
            _ => {
                warn!("Get response not matching the request! req={:?}, resp={:?}", req, blocks);
                return Err(ErrorKind::UnexpectedResponse.into());
            }
        };
        let requested_blocks: HashSet<H256> =
            req_hashes_vec.into_iter().collect();
        self.dispatch_recover_public_task(
            io,
            blocks.blocks,
            requested_blocks,
            peer,
            false,
        );

        Ok(())
    }

    fn on_blocks_with_public_response(
        &self, io: &NetworkContext, peer: PeerId, rlp: &Rlp,
    ) -> Result<(), Error> {
        let blocks = rlp.as_val::<GetBlocksWithPublicResponse>()?;
        debug!(
            "on_blocks_with_public_response, get block hashes {:?}",
            blocks
                .blocks
                .iter()
                .map(|b| b.block_header.hash())
                .collect::<Vec<H256>>()
        );
        let req = self.request_manager.match_request(
            io,
            peer,
            blocks.request_id(),
        )?;
        let req_hashes_vec = match req {
            RequestMessage::Blocks(request) => request.hashes,
            RequestMessage::Compact(request) => request.hashes,
            _ => {
                warn!("Get response not matching the request! req={:?}, resp={:?}", req, blocks);
                return Err(ErrorKind::UnexpectedResponse.into());
            }
        };
        let requested_blocks: HashSet<H256> =
            req_hashes_vec.into_iter().collect();

        self.dispatch_recover_public_task(
            io,
            blocks.blocks,
            requested_blocks,
            peer,
            false,
        );

        Ok(())
    }

    fn on_blocks_inner(
        &self, io: &NetworkContext, task: RecoverPublicTask,
    ) -> Result<(), Error> {
        let mut need_to_relay = Vec::new();
        let mut received_blocks = HashSet::new();
        for mut block in task.blocks {
            let hash = block.hash();
            if !task.requested.contains(&hash) {
                warn!("Response has not requested block {:?}", hash);
                continue;
            }
            if Self::recover_public(
                &mut block,
                self.get_transaction_pool(),
                &mut *self
                    .get_transaction_pool()
                    .transaction_pubkey_cache
                    .write(),
                &mut *self.graph.cache_man.lock(),
                &*self.get_transaction_pool().worker_pool.lock(),
            )
            .is_err()
            {
                continue;
            }

            match self.graph.block_header_by_hash(&hash) {
                Some(header) => block.block_header = header,
                None => {
<<<<<<< HEAD
                    warn!("Received blocks with header not received {}", hash);
=======
                    let res = self.graph.insert_block_header(
                        &mut block.block_header,
                        true,
                        false,
                    );
                    if res.0 {
                        need_to_relay.extend(res.1);
                    } else {
                        continue;
                    }
>>>>>>> ee956988
                }
            }

            let (success, to_relay) =
                self.graph.insert_block(block, true, true, false);
            if success {
                // The requested block is correctly received
                received_blocks.insert(hash);
            }
            if to_relay {
                need_to_relay.push(hash);
            }
        }

        let mut failed_peers = HashSet::new();
        failed_peers.insert(task.failed_peer);
        let chosen_peer = self.syn.get_random_peer(&failed_peers);
        self.blocks_received(
            io,
            task.requested,
            received_blocks,
            !task.compact,
            chosen_peer,
        );

        if !need_to_relay.is_empty() && !self.catch_up_mode() {
            let new_block_hash_msg: Box<dyn Message> =
                Box::new(NewBlockHashes {
                    block_hashes: need_to_relay,
                });
            self.broadcast_message(
                io,
                PeerId::max_value(),
                new_block_hash_msg.as_ref(),
                SendQueuePriority::High,
            )?;
        }

        Ok(())
    }

    fn on_blocks_inner_task(&self, io: &NetworkContext) -> Result<(), Error> {
        let task = self.recover_public_queue.lock().pop_front().unwrap();
        self.on_blocks_inner(io, task)
    }

    pub fn on_mined_block(&self, mut block: Block) -> Vec<H256> {
        let hash = block.block_header.hash();
        info!("Mined block {:?} header={:?}", hash, block.block_header);
        let parent_hash = *block.block_header.parent_hash();

        assert!(self.graph.contains_block_header(&parent_hash));
        assert!(!self.graph.contains_block_header(&hash));
        let res = self.graph.insert_block_header(
            &mut block.block_header,
            false,
            false,
        );
        assert!(res.0);

        assert!(!self.graph.contains_block(&hash));
        // Do not need to look at the result since this new block will be
        // broadcast to peers.
        self.graph.insert_block(block, false, true, false);
        res.1
    }

    pub fn on_new_decoded_block(
        &self, mut block: Block, need_to_verify: bool, persistent: bool,
    ) -> Result<Vec<H256>, Error> {
        let hash = block.block_header.hash();
        let mut need_to_relay = Vec::new();
        match self.graph.block_header_by_hash(&hash) {
            Some(header) => block.block_header = header,
            None => {
                let res = self.graph.insert_block_header(
                    &mut block.block_header,
                    need_to_verify,
                    false,
                );
                if res.0 {
                    need_to_relay.extend(res.1);
                } else {
                    return Err(Error::from_kind(ErrorKind::Invalid));
                }
            }
        }

        let (_, to_relay) =
            self.graph
                .insert_block(block, need_to_verify, persistent, false);
        if to_relay {
            need_to_relay.push(hash);
        }
        Ok(need_to_relay)
    }

    // TODO This is only used in tests now. Maybe we can add a rpc to send full
    // block and remove NEW_BLOCK from p2p
    fn on_new_block(
        &self, io: &NetworkContext, peer: PeerId, rlp: &Rlp,
    ) -> Result<(), Error> {
        let new_block = rlp.as_val::<NewBlock>()?;
        let mut block = new_block.block;
        Self::recover_public(
            &mut block,
            self.get_transaction_pool(),
            &mut *self.get_transaction_pool().transaction_pubkey_cache.write(),
            &mut *self.graph.cache_man.lock(),
            &*self.get_transaction_pool().worker_pool.lock(),
        )?;
        debug!(
            "on_new_block, header={:?} tx_number={}",
            block.block_header,
            block.transactions.len()
        );
        let parent_hash = block.block_header.parent_hash().clone();
        let referee_hashes = block.block_header.referee_hashes().clone();

        let need_to_relay = self.on_new_decoded_block(block, true, true)?;

        debug_assert!(!self.graph.verified_invalid(&parent_hash));
        if !self.graph.contains_block_header(&parent_hash) {
            self.request_manager.request_block_headers(
                io,
                Some(peer),
                &parent_hash,
                DEFAULT_GET_HEADERS_NUM,
            );
        }
        for hash in referee_hashes {
            debug_assert!(!self.graph.verified_invalid(&hash));
            if !self.graph.contains_block_header(&hash) {
                self.request_manager.request_block_headers(
                    io,
                    Some(peer),
                    &hash,
                    DEFAULT_GET_HEADERS_NUM,
                );
            }
        }

        // broadcast the hash of the newly got block
        if !need_to_relay.is_empty() && !self.catch_up_mode() {
            let new_block_hash_msg: Box<dyn Message> =
                Box::new(NewBlockHashes {
                    block_hashes: need_to_relay,
                });
            self.broadcast_message(
                io,
                PeerId::max_value(),
                new_block_hash_msg.as_ref(),
                SendQueuePriority::High,
            )?;
        }
        Ok(())
    }

    fn on_new_block_hashes(
        &self, io: &NetworkContext, peer: PeerId, rlp: &Rlp,
    ) -> Result<(), Error> {
        let new_block_hashes = rlp.as_val::<NewBlockHashes>()?;
        debug!("on_new_block_hashes, msg={:?}", new_block_hashes);

        for hash in new_block_hashes.block_hashes.iter() {
            if !self.graph.contains_block_header(hash) {
                self.request_manager.request_block_headers(
                    io,
                    Some(peer),
                    hash,
                    DEFAULT_GET_HEADERS_NUM,
                );
            }
        }
        Ok(())
    }

    fn broadcast_message(
        &self, io: &NetworkContext, skip_id: PeerId, msg: &Message,
        priority: SendQueuePriority,
    ) -> Result<(), NetworkError>
    {
        let mut peer_ids: Vec<PeerId> = self
            .syn
            .peers
            .read()
            .keys()
            .filter(|&id| *id != skip_id)
            .map(|x| *x)
            .collect();

        let throttle_ratio = THROTTLING_SERVICE.read().get_throttling_ratio();
        let num_total = peer_ids.len();
        let num_allowed = (num_total as f64 * throttle_ratio) as usize;

        if num_total > num_allowed {
            debug!("apply throttling for broadcast_message, total: {}, allowed: {}", num_total, num_allowed);
            random::new().shuffle(&mut peer_ids);
            peer_ids.truncate(num_allowed);
        }

        for id in peer_ids {
            send_message(io, id, msg, priority)?;
        }

        Ok(())
    }

    fn send_status(
        &self, io: &NetworkContext, peer: PeerId,
    ) -> Result<(), NetworkError> {
        debug!("Sending status message to {:?}", peer);

        let (_guard, best_info) = self.graph.get_best_info().into();

        let msg: Box<dyn Message> = Box::new(Status {
            protocol_version: SYNCHRONIZATION_PROTOCOL_VERSION,
            network_id: 0x0,
            genesis_hash: self.graph.genesis_hash(),
            best_epoch: best_info.best_epoch_number as u64,
            terminal_block_hashes: best_info.terminal_block_hashes,
        });
        send_message(io, peer, msg.as_ref(), SendQueuePriority::High)
    }

    pub fn announce_new_blocks(&self, io: &NetworkContext, hashes: &[H256]) {
        for hash in hashes {
            let block = self.graph.block_by_hash(hash).unwrap();
            let msg: Box<dyn Message> = Box::new(NewBlock {
                block: (*block).clone().into(),
            });
            for id in self.syn.peers.read().keys() {
                send_message_with_throttling(
                    io,
                    *id,
                    msg.as_ref(),
                    SendQueuePriority::High,
                    true,
                )
                .unwrap_or_else(|e| {
                    warn!("Error sending new blocks, err={:?}", e);
                });
            }
        }
    }

    pub fn relay_blocks(
        &self, io: &NetworkContext, need_to_relay: Vec<H256>,
    ) -> Result<(), Error> {
        if !need_to_relay.is_empty() && !self.catch_up_mode() {
            let new_block_hash_msg: Box<dyn Message> =
                Box::new(NewBlockHashes {
                    block_hashes: need_to_relay,
                });
            self.broadcast_message(
                io,
                PeerId::max_value(),
                new_block_hash_msg.as_ref(),
                SendQueuePriority::High,
            )?;
        }

        Ok(())
    }

    fn get_transaction_pool(&self) -> SharedTransactionPool {
        self.graph.consensus.txpool.clone()
    }

    fn select_peers_for_transactions<F>(&self, filter: F) -> Vec<PeerId>
    where F: Fn(&PeerId) -> bool {
        let num_peers = self.syn.peers.read().len() as f64;
        let throttle_ratio = THROTTLING_SERVICE.read().get_throttling_ratio();

        // min(sqrt(x)/x, throttle_ratio)
        let chosen_size = (num_peers.powf(-0.5).min(throttle_ratio) * num_peers)
            .round() as usize;
        let mut peer_vec = self.syn.get_random_peer_vec(
            chosen_size.max(MIN_PEERS_PROPAGATION),
            filter,
        );
        peer_vec.truncate(MAX_PEERS_PROPAGATION);
        peer_vec
    }

    fn propagate_transactions_to_peers(
        &self, io: &NetworkContext, peers: Vec<PeerId>,
        transactions: HashMap<H256, Arc<SignedTransaction>>,
    )
    {
        if transactions.is_empty() {
            return;
        }
        let lucky_peers = {
            peers
                .into_iter()
                .filter_map(|peer_id| {
                    let peer_info = match self.syn.get_peer_info(&peer_id) {
                        Ok(peer_info) => peer_info,
                        Err(_) => {
                            return None;
                        }
                    };
                    if !peer_info.read().need_prop_trans {
                        return None;
                    }
                    Some(peer_id)
                })
                .collect::<Vec<_>>()
        };
        if lucky_peers.is_empty() {
            return;
        }
        let mut tx_msg = Box::new(TransactionDigests {
            window_index: 0,
            trans_short_ids: Vec::new(),
        });
        {
            let mut last_sent_transaction_hashes =
                self.syn.last_sent_transaction_hashes.write();
            let mut total_tx_bytes = 0;
            let mut new_last_sent_transaction_hashes =
                HashSet::with_capacity(transactions.len());
            let mut keep_adding = true;
            let mut sent_transactions = Vec::new();

            // After the iteration,
            // sent_transactions =
            // transactions.difference(last_sent_transaction_hashes)
            // and `sent_transactions` is bounded by
            // `MAX_TXS_BYTES_TO_PROPAGATE`
            //
            // new_last_sent_transaction_hashes =
            // last_sent_transaction_hashes.intersect(transactions).
            // union(sent_transactions)
            for (h, tx) in transactions {
                if last_sent_transaction_hashes.contains(&h) {
                    // Intersection part
                    new_last_sent_transaction_hashes.insert(h);
                } else if keep_adding {
                    // Difference part for sent_transactions
                    total_tx_bytes += tx.rlp_size();
                    if total_tx_bytes >= MAX_TXS_BYTES_TO_PROPAGATE {
                        keep_adding = false;
                        continue;
                    }
                    sent_transactions.push(tx.clone());
                    tx_msg.trans_short_ids.push(TxPropagateId::from(h));
                    new_last_sent_transaction_hashes.insert(h);
                }
            }

            *last_sent_transaction_hashes = new_last_sent_transaction_hashes;
            tx_msg.window_index = self
                .request_manager
                .append_sent_transactions(sent_transactions);
        }
        if tx_msg.trans_short_ids.is_empty() {
            return;
        }

        debug!(
            "Sent {} transaction ids to {} peers.",
            tx_msg.trans_short_ids.len(),
            lucky_peers.len()
        );
        for peer_id in lucky_peers {
            match send_message(
                io,
                peer_id,
                tx_msg.as_ref(),
                SendQueuePriority::Normal,
            ) {
                Ok(_) => {
                    trace!(
                        "{:02} <- Transactions ({} entries)",
                        peer_id,
                        tx_msg.trans_short_ids.len()
                    );
                }
                Err(e) => {
                    warn!(
                        "failed to propagate transaction ids to peer, id: {}, err: {}",
                        peer_id, e
                    );
                }
            }
        }
    }

    pub fn propagate_new_transactions(&self, io: &NetworkContext) {
        {
            if self.syn.peers.read().is_empty() || self.catch_up_mode() {
                return;
            }
        }

        let transactions =
            self.get_transaction_pool().transactions_to_propagate();
        if transactions.is_empty() {
            return;
        }

        let peers = { self.select_peers_for_transactions(|_| true) };

        self.propagate_transactions_to_peers(io, peers, transactions);
    }

    pub fn remove_expired_flying_request(&self, io: &NetworkContext) {
        self.request_manager.resend_timeout_requests(io);
        self.request_manager
            .resend_waiting_requests(io, self.request_block_need_public());
    }

    pub fn batch_recover_with_cache(
        transactions: &Vec<TransactionWithSignature>,
        tx_cache: &mut HashMap<H256, Arc<SignedTransaction>>,
        cache_man: &mut CacheManager<CacheId>,
    ) -> Result<Vec<Arc<SignedTransaction>>, DecoderError>
    {
        let mut recovered_transactions = Vec::with_capacity(transactions.len());
        for transaction in transactions {
            match tx_cache.get(&transaction.hash()) {
                Some(tx) => recovered_transactions.push(tx.clone()),
                None => match transaction.recover_public() {
                    Ok(public) => {
                        let tx = Arc::new(SignedTransaction::new(
                            public,
                            transaction.clone(),
                        ));
                        recovered_transactions.push(tx.clone());
                        cache_man
                            .note_used(CacheId::TransactionPubkey(tx.hash()));
                        tx_cache.insert(tx.hash(), tx);
                    }
                    Err(_) => {
                        return Err(DecoderError::Custom(
                            "Cannot recover public key",
                        ));
                    }
                },
            }
        }
        Ok(recovered_transactions)
    }

    pub fn recover_public(
        block: &mut Block, tx_pool: SharedTransactionPool,
        tx_cache: &mut HashMap<H256, Arc<SignedTransaction>>,
        cache_man: &mut CacheManager<CacheId>, worker_pool: &ThreadPool,
    ) -> Result<(), DecoderError>
    {
        debug!("recover public for block started.");
        let mut recovered_transactions =
            Vec::with_capacity(block.transactions.len());
        let mut uncached_trans = Vec::with_capacity(block.transactions.len());
        for (idx, transaction) in block.transactions.iter().enumerate() {
            match tx_cache.get(&transaction.hash()) {
                Some(tx) => recovered_transactions.push(tx.clone()),
                None => match tx_pool.get_transaction(&transaction.hash()) {
                    Some(tx) => recovered_transactions.push(tx.clone()),
                    None => {
                        uncached_trans.push((idx, transaction.clone()));
                        recovered_transactions.push(transaction.clone());
                    }
                },
            }
        }

        if uncached_trans.len() < WORKER_COMPUTATION_PARALLELISM * 8 {
            for (idx, tx) in uncached_trans {
                if tx.public.is_none() {
                    if let Ok(public) = tx.recover_public() {
                        recovered_transactions[idx] =
                            Arc::new(SignedTransaction::new(
                                public,
                                tx.transaction.clone(),
                            ));
                    } else {
                        info!(
                            "Unable to recover the public key of transaction {:?}",
                            tx.hash()
                        );
                        return Err(DecoderError::Custom(
                            "Cannot recover public key",
                        ));
                    }
                } else {
                    let res = tx.verify_public(true); // skip verification
                    if res.is_ok() && res.unwrap() {
                        recovered_transactions[idx] =
                            Arc::new(SignedTransaction::new(
                                tx.public.unwrap(),
                                tx.transaction.clone(),
                            ));
                    } else {
                        info!("Failed to verify the public key of transaction {:?}", tx.hash());
                        return Err(DecoderError::Custom(
                            "Cannot recover public key",
                        ));
                    }
                }
            }
        } else {
            let tx_num = uncached_trans.len();
            let tx_num_per_worker = tx_num / WORKER_COMPUTATION_PARALLELISM;
            let mut remainder =
                tx_num - (tx_num_per_worker * WORKER_COMPUTATION_PARALLELISM);
            let mut start_idx = 0;
            let mut end_idx = 0;
            let mut unsigned_trans = Vec::new();

            for tx in uncached_trans {
                if start_idx == end_idx {
                    // a new segment of transactions
                    end_idx = start_idx + tx_num_per_worker;
                    if remainder > 0 {
                        end_idx += 1;
                        remainder -= 1;
                    }
                    let unsigned_txes = Vec::new();
                    unsigned_trans.push(unsigned_txes);
                }

                unsigned_trans.last_mut().unwrap().push(tx);

                start_idx += 1;
            }

            let (sender, receiver) = channel();
            let n_thread = unsigned_trans.len();
            for unsigned_txes in unsigned_trans {
                let sender = sender.clone();
                worker_pool.execute(move || {
                    let mut signed_txes = Vec::new();
                    for (idx, tx) in unsigned_txes {
                        if tx.public.is_none() {
                            if let Ok(public) = tx.recover_public() {
                                signed_txes.push((idx, public));
                            } else {
                                info!(
                                    "Unable to recover the public key of transaction {:?}",
                                    tx.hash()
                                );
                                break;
                            }
                        } else {
                            let res = tx.verify_public(true); // skip verification
                            if res.is_ok() && res.unwrap() {
                                signed_txes.push((idx, tx.public.clone().unwrap()));
                            } else {
                                info!("Failed to verify the public key of transaction {:?}", tx.hash());
                                break;
                            }
                        }
                    }
                    sender.send(signed_txes).unwrap();
                });
            }
            worker_pool.join();

            let mut total_recovered_num = 0 as usize;
            for tx_publics in receiver.iter().take(n_thread) {
                total_recovered_num += tx_publics.len();
                for (idx, public) in tx_publics {
                    let tx = Arc::new(SignedTransaction::new(
                        public,
                        recovered_transactions[idx].transaction.clone(),
                    ));
                    cache_man.note_used(CacheId::TransactionPubkey(tx.hash()));
                    tx_cache.insert(tx.hash(), tx.clone());
                    recovered_transactions[idx] = tx;
                }
            }

            if total_recovered_num != tx_num {
                info!(
                    "Failed to recover public for block {:?}",
                    block.block_header.hash()
                );
                return Err(DecoderError::Custom("Cannot recover public key"));
            }
        }

        block.transactions = recovered_transactions;
        debug!("recover public for block finished.");
        Ok(())
    }

    fn block_cache_gc(&self) { self.graph.block_cache_gc(); }

    fn log_statistics(&self) { self.graph.log_statistics(); }

    fn update_catch_up_mode(&self, io: &NetworkContext) {
        let mut peer_best_epoches = {
            let peers = self.syn.peers.read();
            peers
                .iter()
                .map(|(_, state)| state.read().best_epoch)
                .collect::<Vec<_>>()
        };

        if peer_best_epoches.is_empty() {
            return;
        }

        peer_best_epoches.sort();
        let middle_epoch = peer_best_epoches[peer_best_epoches.len() / 2];
        let catch_up_mode = self.graph.best_epoch_number()
            + CATCH_UP_EPOCH_LAG_THRESHOLD
            < middle_epoch;
        self.syn
            .catch_up_mode
            .store(catch_up_mode, AtomicOrdering::Relaxed);

        let mut need_notify = Vec::new();
        for (peer, state) in self.syn.peers.read().iter() {
            let mut state = state.write();
            if state.notified_mode.is_none()
                || (state.notified_mode.unwrap() != catch_up_mode)
            {
                state.received_transaction_count = 0;
                state.notified_mode = Some(catch_up_mode);
                need_notify.push(*peer);
            }
        }
        info!("Catch-up mode: {}", catch_up_mode);

        let trans_prop_ctrl_msg: Box<dyn Message> =
            Box::new(TransactionPropagationControl { catch_up_mode });

        for peer in need_notify {
            if send_message(
                io,
                peer,
                trans_prop_ctrl_msg.as_ref(),
                SendQueuePriority::High,
            )
            .is_err()
            {
                info!(
                    "Failed to send transaction control message to peer {}",
                    peer
                );
            }
        }
    }

    fn dispatch_recover_public_task(
        &self, io: &NetworkContext, blocks: Vec<Block>,
        requested: HashSet<H256>, failed_peer: PeerId, compact: bool,
    )
    {
        self.recover_public_queue
            .lock()
            .push_back(RecoverPublicTask {
                blocks,
                requested,
                failed_peer,
                compact,
            });

        io.dispatch_work(SyncHandlerWorkType::RecoverPublic as HandlerWorkType);
    }

    pub fn request_blocks(
        &self, io: &NetworkContext, peer_id: Option<PeerId>, hashes: Vec<H256>,
    ) {
        self.request_manager.request_blocks(
            io,
            peer_id,
            hashes,
            self.request_block_need_public(),
        );
    }

    pub fn blocks_received(
        &self, io: &NetworkContext, req_hashes: HashSet<H256>,
        returned_blocks: HashSet<H256>, ask_full_block: bool,
        peer: Option<PeerId>,
    )
    {
        self.request_manager.blocks_received(
            io,
            req_hashes,
            returned_blocks,
            ask_full_block,
            peer,
            self.request_block_need_public(),
        )
    }

    fn request_block_need_public(&self) -> bool {
        self.catch_up_mode() && self.protocol_config.request_block_with_public
    }
}

impl NetworkProtocolHandler for SynchronizationProtocolHandler {
    fn initialize(&self, io: &NetworkContext) {
        io.register_timer(TX_TIMER, self.protocol_config.send_tx_period)
            .expect("Error registering transactions timer");
        io.register_timer(
            CHECK_REQUEST_TIMER,
            self.protocol_config.check_request_period,
        )
        .expect("Error registering transactions timer");
        io.register_timer(
            BLOCK_CACHE_GC_TIMER,
            self.protocol_config.block_cache_gc_period,
        )
        .expect("Error registering block_cache_gc timer");
        io.register_timer(
            CHECK_CATCH_UP_MODE_TIMER,
            Duration::from_millis(5000),
        )
        .expect("Error registering check_catch_up_mode timer");
        io.register_timer(LOG_STATISTIC_TIMER, Duration::from_millis(5000))
            .expect("Error registering log_statistics timer");
    }

    fn on_message(&self, io: &NetworkContext, peer: PeerId, raw: &[u8]) {
        let msg_id = raw[0];
        let rlp = Rlp::new(&raw[1..]);
        debug!("on_message: peer={:?}, msgid={:?}", peer, msg_id);
        self.dispatch_message(io, peer, msg_id.into(), rlp);
    }

    fn on_work_dispatch(
        &self, io: &NetworkContext, work_type: HandlerWorkType,
    ) {
        if work_type == SyncHandlerWorkType::RecoverPublic as HandlerWorkType {
            if let Err(e) = self.on_blocks_inner_task(io) {
                warn!("Error processing RecoverPublic task: {:?}", e);
            }
        } else {
            warn!("Unknown SyncHandlerWorkType");
        }
    }

    fn on_peer_connected(&self, io: &NetworkContext, peer: PeerId) {
        info!("Peer connected: peer={:?}", peer);
        if let Err(e) = self.send_status(io, peer) {
            debug!("Error sending status message: {:?}", e);
            io.disconnect_peer(peer);
        } else {
            self.syn
                .handshaking_peers
                .write()
                .insert(peer, Instant::now());
        }
    }

    fn on_peer_disconnected(&self, io: &NetworkContext, peer: PeerId) {
        info!("Peer disconnected: peer={:?}", peer);
        self.syn.peers.write().remove(&peer);
        self.syn.handshaking_peers.write().remove(&peer);
        self.request_manager.on_peer_disconnected(io, peer);
    }

    fn on_timeout(&self, io: &NetworkContext, timer: TimerToken) {
        trace!("Timeout: timer={:?}", timer);
        match timer {
            TX_TIMER => {
                self.propagate_new_transactions(io);
            }
            CHECK_REQUEST_TIMER => {
                self.remove_expired_flying_request(io);
            }
            BLOCK_CACHE_GC_TIMER => {
                self.block_cache_gc();
            }
            CHECK_CATCH_UP_MODE_TIMER => {
                self.update_catch_up_mode(io);
            }
            LOG_STATISTIC_TIMER => {
                self.log_statistics();
            }
            _ => warn!("Unknown timer {} triggered.", timer),
        }
    }
}<|MERGE_RESOLUTION|>--- conflicted
+++ resolved
@@ -986,12 +986,8 @@
             parent_hash = header.parent_hash().clone();
             parent_height = header.height();
 
-<<<<<<< HEAD
-            let res = self.graph.insert_block_header(header, true);
-=======
             let res = self.graph.insert_block_header(header, true, false);
 
->>>>>>> ee956988
             if res.0 {
                 // Valid block based on header
                 if !self.graph.contains_block(&hash) {
@@ -1182,20 +1178,9 @@
             match self.graph.block_header_by_hash(&hash) {
                 Some(header) => block.block_header = header,
                 None => {
-<<<<<<< HEAD
+                    // This should not happen for correct peer 
                     warn!("Received blocks with header not received {}", hash);
-=======
-                    let res = self.graph.insert_block_header(
-                        &mut block.block_header,
-                        true,
-                        false,
-                    );
-                    if res.0 {
-                        need_to_relay.extend(res.1);
-                    } else {
-                        continue;
-                    }
->>>>>>> ee956988
+                    continue;
                 }
             }
 
