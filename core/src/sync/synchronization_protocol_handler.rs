--- conflicted
+++ resolved
@@ -522,23 +522,6 @@
         let get_transactions = rlp.as_val::<GetTransactions>()?;
 
         let resp = {
-<<<<<<< HEAD
-            let peer_info = peer_info.read();
-            let transactions = get_transactions
-                .indices
-                .iter()
-                .filter_map(|tx_idx| {
-                    if let Some(tx) =
-                        peer_info.sent_transactions.get_transaction(tx_idx)
-                    {
-                        Some(tx.transaction.clone())
-                    } else {
-                        debug!("tx idx {:?} requested but is None", tx_idx);
-                        None
-                    }
-                })
-                .collect::<Vec<_>>();
-=======
             let transactions = {
                 let syn = self.syn.read();
                 get_transactions
@@ -555,7 +538,6 @@
                     })
                     .collect::<Vec<_>>()
             };
->>>>>>> a74389e3
 
             GetTransactionsResponse {
                 request_id: get_transactions.request_id,
@@ -2207,88 +2189,11 @@
                             Err(_) => {
                                 return None;
                             }
-<<<<<<< HEAD
-                            sent_transactions.push(tx.clone());
-
-                            tx_msg
-                                .trans_short_ids
-                                .push(TxPropagateId::from(tx.hash()));
-                            peer_info
-                                .last_sent_transaction_hashes
-                                .insert(tx.hash());
-                        }
-                        assert!(!tx_msg.trans_short_ids.is_empty());
-
-                        tx_msg.window_index = peer_info
-                            .sent_transactions
-                            .append_transactions(sent_transactions);
-
-                        return Some((
-                            peer_id,
-                            tx_msg.trans_short_ids.len(),
-                            tx_msg,
-                        ));
-                    }
-
-                    // Get hashes of all transactions to send to this peer
-                    let to_send = all_transactions_hashes
-                        .difference(&peer_info.last_sent_transaction_hashes)
-                        .cloned()
-                        .collect::<HashSet<_>>();
-                    debug!("prop:: compute_diff, to_send={}", to_send.len());
-
-                    if to_send.is_empty() {
-                        peer_info
-                            .sent_transactions
-                            .append_transactions(sent_transactions);
-                        return None;
-                    }
-
-                    // This is to remove transactions that are already out of
-                    // transaction pool
-                    // from last_sent_transaction_hashes.
-                    peer_info.last_sent_transaction_hashes =
-                        all_transactions_hashes
-                            .intersection(
-                                &peer_info.last_sent_transaction_hashes,
-                            )
-                            .cloned()
-                            .collect();
-                    debug!("prop:: remove last_sent={}", peer_info.last_sent_transaction_hashes.len());
-                    let mut tx_msg = Box::new(TransactionDigests {
-                        window_index: 0,
-                        trans_short_ids: Vec::new(),
-                    });
-                    let mut total_tx_bytes = 0;
-                    for tx in &transactions {
-                        if to_send.contains(&tx.hash()) {
-                            total_tx_bytes += tx.rlp_size();
-                            if total_tx_bytes >= MAX_TXS_BYTES_TO_PROPOGATE {
-                                break;
-                            }
-                            sent_transactions.push(tx.clone());
-                            tx_msg
-                                .trans_short_ids
-                                .push(TxPropagateId::from(tx.hash()));
-                            peer_info
-                                .last_sent_transaction_hashes
-                                .insert(tx.hash());
-                        }
-                    }
-                    assert!(!tx_msg.trans_short_ids.is_empty());
-
-                    tx_msg.window_index = peer_info
-                        .sent_transactions
-                        .append_transactions(sent_transactions);
-
-                    Some((peer_id, tx_msg.trans_short_ids.len(), tx_msg))
-=======
                         };
                     if !peer_info.read().need_prop_trans {
                         return None;
                     }
                     Some(peer_id)
->>>>>>> a74389e3
                 })
                 .collect::<Vec<_>>()
         };
