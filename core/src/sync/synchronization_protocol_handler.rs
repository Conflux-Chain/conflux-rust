--- conflicted
+++ resolved
@@ -822,16 +822,13 @@
     ) -> Result<(), NetworkError> {
         let status_message = self.produce_status_message();
         debug!("Sending status message to {:?}: {:?}", peer, status_message);
-        send_message(io, peer, &status_message, SendQueuePriority::High)
+        send_message(io, peer, &status_message, Some(SendQueuePriority::High))
     }
 
     fn broadcast_status(&self, io: &NetworkContext) {
         let status_message = self.produce_status_message();
         debug!("Broadcasting status message: {:?}", status_message);
 
-<<<<<<< HEAD
-        send_message(io, peer, msg.as_ref(), Some(SendQueuePriority::High))
-=======
         if self
             .broadcast_message(
                 io,
@@ -843,7 +840,6 @@
         {
             warn!("Error broadcsting status message");
         }
->>>>>>> d104beba
     }
 
     pub fn announce_new_blocks(&self, io: &NetworkContext, hashes: &[H256]) {
