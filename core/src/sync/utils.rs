--- conflicted
+++ resolved
@@ -249,12 +249,9 @@
                 pos_pivot_decision_defer_epoch_count: 50,
                 debug_dump_dir_invalid_state_root: None,
                 debug_invalid_state_root_epoch: None,
-<<<<<<< HEAD
+                force_recompute_height_during_construct_pivot: None,
                 recovery_latest_mpt_snapshot: false,
                 use_isolated_db_for_mpt_table: false,
-=======
-                force_recompute_height_during_construct_pivot: None,
->>>>>>> 3cf45a9c
             },
             bench_mode: true, /* Set bench_mode to true so that we skip
                                * execution */
