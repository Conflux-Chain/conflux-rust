// Copyright 2019 Conflux Foundation. All rights reserved.
// Conflux is free software and distributed under GNU General Public License.
// See http://www.gnu.org/licenses/

use crate::{
    block_data_manager::BlockDataManager,
    consensus::{ConsensusGraphInner, SharedConsensusGraph},
    error::{BlockError, Error, ErrorKind},
    machine::new_machine,
    pow::ProofOfWorkConfig,
    statistics::SharedStatistics,
    verification::*,
};
use cfx_types::{H256, U256};
use metrics::{register_meter_with_group, Meter, MeterTimer};
use parking_lot::{Mutex, RwLock};
use primitives::{
    transaction::SignedTransaction, Block, BlockHeader, EpochNumber,
};
use slab::Slab;
use std::{
    cmp::max,
    collections::{HashMap, HashSet, VecDeque},
    mem,
    sync::{
        mpsc::{self, Sender},
        Arc,
    },
    thread,
    time::{Duration, SystemTime, UNIX_EPOCH},
};
use unexpected::{Mismatch, OutOfBounds};

lazy_static! {
    static ref SYNC_INSERT_HEADER: Arc<Meter> =
        register_meter_with_group("timer", "sync::insert_block_header");
    static ref SYNC_INSERT_BLOCK: Arc<Meter> =
        register_meter_with_group("timer", "sync::insert_block");
}

const NULL: usize = !0;
const BLOCK_INVALID: u8 = 0;
const BLOCK_HEADER_ONLY: u8 = 1;
const BLOCK_HEADER_PARENTAL_TREE_READY: u8 = 2;
const BLOCK_HEADER_GRAPH_READY: u8 = 3;
const BLOCK_GRAPH_READY: u8 = 4;

#[derive(Debug)]
pub struct SyncGraphStatistics {
    pub inserted_block_count: usize,
}

impl SyncGraphStatistics {
    pub fn new() -> SyncGraphStatistics {
        SyncGraphStatistics {
            // Already counted genesis block
            inserted_block_count: 1,
        }
    }
}

pub struct SynchronizationGraphNode {
    pub block_header: Arc<BlockHeader>,
    /// The status of graph connectivity in the current block view.
    pub graph_status: u8,
    /// Whether the block body is ready.
    pub block_ready: bool,
    /// Whether parent is in old era and already reclaimed
    pub parent_reclaimed: bool,
    /// The index of the parent of the block.
    pub parent: usize,
    /// The indices of the children of the block.
    pub children: Vec<usize>,
    /// The indices of the blocks referenced by the block.
    pub referees: Vec<usize>,
    /// The number of blocks referenced by the block but
    /// haven't been inserted in synchronization graph.
    pub pending_referee_count: usize,
    /// The indices of the blocks referencing the block.
    pub referrers: Vec<usize>,
    /// the timestamp in seconds when graph_status updated
    pub last_update_timestamp: u64,
}

pub struct SynchronizationGraphInner {
    pub arena: Slab<SynchronizationGraphNode>,
    pub hash_to_arena_indices: HashMap<H256, usize>,
    pub data_man: Arc<BlockDataManager>,
    pub genesis_block_index: usize,
    children_by_hash: HashMap<H256, Vec<usize>>,
    referrers_by_hash: HashMap<H256, Vec<usize>>,
    pub pow_config: ProofOfWorkConfig,
    /// the indices of blocks whose graph_status is not GRAPH_READY
    pub not_ready_blocks_frontier: HashSet<usize>,
    pub not_ready_blocks_count: usize,
    pub old_era_blocks_frontier: VecDeque<usize>,
    pub old_era_blocks_frontier_set: HashSet<usize>,
}

impl SynchronizationGraphInner {
    pub fn with_genesis_block(
        genesis_header: Arc<BlockHeader>, pow_config: ProofOfWorkConfig,
        data_man: Arc<BlockDataManager>,
    ) -> Self
    {
        let mut inner = SynchronizationGraphInner {
            arena: Slab::new(),
            hash_to_arena_indices: HashMap::new(),
            data_man,
            genesis_block_index: NULL,
            children_by_hash: HashMap::new(),
            referrers_by_hash: HashMap::new(),
            pow_config,
            not_ready_blocks_frontier: HashSet::new(),
            not_ready_blocks_count: 0,
            old_era_blocks_frontier: Default::default(),
            old_era_blocks_frontier_set: Default::default(),
        };
        inner.genesis_block_index = inner.insert(genesis_header);
        debug!(
            "genesis_block_index in sync graph: {}",
            inner.genesis_block_index
        );

        inner
            .old_era_blocks_frontier
            .push_back(inner.genesis_block_index);
        inner
            .old_era_blocks_frontier_set
            .insert(inner.genesis_block_index);

        inner
    }

    fn get_genesis_in_current_era(&self) -> usize {
        let genesis_hash = self.data_man.get_cur_consensus_era_genesis_hash();
        *self.hash_to_arena_indices.get(&genesis_hash).unwrap()
    }

    pub fn get_genesis_hash_and_height_in_current_era(&self) -> (H256, u64) {
        let era_genesis = self.get_genesis_in_current_era();
        (
            self.arena[era_genesis].block_header.hash(),
            self.arena[era_genesis].block_header.height(),
        )
    }

    fn try_clear_old_era_blocks(&mut self) {
        let max_num_of_cleared_blocks = 2;
        let mut num_cleared = 0;
        let era_genesis = self.get_genesis_in_current_era();
        let mut era_genesis_in_frontier = false;

        while let Some(index) = self.old_era_blocks_frontier.pop_front() {
            if index == era_genesis {
                era_genesis_in_frontier = true;
                continue;
            }

            // Remove node with index
            if !self.old_era_blocks_frontier_set.contains(&index) {
                continue;
            }

            let hash = self.arena[index].block_header.hash();
            assert!(self.arena[index].parent == NULL);

            let referees: Vec<usize> =
                self.arena[index].referees.iter().map(|x| *x).collect();
            for referee in referees {
                self.arena[referee].referrers.retain(|&x| x != index);
            }
            let referee_hashes: Vec<H256> = self.arena[index]
                .block_header
                .referee_hashes()
                .iter()
                .map(|x| *x)
                .collect();
            for referee_hash in referee_hashes {
                let mut remove_referee_hash: bool = false;
                if let Some(referrers) =
                    self.referrers_by_hash.get_mut(&referee_hash)
                {
                    referrers.retain(|&x| x != index);
                    remove_referee_hash = referrers.len() == 0;
                }
                // clean empty key
                if remove_referee_hash {
                    self.referrers_by_hash.remove(&referee_hash);
                }
            }

            let children: Vec<usize> =
                self.arena[index].children.iter().map(|x| *x).collect();
            for child in children {
                self.arena[child].parent = NULL;
                self.arena[child].parent_reclaimed = true;
                if self.arena[child].graph_status == BLOCK_GRAPH_READY {
                    // We can only reclaim graph-ready blocks
                    self.old_era_blocks_frontier.push_back(child);
                    assert!(!self.old_era_blocks_frontier_set.contains(&child));
                    self.old_era_blocks_frontier_set.insert(child);
                }
            }

            let referrers: Vec<usize> =
                self.arena[index].referrers.iter().map(|x| *x).collect();
            for referrer in referrers {
                self.arena[referrer].referees.retain(|&x| x != index);
            }

            self.old_era_blocks_frontier_set.remove(&index);
            self.arena.remove(index);
            self.hash_to_arena_indices.remove(&hash);
            // only remove block header in memory cache
            self.data_man.remove_block_header(&hash, false);

            num_cleared += 1;
            if num_cleared == max_num_of_cleared_blocks {
                break;
            }
        }

        if era_genesis_in_frontier {
            self.old_era_blocks_frontier.push_front(era_genesis);
        }
    }

    fn try_recover_expire_block(&mut self) -> (Vec<usize>, Vec<usize>) {
        let mut graph_ready_blocks = Vec::new();
        let mut header_graph_ready_blocks = Vec::new();
        for index in &self.not_ready_blocks_frontier {
            let parent_hash = self.arena[*index].block_header.parent_hash();

            // parent and referees are all in memory, status must be
            // BLOCK_HEADER_GRAPH_READY no need to recover
            if self.arena[*index].parent != NULL
                && self.arena[*index].pending_referee_count == 0
            {
                continue;
            }

            // check whether parent is BLOCK_GRAPH_READY
            // 1. parent not in memory and not invalid in disk (assume this
            // block was BLOCK_GRAPH_READY)
            // 2. parent in memory and status is BLOCK_GRAPH_READY
            let parent_graph_ready: bool = {
                if self.arena[*index].parent == NULL {
                    if let Some(_) =
                        self.data_man.block_by_hash(parent_hash, false)
                    {
                        !self.data_man.verified_invalid(parent_hash)
                    } else {
                        false
                    }
                } else if self.arena[*index].parent != NULL
                    && self.arena[self.arena[*index].parent].graph_status
                        == BLOCK_GRAPH_READY
                {
                    true
                } else {
                    false
                }
            };

            if !parent_graph_ready {
                continue;
            }

            // check whether referees are BLOCK_GRAPH_READY
            //  1. referees which are in memory and status is BLOCK_GRAPH_READY
            //  2. referees which are not in memory and not invalid in disk
            // (assume these blocks are BLOCK_GRAPH_READY)
            let mut referee_graph_ready = true;
            if self.arena[*index].pending_referee_count == 0 {
                // since all relcaimed blocks are all BLOCK_GRAPH_READY, only
                // need to check those in memory block
                for referee in self.arena[*index].referees.iter() {
                    referee_graph_ready &=
                        self.arena[*referee].graph_status == BLOCK_GRAPH_READY;
                }
            } else {
                let mut referee_hash_in_mem = HashSet::new();
                for referee in self.arena[*index].referees.iter() {
                    referee_graph_ready &=
                        self.arena[*referee].graph_status == BLOCK_GRAPH_READY;
                    referee_hash_in_mem
                        .insert(self.arena[*referee].block_header.hash());
                }

                for referee_hash in
                    self.arena[*index].block_header.referee_hashes()
                {
                    if !referee_hash_in_mem.contains(referee_hash) {
                        referee_graph_ready &= {
                            if let Some(_) =
                                self.data_man.block_by_hash(referee_hash, false)
                            {
                                !self.data_man.verified_invalid(referee_hash)
                            } else {
                                false
                            }
                        }
                    }
                }
            }

            if referee_graph_ready {
                // do check
                let r = self.verify_header_graph_ready_block(*index);
                if r.is_err() {
                    continue;
                }
                if self.arena[*index].block_ready {
                    // recover as BLOCK_GRAPH_READY
                    graph_ready_blocks.push(*index);
                } else {
                    // recover as BLOCK_HEADER_GRAPH_READY
                    header_graph_ready_blocks.push(*index);
                }
            }
        }

        (graph_ready_blocks, header_graph_ready_blocks)
    }

    pub fn insert_invalid(&mut self, header: Arc<BlockHeader>) -> usize {
        let hash = header.hash();
        let me = self.arena.insert(SynchronizationGraphNode {
            graph_status: BLOCK_INVALID,
            block_ready: false,
            parent_reclaimed: false,
            parent: NULL,
            children: Vec::new(),
            referees: Vec::new(),
            pending_referee_count: 0,
            referrers: Vec::new(),
            block_header: header,
            last_update_timestamp: SystemTime::now()
                .duration_since(UNIX_EPOCH)
                .unwrap()
                .as_secs(),
        });
        self.hash_to_arena_indices.insert(hash, me);

        if let Some(children) = self.children_by_hash.remove(&hash) {
            for child in &children {
                self.arena[*child].parent = me;
            }
            self.arena[me].children = children;
        }
        if let Some(referrers) = self.referrers_by_hash.remove(&hash) {
            for referrer in &referrers {
                let ref mut node_referrer = self.arena[*referrer];
                node_referrer.referees.push(me);
                debug_assert!(node_referrer.pending_referee_count > 0);
                if node_referrer.pending_referee_count > 0 {
                    node_referrer.pending_referee_count =
                        node_referrer.pending_referee_count - 1;
                }
            }
            self.arena[me].referrers = referrers;
        }

        me
    }

    /// Return the index of the inserted block.
    pub fn insert(&mut self, header: Arc<BlockHeader>) -> usize {
        let hash = header.hash();
        let is_genesis = *header.parent_hash() == H256::default();

        let me = self.arena.insert(SynchronizationGraphNode {
            graph_status: if is_genesis {
                BLOCK_GRAPH_READY
            } else {
                BLOCK_HEADER_ONLY
            },
            block_ready: *header.parent_hash() == H256::default(),
            parent_reclaimed: false,
            parent: NULL,
            children: Vec::new(),
            referees: Vec::new(),
            pending_referee_count: 0,
            referrers: Vec::new(),
            block_header: header.clone(),
            last_update_timestamp: SystemTime::now()
                .duration_since(UNIX_EPOCH)
                .unwrap()
                .as_secs(),
        });
        self.hash_to_arena_indices.insert(hash, me);

        let parent_hash = header.parent_hash().clone();
        if parent_hash != H256::default() {
            if let Some(parent) =
                self.hash_to_arena_indices.get(&parent_hash).cloned()
            {
                self.arena[me].parent = parent;
                self.arena[parent].children.push(me);
            } else {
                self.children_by_hash
                    .entry(parent_hash)
                    .or_insert(Vec::new())
                    .push(me);
            }
        }
        for referee_hash in header.referee_hashes() {
            if let Some(referee) =
                self.hash_to_arena_indices.get(referee_hash).cloned()
            {
                self.arena[me].referees.push(referee);
                self.arena[referee].referrers.push(me);
            } else {
                self.arena[me].pending_referee_count =
                    self.arena[me].pending_referee_count + 1;
                self.referrers_by_hash
                    .entry(*referee_hash)
                    .or_insert(Vec::new())
                    .push(me);
            }
        }

        if let Some(children) = self.children_by_hash.remove(&hash) {
            for child in &children {
                self.arena[*child].parent = me;
            }
            self.arena[me].children = children;
        }
        if let Some(referrers) = self.referrers_by_hash.remove(&hash) {
            for referrer in &referrers {
                let ref mut node_referrer = self.arena[*referrer];
                node_referrer.referees.push(me);
                debug_assert!(node_referrer.pending_referee_count > 0);
                if node_referrer.pending_referee_count > 0 {
                    node_referrer.pending_referee_count =
                        node_referrer.pending_referee_count - 1;
                }
            }
            self.arena[me].referrers = referrers;
        }

        me
    }

    pub fn block_older_than_checkpoint(&self, _hash: &H256) -> bool { false }

    pub fn new_to_be_header_parental_tree_ready(&self, index: usize) -> bool {
        let ref node_me = self.arena[index];
        if node_me.graph_status >= BLOCK_HEADER_PARENTAL_TREE_READY {
            return false;
        }

        let parent = node_me.parent;
        node_me.parent_reclaimed
            || (parent != NULL
                && self.arena[parent].graph_status
                    >= BLOCK_HEADER_PARENTAL_TREE_READY)
    }

    pub fn new_to_be_header_graph_ready(&self, index: usize) -> bool {
        let ref node_me = self.arena[index];
        if node_me.graph_status >= BLOCK_HEADER_GRAPH_READY {
            return false;
        }

        if node_me.pending_referee_count > 0 {
            return false;
        }

        let parent = node_me.parent;
        (node_me.parent_reclaimed
            || (parent != NULL
                && self.arena[parent].graph_status >= BLOCK_HEADER_GRAPH_READY))
            && !node_me.referees.iter().any(|&referee| {
                self.arena[referee].graph_status < BLOCK_HEADER_GRAPH_READY
            })
    }

    pub fn new_to_be_block_graph_ready(&self, index: usize) -> bool {
        let ref node_me = self.arena[index];
        if !node_me.block_ready {
            return false;
        }

        if node_me.graph_status >= BLOCK_GRAPH_READY {
            return false;
        }

        let parent = node_me.parent;
        node_me.graph_status >= BLOCK_HEADER_GRAPH_READY
            && (node_me.parent_reclaimed
                || (parent != NULL
                    && self.arena[parent].graph_status >= BLOCK_GRAPH_READY))
            && !node_me.referees.iter().any(|&referee| {
                self.arena[referee].graph_status < BLOCK_GRAPH_READY
            })
    }

    // Get parent (height, timestamp, gas_limit, difficulty)
    // This function assumes that the parent and referee information MUST exist
    // in memory or in disk.
    fn get_parent_and_referee_info(
        &self, index: usize,
    ) -> (u64, u64, U256, U256) {
        let parent_height;
        let parent_timestamp;
        let parent_gas_limit;
        let parent_difficulty;
        let parent = self.arena[index].parent;
        if parent != NULL {
            parent_height = self.arena[parent].block_header.height();
            parent_timestamp = self.arena[parent].block_header.timestamp();
            parent_gas_limit = *self.arena[parent].block_header.gas_limit();
            parent_difficulty = *self.arena[parent].block_header.difficulty();
        } else {
            let parent_hash = self.arena[index].block_header.parent_hash();
            let parent_header = self
                .data_man
                .block_header_by_hash(parent_hash)
                .unwrap()
                .clone();
            parent_height = parent_header.height();
            parent_timestamp = parent_header.timestamp();
            parent_gas_limit = *parent_header.gas_limit();
            parent_difficulty = *parent_header.difficulty();
        }

        (
            parent_height,
            parent_timestamp,
            parent_gas_limit,
            parent_difficulty,
        )
    }

    fn verify_header_graph_ready_block(
        &self, index: usize,
    ) -> Result<(), Error> {
        let epoch = self.arena[index].block_header.height();
        let (
            parent_height,
            parent_timestamp,
            parent_gas_limit,
            parent_difficulty,
        ) = self.get_parent_and_referee_info(index);

        // Verify the height and epoch numbers are correct
        if parent_height + 1 != epoch {
            warn!("Invalid height. mine {}, parent {}", epoch, parent_height);
            return Err(From::from(BlockError::InvalidHeight(Mismatch {
                expected: parent_height + 1,
                found: epoch,
            })));
        }

        // Verify the timestamp being correctly set
        let my_timestamp = self.arena[index].block_header.timestamp();
        if parent_timestamp > my_timestamp {
            let my_timestamp = UNIX_EPOCH + Duration::from_secs(my_timestamp);
            let pa_timestamp =
                UNIX_EPOCH + Duration::from_secs(parent_timestamp);

            warn!("Invalid timestamp: parent {:?} timestamp {}, me {:?} timestamp {}",
                  self.arena[index].block_header.parent_hash().clone(),
                  parent_timestamp,
                  self.arena[index].block_header.hash(),
                  self.arena[index].block_header.timestamp());
            return Err(From::from(BlockError::InvalidTimestamp(
                OutOfBounds {
                    max: Some(my_timestamp),
                    min: Some(pa_timestamp),
                    found: my_timestamp,
                },
            )));
        }

        // Verify the gas limit is respected
        let machine = new_machine();
        let gas_limit_divisor = machine.params().gas_limit_bound_divisor;
        let min_gas_limit = machine.params().min_gas_limit;
        let gas_lower = max(
            parent_gas_limit - parent_gas_limit / gas_limit_divisor,
            min_gas_limit,
        );
        let gas_upper = parent_gas_limit + parent_gas_limit / gas_limit_divisor;
        let self_gas_limit = *self.arena[index].block_header.gas_limit();

        if self_gas_limit <= gas_lower || self_gas_limit >= gas_upper {
            return Err(From::from(BlockError::InvalidGasLimit(OutOfBounds {
                min: Some(gas_lower),
                max: Some(gas_upper),
                found: self_gas_limit,
            })));
        }

        // Verify difficulty being correctly set
        let mut difficulty_invalid = false;
        let my_diff = *self.arena[index].block_header.difficulty();
        let mut min_diff = my_diff;
        let mut max_diff = my_diff;
        let initial_difficulty: U256 =
            self.pow_config.initial_difficulty.into();

        if parent_height < self.pow_config.difficulty_adjustment_epoch_period {
            if my_diff != initial_difficulty {
                difficulty_invalid = true;
                min_diff = initial_difficulty;
                max_diff = initial_difficulty;
            }
        } else {
            let last_period_upper = (parent_height
                / self.pow_config.difficulty_adjustment_epoch_period)
                * self.pow_config.difficulty_adjustment_epoch_period;
            if last_period_upper != parent_height {
                // parent_epoch should not trigger difficulty adjustment
                if my_diff != parent_difficulty {
                    difficulty_invalid = true;
                    min_diff = parent_difficulty;
                    max_diff = parent_difficulty;
                }
            } else {
                let (lower, upper) =
                    self.pow_config.get_adjustment_bound(parent_difficulty);
                min_diff = lower;
                max_diff = upper;
                if my_diff < min_diff || my_diff > max_diff {
                    difficulty_invalid = true;
                }
            }
        }

        if difficulty_invalid {
            return Err(From::from(BlockError::InvalidDifficulty(
                OutOfBounds {
                    min: Some(min_diff),
                    max: Some(max_diff),
                    found: my_diff,
                },
            )));
        }

        Ok(())
    }

    fn process_invalid_blocks(&mut self, invalid_set: &HashSet<usize>) {
        for index in invalid_set {
            let hash = self.arena[*index].block_header.hash();
            // Mark this block as invalid, so we don't need to request/verify it
            // again
            self.data_man.invalidate_block(hash);
        }
        self.remove_blocks(invalid_set);
    }

    fn remove_blocks(&mut self, invalid_set: &HashSet<usize>) {
        for index in invalid_set {
            let hash = self.arena[*index].block_header.hash();
            self.not_ready_blocks_frontier.remove(index);
            self.not_ready_blocks_count -= 1;
            self.old_era_blocks_frontier_set.remove(index);

            let parent = self.arena[*index].parent;
            if parent != NULL {
                self.arena[parent].children.retain(|&x| x != *index);
            }
            let parent_hash = *self.arena[*index].block_header.parent_hash();
            let mut remove_parent_hash: bool = false;
            if let Some(children) = self.children_by_hash.get_mut(&parent_hash)
            {
                children.retain(|&x| x != *index);
                remove_parent_hash = children.len() == 0;
            }
            // clean empty hash key
            if remove_parent_hash {
                self.children_by_hash.remove(&parent_hash);
            }

            let referees: Vec<usize> =
                self.arena[*index].referees.iter().map(|x| *x).collect();
            for referee in referees {
                self.arena[referee].referrers.retain(|&x| x != *index);
            }
            let referee_hashes: Vec<H256> = self.arena[*index]
                .block_header
                .referee_hashes()
                .iter()
                .map(|x| *x)
                .collect();
            for referee_hash in referee_hashes {
                let mut remove_referee_hash: bool = false;
                if let Some(referrers) =
                    self.referrers_by_hash.get_mut(&referee_hash)
                {
                    referrers.retain(|&x| x != *index);
                    remove_referee_hash = referrers.len() == 0;
                }
                // clean empty hash key
                if remove_referee_hash {
                    self.referrers_by_hash.remove(&parent_hash);
                }
            }

            let children: Vec<usize> =
                self.arena[*index].children.iter().map(|x| *x).collect();
            for child in children {
                debug_assert!(invalid_set.contains(&child));
                debug_assert!(self.arena[child].graph_status == BLOCK_INVALID);
                self.arena[child].parent = NULL;
            }

            let referrers: Vec<usize> =
                self.arena[*index].referrers.iter().map(|x| *x).collect();
            for referrer in referrers {
                debug_assert!(invalid_set.contains(&referrer));
                debug_assert!(
                    self.arena[referrer].graph_status == BLOCK_INVALID
                );
                self.arena[referrer].referees.retain(|&x| x != *index);
            }

            self.arena.remove(*index);
            self.hash_to_arena_indices.remove(&hash);
            // remove header/block in memory cache and header/block in db
            self.data_man.remove_block(&hash, true);
        }
    }

    fn set_and_propagate_invalid(
        &mut self, queue: &mut VecDeque<usize>,
        invalid_set: &mut HashSet<usize>, index: usize,
    )
    {
        let children =
            mem::replace(&mut self.arena[index].children, Vec::new());
        for child in &children {
            if !invalid_set.contains(&child) {
                self.arena[*child].graph_status = BLOCK_INVALID;
                queue.push_back(*child);
                invalid_set.insert(*child);
            }
        }
        mem::replace(&mut self.arena[index].children, children);
        let referrers =
            mem::replace(&mut self.arena[index].referrers, Vec::new());
        for referrer in &referrers {
            if !invalid_set.contains(&referrer) {
                self.arena[*referrer].graph_status = BLOCK_INVALID;
                queue.push_back(*referrer);
                invalid_set.insert(*referrer);
            }
        }
        mem::replace(&mut self.arena[index].referrers, referrers);
    }
}

pub struct SynchronizationGraph {
    pub inner: Arc<RwLock<SynchronizationGraphInner>>,
    pub consensus: SharedConsensusGraph,
    pub data_man: Arc<BlockDataManager>,
    pub initial_missed_block_hashes: Mutex<HashSet<H256>>,
    pub verification_config: VerificationConfig,
    pub statistics: SharedStatistics,

    /// Channel used to send work to `ConsensusGraph`
    /// Each element is <block_hash, ignore_body>
    consensus_sender: Mutex<Sender<(H256, bool)>>,
    /// whether it is a archive node or full node
    is_full_node: bool,
}

pub type SharedSynchronizationGraph = Arc<SynchronizationGraph>;

impl SynchronizationGraph {
    pub fn new(
        consensus: SharedConsensusGraph,
        verification_config: VerificationConfig, pow_config: ProofOfWorkConfig,
        is_full_node: bool,
    ) -> Self
    {
        let data_man = consensus.data_man.clone();
        let (consensus_sender, consensus_receiver) = mpsc::channel();
        let inner = Arc::new(RwLock::new(
            SynchronizationGraphInner::with_genesis_block(
                Arc::new(data_man.genesis_block().block_header.clone()),
                pow_config,
                data_man.clone(),
            ),
        ));
        let sync_graph = SynchronizationGraph {
            inner: inner.clone(),
            data_man: data_man.clone(),
            initial_missed_block_hashes: Mutex::new(HashSet::new()),
            verification_config,
            consensus: consensus.clone(),
            statistics: consensus.statistics.clone(),
            consensus_sender: Mutex::new(consensus_sender),
            is_full_node,
        };

        // It receives `BLOCK_GRAPH_READY` blocks in order and handles them in
        // `ConsensusGraph`
        thread::Builder::new()
            .name("Consensus Worker".into())
            .spawn(move || loop {
                match consensus_receiver.recv() {
                    Ok((hash, ignore_body)) => {
                        consensus.on_new_block(&hash, ignore_body)
                    }
                    Err(_) => break,
                }
            })
            .expect("Cannot fail");

        // TODO: determine the parameter by sync phase
        sync_graph.recover_graph_from_db(false);

        sync_graph
    }

    pub fn get_genesis_hash_and_height_in_current_era(&self) -> (H256, u64) {
        self.inner
            .read()
            .get_genesis_hash_and_height_in_current_era()
    }

    /// Compute the expected difficulty for a block given its
    /// parent hash
    pub fn expected_difficulty(&self, parent_hash: &H256) -> U256 {
        self.consensus.expected_difficulty(parent_hash)
    }

    pub fn get_to_propagate_trans(
        &self,
    ) -> HashMap<H256, Arc<SignedTransaction>> {
        self.consensus.txpool.get_to_be_propagated_transactions()
    }

    pub fn set_to_propagate_trans(
        &self, transactions: HashMap<H256, Arc<SignedTransaction>>,
    ) {
        self.consensus
            .txpool
            .set_to_be_propagated_transactions(transactions);
    }

<<<<<<< HEAD
    pub fn recover_graph_from_db(&self, header_only: bool) {
=======
    fn try_remove_old_era_blocks_from_disk(&self) {
        let mut num_of_blocks_to_remove = 2;
        while let Some(hash) = self.consensus.retrieve_old_era_blocks() {
            // only full node should remove blocks in old eras
            if self.is_full_node {
                // TODO: remove state root
                // remove block header in memory cache
                self.data_man.remove_block_header(&hash, false);
                // remove block body in memory cache and db
                self.data_man.remove_block_body(&hash, true);
            }
            num_of_blocks_to_remove -= 1;
            if num_of_blocks_to_remove == 0 {
                break;
            }
        }
    }

    fn recover_graph_from_db(&self, header_only: bool) {
>>>>>>> 04798fc3
        info!("Start fast recovery of the block DAG from database");
        let terminals_opt = self.data_man.terminals_from_db();
        if terminals_opt.is_none() {
            return;
        }
        let terminals = terminals_opt.unwrap();
        debug!("Get terminals {:?}", terminals);

        let genesis_hash = self.data_man.genesis_block().hash();
        debug!("Get current genesis_block hash {:?}", genesis_hash);

        let genesis_local_info =
            self.data_man.local_block_info_from_db(&genesis_hash);
        if genesis_local_info.is_none() {
            panic!(
                "failed to get local block info from db for genesis[{}]",
                &genesis_hash
            );
        }
        let genesis_seq_num = genesis_local_info.unwrap().get_seq_num();
        self.consensus
            .inner
            .write()
            .set_initial_sequence_number(genesis_seq_num);

        let mut queue = VecDeque::new();
        let mut visited_blocks: HashSet<H256> = HashSet::new();
        for terminal in terminals {
            queue.push_back(terminal);
            visited_blocks.insert(terminal);
        }

        let mut missed_hashes = self.initial_missed_block_hashes.lock();
        while let Some(hash) = queue.pop_front() {
            if hash == genesis_hash {
                continue;
            }

            // ignore blocks beyond current checkpoint
            // if block_local_info is missing, consider it is in current
            // checkpoint
            if let Some(block_local_info) =
                self.data_man.local_block_info_from_db(&hash)
            {
                if block_local_info.get_seq_num() < genesis_seq_num {
                    continue;
                }
            }

            if let Some(mut block) = self.data_man.block_from_db(&hash) {
                // This is for constructing synchronization graph.
                let (success, _) = self.insert_block_header(
                    &mut block.block_header,
                    true,
                    false,
                    header_only,
                    false,
                );
                assert!(success);

                let parent = block.block_header.parent_hash().clone();
                let referees = block.block_header.referee_hashes().clone();

                // This is necessary to construct consensus graph.
                if !header_only {
                    let (success, _) =
                        self.insert_block(block, true, false, true);
                    assert!(success);
                }

                if !visited_blocks.contains(&parent) {
                    queue.push_back(parent);
                    visited_blocks.insert(parent);
                }

                for referee in referees {
                    if !visited_blocks.contains(&referee) {
                        queue.push_back(referee);
                        visited_blocks.insert(referee);
                    }
                }
            } else {
                missed_hashes.insert(hash);
            }
        }

        debug!("Initial missed blocks {:?}", *missed_hashes);
        info!("Finish reading {} blocks from db, start to reconstruct the pivot chain and the state", visited_blocks.len());
        info!("Finish reconstructing the pivot chain of length {}, start to sync from peers", self.consensus.best_epoch_number());
    }

    pub fn check_mining_adaptive_block(
        &self, inner: &mut ConsensusGraphInner, parent_hash: &H256,
        difficulty: &U256,
    ) -> bool
    {
        self.consensus.check_mining_adaptive_block(
            inner,
            parent_hash,
            difficulty,
        )
    }

    pub fn block_header_by_hash(&self, hash: &H256) -> Option<BlockHeader> {
        if !self.contains_block_header(hash) {
            // Only return headers in sync graph
            return None;
        }
        self.data_man
            .block_header_by_hash(hash)
            .map(|header_ref| header_ref.as_ref().clone())
    }

    pub fn block_height_by_hash(&self, hash: &H256) -> Option<u64> {
        self.block_header_by_hash(hash)
            .map(|header| header.height())
    }

    pub fn block_timestamp_by_hash(&self, hash: &H256) -> Option<u64> {
        self.block_header_by_hash(hash)
            .map(|header| header.timestamp())
    }

    pub fn block_by_hash(&self, hash: &H256) -> Option<Arc<Block>> {
        self.data_man.block_by_hash(hash, true)
    }

    pub fn genesis_hash(&self) -> H256 { self.data_man.genesis_block().hash() }

    pub fn contains_block_header(&self, hash: &H256) -> bool {
        self.inner.read().hash_to_arena_indices.contains_key(hash)
    }

    fn parent_or_referees_invalid(&self, header: &BlockHeader) -> bool {
        self.data_man.verified_invalid(header.parent_hash())
            || header
                .referee_hashes()
                .iter()
                .any(|referee| self.data_man.verified_invalid(referee))
    }

    /// subroutine called by `insert_block_header` and `remove_expire_blocks`
    fn propagate_header_graph_status(
        &self, inner: &mut SynchronizationGraphInner,
        frontier_index_list: Vec<usize>, need_to_verify: bool,
        header_index_to_insert: usize, insert_to_consensus: bool,
        persistent: bool,
    ) -> (HashSet<usize>, Vec<H256>)
    {
        let now = SystemTime::now()
            .duration_since(UNIX_EPOCH)
            .unwrap()
            .as_secs();
        let mut need_to_relay: Vec<H256> = Vec::new();
        let mut invalid_set: HashSet<usize> = HashSet::new();
        let mut queue = VecDeque::new();

        for index in frontier_index_list {
            if inner.arena[index].graph_status == BLOCK_INVALID {
                invalid_set.insert(index);
            }
            queue.push_back(index);
        }

        while let Some(index) = queue.pop_front() {
            if inner.arena[index].graph_status == BLOCK_INVALID {
                inner.set_and_propagate_invalid(
                    &mut queue,
                    &mut invalid_set,
                    index,
                );
            } else {
                if inner.new_to_be_header_graph_ready(index) {
                    inner.arena[index].graph_status = BLOCK_HEADER_GRAPH_READY;
                    inner.arena[index].last_update_timestamp = now;
                    debug!("BlockIndex {} parent_index {} hash {} is header graph ready", index,
                           inner.arena[index].parent, inner.arena[index].block_header.hash());

                    let r = inner.verify_header_graph_ready_block(index);

                    if need_to_verify && r.is_err() {
                        warn!(
                            "Invalid header_arc! inserted_header={:?} err={:?}",
                            inner.arena[index].block_header.clone(),
                            r
                        );
                        invalid_set.insert(index);
                        inner.arena[index].graph_status = BLOCK_INVALID;
                        inner.set_and_propagate_invalid(
                            &mut queue,
                            &mut invalid_set,
                            index,
                        );
                        continue;
                    }

                    // Note that when called by `insert_block_header` we have to
                    // insert header here immediately instead of
                    // after the loop because its children may
                    // become ready and being processed in the loop later. It
                    // requires this block already being inserted
                    // into the BlockDataManager!
                    if index == header_index_to_insert {
                        self.data_man.insert_block_header(
                            inner.arena[index].block_header.hash(),
                            inner.arena[index].block_header.clone(),
                            persistent,
                        );
                    }
                    if insert_to_consensus {
                        self.consensus_sender
                            .lock()
                            .send((
                                inner.arena[index].block_header.hash(),
                                true,
                            ))
                            .expect("Receiver not dropped");
                    }

                    // Passed verification on header_arc.
                    if inner.arena[index].block_ready {
                        need_to_relay
                            .push(inner.arena[index].block_header.hash());
                    }

                    for child in &inner.arena[index].children {
                        if inner.arena[*child].graph_status
                            < BLOCK_HEADER_GRAPH_READY
                        {
                            queue.push_back(*child);
                        }
                    }
                    for referrer in &inner.arena[index].referrers {
                        if inner.arena[*referrer].graph_status
                            < BLOCK_HEADER_GRAPH_READY
                        {
                            queue.push_back(*referrer);
                        }
                    }
                } else if inner.new_to_be_header_parental_tree_ready(index) {
                    if index == header_index_to_insert {
                        self.data_man.insert_block_header(
                            inner.arena[index].block_header.hash(),
                            inner.arena[index].block_header.clone(),
                            persistent,
                        );
                    }
                    inner.arena[index].graph_status =
                        BLOCK_HEADER_PARENTAL_TREE_READY;
                    inner.arena[index].last_update_timestamp = now;
                    for child in &inner.arena[index].children {
                        debug_assert!(
                            inner.arena[*child].graph_status
                                < BLOCK_HEADER_PARENTAL_TREE_READY
                        );
                        queue.push_back(*child);
                    }
                } else {
                    if index == header_index_to_insert {
                        self.data_man.insert_block_header(
                            inner.arena[index].block_header.hash(),
                            inner.arena[index].block_header.clone(),
                            persistent,
                        );
                    }
                }
            }
        }
        (invalid_set, need_to_relay)
    }

    pub fn insert_block_header(
        &self, header: &mut BlockHeader, need_to_verify: bool,
        bench_mode: bool, insert_to_consensus: bool, persistent: bool,
    ) -> (bool, Vec<H256>)
    {
        let _timer = MeterTimer::time_func(SYNC_INSERT_HEADER.as_ref());
        let inner = &mut *self.inner.write();
        let hash = header.hash();

        if self.data_man.verified_invalid(&hash) {
            return (false, Vec::new());
        }

        if inner.hash_to_arena_indices.contains_key(&hash) {
            if need_to_verify {
                // Compute pow_quality, because the input header may be used as
                // a part of block later
                VerificationConfig::compute_header_pow_quality(header);
            }
            return (true, Vec::new());
        }

        let verification_passed = if need_to_verify {
            !(self.parent_or_referees_invalid(header)
                || self
                    .verification_config
                    .verify_header_params(header)
                    .is_err())
        } else {
            if !bench_mode {
                self.verification_config
                    .verify_pow(header)
                    .expect("local mined block should pass this check!");
            }
            true
        };

        let header_arc = Arc::new(header.clone());
        let me = if verification_passed {
            inner.insert(header_arc.clone())
        } else {
            inner.insert_invalid(header_arc.clone())
        };

        if inner.arena[me].graph_status != BLOCK_GRAPH_READY {
            inner.not_ready_blocks_count += 1;
            if inner.arena[me].parent == NULL
                || inner.arena[inner.arena[me].parent].graph_status
                    == BLOCK_GRAPH_READY
            {
                inner.not_ready_blocks_frontier.insert(me);
                let mut to_be_removed = Vec::new();
                for child in &inner.arena[me].children {
                    if inner.not_ready_blocks_frontier.contains(child) {
                        to_be_removed.push(*child);
                    }
                }
                for x in to_be_removed {
                    inner.not_ready_blocks_frontier.remove(&x);
                }
            }
        }

        debug!("insert_block_header() Block = {}, index = {}, need_to_verify = {}, bench_mode = {} insert_to_consensus = {}",
               header.hash(), me, need_to_verify, bench_mode, insert_to_consensus);

        // Start to pass influence to descendants
        let (invalid_set, need_to_relay) = self.propagate_header_graph_status(
            inner,
            vec![me],
            need_to_verify,
            me,
            insert_to_consensus,
            persistent,
        );

        let me_invalid = invalid_set.contains(&me);

        // Post-processing invalid blocks.
        inner.process_invalid_blocks(&invalid_set);

        if me_invalid {
            return (false, need_to_relay);
        }

        inner.try_clear_old_era_blocks();
        self.try_remove_old_era_blocks_from_disk();

        (true, need_to_relay)
    }

    pub fn contains_block(&self, hash: &H256) -> bool {
        let inner = self.inner.read();
        if let Some(index) = inner.hash_to_arena_indices.get(hash) {
            inner.arena[*index].block_ready
        } else {
            false
        }
    }

    fn set_graph_ready(
        &self, inner: &mut SynchronizationGraphInner, index: usize,
        recover_from_db: bool,
    )
    {
        inner.arena[index].graph_status = BLOCK_GRAPH_READY;
        if inner.arena[index].parent_reclaimed {
            inner.old_era_blocks_frontier.push_back(index);
            inner.old_era_blocks_frontier_set.insert(index);
        }

        // maintain not_ready_blocks_frontier set
        inner.not_ready_blocks_count -= 1;
        inner.not_ready_blocks_frontier.remove(&index);
        for child in &inner.arena[index].children {
            inner.not_ready_blocks_frontier.insert(*child);
        }

        let h = inner.arena[index].block_header.hash();
        debug!("Block {:?} is graph ready", h);
        // Make Consensus Worker handle the block in order
        // asynchronously
        // if recover_from_db = true, we can simply ignore body
        self.consensus_sender
            .lock()
            .send((h, recover_from_db))
            .expect("Cannot fail");
    }

    /// subroutine called by `insert_block` and `remove_expire_blocks`
    fn propagate_graph_status(
        &self, inner: &mut SynchronizationGraphInner,
        frontier_index_list: Vec<usize>, recover_from_db: bool,
    ) -> HashSet<usize>
    {
        let mut queue = VecDeque::new();
        let mut invalid_set = HashSet::new();
        for index in frontier_index_list {
            if inner.arena[index].graph_status == BLOCK_INVALID {
                invalid_set.insert(index);
            }
            queue.push_back(index);
        }

        while let Some(index) = queue.pop_front() {
            if inner.arena[index].graph_status == BLOCK_INVALID {
                inner.set_and_propagate_invalid(
                    &mut queue,
                    &mut invalid_set,
                    index,
                );
            } else if inner.new_to_be_block_graph_ready(index) {
                self.set_graph_ready(inner, index, recover_from_db);
                for child in &inner.arena[index].children {
                    debug_assert!(
                        inner.arena[*child].graph_status < BLOCK_GRAPH_READY
                    );
                    queue.push_back(*child);
                }
                for referrer in &inner.arena[index].referrers {
                    debug_assert!(
                        inner.arena[*referrer].graph_status < BLOCK_GRAPH_READY
                    );
                    queue.push_back(*referrer);
                }
            }
        }

        invalid_set
    }

    pub fn insert_block(
        &self, block: Block, need_to_verify: bool, persistent: bool,
        recover_from_db: bool,
    ) -> (bool, bool)
    {
        let _timer = MeterTimer::time_func(SYNC_INSERT_BLOCK.as_ref());
        let mut insert_success = true;
        let mut need_to_relay = false;

        let hash = block.hash();

        let inner = &mut *self.inner.write();

        if self.data_man.verified_invalid(&hash) {
            insert_success = false;
            // (false, false)
            return (insert_success, need_to_relay);
        }

        let contains_block =
            if let Some(index) = inner.hash_to_arena_indices.get(&hash) {
                inner.arena[*index].block_ready
            } else {
                // Sync graph is cleaned after inserting the header, so we can
                // ignore the block body
                return (true, false);
            };

        if contains_block {
            // (true, false)
            return (insert_success, need_to_relay);
        }

        self.statistics.inc_sync_graph_inserted_block_count();

        let me = *inner.hash_to_arena_indices.get(&hash).unwrap();
        debug_assert!(hash == inner.arena[me].block_header.hash());
        debug_assert!(!inner.arena[me].block_ready);
        inner.arena[me].block_ready = true;

        if need_to_verify {
            let r = self.verification_config.verify_block_basic(&block);
            match r {
                Err(Error(
                    ErrorKind::Block(BlockError::InvalidTransactionsRoot(e)),
                    _,
                )) => {
                    warn ! ("BlockTransactionRoot not match! inserted_block={:?} err={:?}", block, e);
                    insert_success = false;
                    return (insert_success, need_to_relay);
                }
                Err(e) => {
                    warn!(
                        "Invalid block! inserted_block={:?} err={:?}",
                        block, e
                    );
                    inner.arena[me].graph_status = BLOCK_INVALID;
                }
                _ => {}
            };
        }

        let block = Arc::new(block);
        if inner.arena[me].graph_status != BLOCK_INVALID {
            // If we are rebuilding the graph from db, we do not insert all
            // blocks into memory
            if !recover_from_db {
                // Here we always build a new compact block because we should
                // not reuse the nonce
                self.data_man.insert_compact_block(block.to_compact());
                // block header was inserted in before, only insert block body
                // here
                self.data_man.insert_block_body(
                    block.hash(),
                    block.clone(),
                    persistent,
                );
            }
        } else {
            insert_success = false;
        }

        let invalid_set =
            self.propagate_graph_status(inner, vec![me], recover_from_db);

        if inner.arena[me].graph_status >= BLOCK_HEADER_GRAPH_READY {
            need_to_relay = true;
        }

        // Post-processing invalid blocks.
        inner.process_invalid_blocks(&invalid_set);
        if self.data_man.db.key_value().flush().is_err() {
            warn!("db error when flushing block data");
            insert_success = false;
        }

        debug!(
            "new block inserted into graph: block_header={:?}, tx_count={}, block_size={}",
            block.block_header,
            block.transactions.len(),
            block.size(),
        );

        (insert_success, need_to_relay)
    }

    pub fn get_block_hashes_by_epoch(
        &self, epoch_number: u64,
    ) -> Result<Vec<H256>, String> {
        self.consensus
            .get_block_hashes_by_epoch(EpochNumber::Number(epoch_number.into()))
    }

    pub fn log_statistics(&self) { self.statistics.log_statistics(); }

    pub fn update_total_weight_in_past(&self) {
        self.consensus.update_total_weight_in_past();
    }

    /// Get the current number of blocks in the synchronization graph
    /// This only returns cached block count, and this is enough since this is
    /// only used in test.
    pub fn block_count(&self) -> usize { self.data_man.cached_block_count() }

    // Manage statistics
    pub fn stat_inc_inserted_count(&self) {
        let mut inner = self.statistics.inner.write();
        inner.sync_graph.inserted_block_count += 1;
    }

    pub fn remove_expire_blocks(
        &self, expire_time: u64, recover: bool,
    ) -> Vec<H256> {
        let inner = &mut *self.inner.write();
        let mut to_relay_blocks = Vec::new();

        if recover {
            // TODO: maybe we need to relay those blocks
            // TODO: maybe we need to propagate header graph status
            let (new_graph_ready_blocks, new_header_graph_ready_blocks) =
                inner.try_recover_expire_block();

            for index in &new_graph_ready_blocks {
                if inner.arena[*index].parent == NULL {
                    // make sure this block will be insert into
                    // old_era_blocks_frontier later
                    inner.arena[*index].parent_reclaimed = true;
                }
                inner.arena[*index].graph_status = BLOCK_HEADER_GRAPH_READY;
                inner.arena[*index].pending_referee_count = 0;
                to_relay_blocks.push(inner.arena[*index].block_header.hash());
            }

            for index in &new_header_graph_ready_blocks {
                if inner.arena[*index].parent == NULL {
                    inner.arena[*index].parent_reclaimed = true;
                }
                inner.arena[*index].pending_referee_count = 0;
            }
            // propagate BLOCK_HEADER_GRAPH_READY status to descendants
            let (invalid_set, need_to_relay) = self
                .propagate_header_graph_status(
                    inner,
                    new_header_graph_ready_blocks,
                    true,
                    NULL,
                    false,
                    true,
                );
            inner.process_invalid_blocks(&invalid_set);
            for hash in need_to_relay {
                to_relay_blocks.push(hash);
            }

            // since in `new_to_be_block_graph_ready`, we only check
            // graph_status and parent_reclaimed
            // in function `propagate_graph_status` will change graph status
            // from BLOCK_HEADER_GRAPH_READY to BLOCK_GRAPH_READY
            let invalid_set = self.propagate_graph_status(
                inner,
                new_graph_ready_blocks,
                false,
            );
            debug_assert!(invalid_set.len() == 0);
        }

        // only remove when there are more than 10% expired blocks
        if inner.not_ready_blocks_count * 10 <= inner.arena.len() {
            return to_relay_blocks;
        }

        let now = SystemTime::now()
            .duration_since(UNIX_EPOCH)
            .unwrap()
            .as_secs();
        let mut queue = VecDeque::new();
        let mut expire_set = HashSet::new();
        for index in &inner.not_ready_blocks_frontier {
            if now - inner.arena[*index].last_update_timestamp > expire_time {
                queue.push_back(*index);
                expire_set.insert(*index);
            }
        }
        while let Some(index) = queue.pop_front() {
            inner.arena[index].graph_status = BLOCK_INVALID;
            for child in &inner.arena[index].children {
                if !expire_set.contains(child) {
                    expire_set.insert(*child);
                    queue.push_back(*child);
                }
            }
            for referrer in &inner.arena[index].referrers {
                if !expire_set.contains(referrer) {
                    expire_set.insert(*referrer);
                    queue.push_back(*referrer);
                }
            }
        }

        debug!("expire_set: {:?}", expire_set);
        inner.remove_blocks(&expire_set);

        to_relay_blocks
    }
}<|MERGE_RESOLUTION|>--- conflicted
+++ resolved
@@ -811,10 +811,6 @@
                 }
             })
             .expect("Cannot fail");
-
-        // TODO: determine the parameter by sync phase
-        sync_graph.recover_graph_from_db(false);
-
         sync_graph
     }
 
@@ -844,9 +840,6 @@
             .set_to_be_propagated_transactions(transactions);
     }
 
-<<<<<<< HEAD
-    pub fn recover_graph_from_db(&self, header_only: bool) {
-=======
     fn try_remove_old_era_blocks_from_disk(&self) {
         let mut num_of_blocks_to_remove = 2;
         while let Some(hash) = self.consensus.retrieve_old_era_blocks() {
@@ -865,8 +858,7 @@
         }
     }
 
-    fn recover_graph_from_db(&self, header_only: bool) {
->>>>>>> 04798fc3
+    pub fn recover_graph_from_db(&self, header_only: bool) {
         info!("Start fast recovery of the block DAG from database");
         let terminals_opt = self.data_man.terminals_from_db();
         if terminals_opt.is_none() {
@@ -1320,6 +1312,8 @@
 
         let hash = block.hash();
 
+        debug!("insert_block {:?}", hash);
+
         let inner = &mut *self.inner.write();
 
         if self.data_man.verified_invalid(&hash) {
