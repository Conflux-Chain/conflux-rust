--- conflicted
+++ resolved
@@ -1086,11 +1086,7 @@
 
         debug!("Initial missed blocks {:?}", *missed_hashes);
 
-<<<<<<< HEAD
         // Resolve out-of-era dependencies for graph-unready blocks.
-        self.resolve_outside_dependencies(true /* recover_from_db */);
-=======
-        // Resolve out-of-era dependencies for not-graph-ready blocks.
         while self.inner.read().not_ready_blocks_count > 0 {
             self.resolve_outside_dependencies(true /* recover_from_db */);
         }
@@ -1098,7 +1094,7 @@
             "Current frontier after recover from db: {:?}",
             self.inner.read().not_ready_blocks_frontier
         );
->>>>>>> 7bd085d3
+
         info!("Finish reading {} blocks from db, start to reconstruct the pivot chain and the state", visited_blocks.len());
         if !header_only {
             // Rebuild pivot chain state info.
