// Copyright 2019 Conflux Foundation. All rights reserved.
// Conflux is free software and distributed under GNU General Public License.
// See http://www.gnu.org/licenses/

use crate::{
    block_data_manager::BlockDataManager,
    consensus::{ConsensusGraphInner, SharedConsensusGraph},
    db::COL_MISC,
    error::{BlockError, Error, ErrorKind},
    machine::new_machine,
    pow::ProofOfWorkConfig,
    statistics::SharedStatistics,
    storage::GuardedValue,
    verification::*,
};
use cfx_types::{H256, U256};
use parking_lot::{Mutex, RwLock, RwLockUpgradableReadGuard};
use primitives::{
    transaction::SignedTransaction, Block, BlockHeader, EpochNumber,
    StateRootWithAuxInfo,
};
use rlp::Rlp;
use slab::Slab;
use std::{
    cmp::max,
    collections::{HashMap, HashSet, VecDeque},
    ops::DerefMut,
    sync::{
        mpsc::{self, Sender},
        Arc,
    },
    thread,
    time::{Duration, SystemTime, UNIX_EPOCH},
};
use unexpected::{Mismatch, OutOfBounds};

const NULL: usize = !0;
const BLOCK_INVALID: u8 = 0;
const BLOCK_HEADER_ONLY: u8 = 1;
const BLOCK_HEADER_PARENTAL_TREE_READY: u8 = 2;
const BLOCK_HEADER_GRAPH_READY: u8 = 3;
const BLOCK_GRAPH_READY: u8 = 4;

#[derive(Debug)]
pub struct SyncGraphStatistics {
    pub inserted_block_count: usize,
}

impl SyncGraphStatistics {
    pub fn new() -> SyncGraphStatistics {
        SyncGraphStatistics {
            // Already counted genesis block
            inserted_block_count: 1,
        }
    }
}

pub struct BestInformation {
    pub best_block_hash: H256,
    pub best_epoch_number: usize,
    pub current_difficulty: U256,
    pub terminal_block_hashes: Vec<H256>,
    pub deferred_state_root: StateRootWithAuxInfo,
    pub deferred_receipts_root: H256,
}

pub struct SynchronizationGraphNode {
    pub block_header: Arc<BlockHeader>,
    /// The status of graph connectivity in the current block view.
    pub graph_status: u8,
    /// Whether the block body is ready.
    pub block_ready: bool,
    /// Wether the parent or uncles of the block are older than checkpoint.
    pub parent_referees_too_old: bool,
    /// The index of the parent of the block.
    pub parent: usize,
    /// The indices of the children of the block.
    pub children: Vec<usize>,
    /// The indices of the blocks referenced by the block.
    pub referees: Vec<usize>,
    /// The number of blocks referenced by the block but
    /// haven't been inserted in synchronization graph.
    pub pending_referee_count: usize,
    /// The indices of the blocks referencing the block.
    pub referrers: Vec<usize>,
<<<<<<< HEAD
    /// The indices set of the blocks in the epoch when the current
    /// block is as pivot chain block. This set does not contain
    /// the block itself.
    pub blockset_in_own_view_of_epoch: HashSet<usize>,
    /// The minimum/maximum epoch number of the block in the view of other
    /// blocks including itself.
    pub min_epoch_in_other_views: u64,
    pub max_epoch_in_other_views: u64,
    pub sequence_number: u64,
    /// the timestamp in seconds when graph_status updated
    pub timestamp: u64,
=======
>>>>>>> b02cfe2d
}

pub struct SynchronizationGraphInner {
    pub arena: Slab<SynchronizationGraphNode>,
    pub indices: HashMap<H256, usize>,
    pub data_man: Arc<BlockDataManager>,
    pub genesis_block_index: usize,
    children_by_hash: HashMap<H256, Vec<usize>>,
    referrers_by_hash: HashMap<H256, Vec<usize>>,
    pow_config: ProofOfWorkConfig,
<<<<<<< HEAD
    pub sequence_number_of_header_entrance: u64,
    /// the indices of blocks whose graph_status is not GRAPH_READY
    pub not_ready_block_indices: HashSet<usize>,
=======
>>>>>>> b02cfe2d
}

impl SynchronizationGraphInner {
    pub fn with_genesis_block(
        genesis_header: Arc<BlockHeader>, pow_config: ProofOfWorkConfig,
        data_man: Arc<BlockDataManager>,
    ) -> Self
    {
        let mut inner = SynchronizationGraphInner {
            arena: Slab::new(),
            indices: HashMap::new(),
            data_man,
            genesis_block_index: NULL,
            children_by_hash: HashMap::new(),
            referrers_by_hash: HashMap::new(),
            pow_config,
<<<<<<< HEAD
            sequence_number_of_header_entrance: 0,
            not_ready_block_indices: HashSet::new(),
=======
>>>>>>> b02cfe2d
        };
        inner.genesis_block_index = inner.insert(genesis_header);
        debug!(
            "genesis_block_index in sync graph: {}",
            inner.genesis_block_index
        );

        inner
    }

    pub fn insert_invalid(&mut self, header: Arc<BlockHeader>) -> usize {
        let hash = header.hash();
        let me = self.arena.insert(SynchronizationGraphNode {
            graph_status: BLOCK_INVALID,
            block_ready: false,
            parent_referees_too_old: false,
            parent: NULL,
            children: Vec::new(),
            referees: Vec::new(),
            pending_referee_count: 0,
            referrers: Vec::new(),
            block_header: header,
<<<<<<< HEAD
            sequence_number: NULL as u64,
            timestamp: SystemTime::now().duration_since(UNIX_EPOCH).unwrap().as_secs(),
=======
>>>>>>> b02cfe2d
        });
        self.indices.insert(hash, me);

        if let Some(children) = self.children_by_hash.remove(&hash) {
            for child in &children {
                self.arena[*child].parent = me;
            }
            self.arena[me].children = children;
        }
        if let Some(referrers) = self.referrers_by_hash.remove(&hash) {
            for referrer in &referrers {
                let ref mut node_referrer = self.arena[*referrer];
                node_referrer.referees.push(me);
                debug_assert!(node_referrer.pending_referee_count > 0);
                if node_referrer.pending_referee_count > 0 {
                    node_referrer.pending_referee_count =
                        node_referrer.pending_referee_count - 1;
                }
            }
            self.arena[me].referrers = referrers;
        }

        me
    }

    /// Return the index of the inserted block.
    pub fn insert(&mut self, header: Arc<BlockHeader>) -> usize {
        let hash = header.hash();
        let is_genesis = *header.parent_hash() == H256::default();

        let me = self.arena.insert(SynchronizationGraphNode {
            graph_status: if is_genesis {
                BLOCK_GRAPH_READY
            } else {
                BLOCK_HEADER_ONLY
            },
            block_ready: *header.parent_hash() == H256::default(),
            parent_referees_too_old: false,
            parent: NULL,
            children: Vec::new(),
            referees: Vec::new(),
            pending_referee_count: 0,
            referrers: Vec::new(),
            block_header: header.clone(),
<<<<<<< HEAD
            sequence_number: sn,
            timestamp: SystemTime::now().duration_since(UNIX_EPOCH).unwrap().as_secs(),
=======
>>>>>>> b02cfe2d
        });
        self.indices.insert(hash, me);

        let parent_hash = header.parent_hash().clone();
        if parent_hash != H256::default() {
            if let Some(parent) = self.indices.get(&parent_hash).cloned() {
                self.arena[me].parent = parent;
                self.arena[parent].children.push(me);
            } else {
                self.children_by_hash
                    .entry(parent_hash)
                    .or_insert(Vec::new())
                    .push(me);
            }
        }
        for referee_hash in header.referee_hashes() {
            if let Some(referee) = self.indices.get(referee_hash).cloned() {
                self.arena[me].referees.push(referee);
                self.arena[referee].referrers.push(me);
            } else {
                self.arena[me].pending_referee_count =
                    self.arena[me].pending_referee_count + 1;
                self.referrers_by_hash
                    .entry(*referee_hash)
                    .or_insert(Vec::new())
                    .push(me);
            }
        }

        if let Some(children) = self.children_by_hash.remove(&hash) {
            for child in &children {
                self.arena[*child].parent = me;
            }
            self.arena[me].children = children;
        }
        if let Some(referrers) = self.referrers_by_hash.remove(&hash) {
            for referrer in &referrers {
                let ref mut node_referrer = self.arena[*referrer];
                node_referrer.referees.push(me);
                debug_assert!(node_referrer.pending_referee_count > 0);
                if node_referrer.pending_referee_count > 0 {
                    node_referrer.pending_referee_count =
                        node_referrer.pending_referee_count - 1;
                }
            }
            self.arena[me].referrers = referrers;
        }

        me
    }

    pub fn block_older_than_checkpoint(&self, _hash: &H256) -> bool { false }

    pub fn check_parent_referees_too_old(
        &mut self, me: usize, header: Arc<BlockHeader>,
    ) -> bool {
        let mut too_old = false;

        if self.block_older_than_checkpoint(header.parent_hash()) {
            too_old = true;
        }

        // FIXME: not sure the correct way to handle here.
        /*
        for referee in header.referee_hashes() {
            if self.block_older_than_checkpoint(referee) {
                assert!(self.arena[me].pending_referee_count > 0);
                self.arena[me].pending_referee_count -= 1;
            }
        }
        */

        if too_old {
            self.arena[me].parent_referees_too_old = true;
        }

        too_old
    }

    pub fn new_to_be_header_parental_tree_ready(&self, index: usize) -> bool {
        let ref node_me = self.arena[index];
        if node_me.graph_status >= BLOCK_HEADER_PARENTAL_TREE_READY {
            return false;
        }

        if node_me.parent_referees_too_old {
            return true;
        }

        let parent = node_me.parent;
        parent != NULL
            && self.arena[parent].graph_status
                >= BLOCK_HEADER_PARENTAL_TREE_READY
    }

    pub fn new_to_be_header_graph_ready(&self, index: usize) -> bool {
        let ref node_me = self.arena[index];
        if node_me.graph_status >= BLOCK_HEADER_GRAPH_READY {
            return false;
        }

        if node_me.pending_referee_count > 0 {
            return false;
        }

        //FIXME: revisit this logic later.
        if node_me.parent_referees_too_old {
            if node_me.referrers.is_empty() && node_me.children.is_empty() {
                return false;
            } else {
                return !node_me.referees.iter().any(|&referee| {
                    self.arena[referee].graph_status < BLOCK_HEADER_GRAPH_READY
                });
            }
        }

        let parent = node_me.parent;
        parent != NULL
            && self.arena[parent].graph_status >= BLOCK_HEADER_GRAPH_READY
            && !node_me.referees.iter().any(|&referee| {
                self.arena[referee].graph_status < BLOCK_HEADER_GRAPH_READY
            })
    }

    pub fn new_to_be_block_graph_ready(&self, index: usize) -> bool {
        let ref node_me = self.arena[index];
        if !node_me.block_ready {
            return false;
        }

        if node_me.graph_status >= BLOCK_GRAPH_READY {
            return false;
        }

        let parent = node_me.parent;
        node_me.graph_status >= BLOCK_HEADER_GRAPH_READY
            && parent != NULL
            && self.arena[parent].graph_status >= BLOCK_GRAPH_READY
            && !node_me.referees.iter().any(|&referee| {
                self.arena[referee].graph_status < BLOCK_GRAPH_READY
            })
    }

    fn verify_header_graph_ready_block(
        &self, index: usize,
    ) -> Result<(), Error> {
        let epoch = self.arena[index].block_header.height();
        let parent = self.arena[index].parent;
        // Verify the height and epoch numbers are correct
        if self.arena[parent].block_header.height() + 1 != epoch {
            warn!(
                "Invalid height. mine {}, parent {}",
                epoch,
                self.arena[parent].block_header.height()
            );
            return Err(From::from(BlockError::InvalidHeight(Mismatch {
                expected: self.arena[parent].block_header.height() + 1,
                found: epoch,
            })));
        }

        // Verify the timestamp being correctly set
        let my_timestamp = self.arena[index].block_header.timestamp();
        let parent_timestamp = self.arena[parent].block_header.timestamp();
        if parent_timestamp > my_timestamp {
            let my_timestamp = UNIX_EPOCH + Duration::from_secs(my_timestamp);
            let parent_timestamp =
                UNIX_EPOCH + Duration::from_secs(parent_timestamp);

            warn!("Invalid timestamp: parent {:?} timestamp {}, me {:?} timestamp {}",
                  self.arena[parent].block_header.hash(),
                  self.arena[parent].block_header.timestamp(),
                  self.arena[index].block_header.hash(),
                  self.arena[index].block_header.timestamp());
            return Err(From::from(BlockError::InvalidTimestamp(OutOfBounds {
                max: Some(my_timestamp),
                min: Some(parent_timestamp),
                found: my_timestamp,
            })));
        }

        for referee in &self.arena[index].referees {
            let referee_timestamp =
                self.arena[*referee].block_header.timestamp();
            if referee_timestamp > my_timestamp {
                let my_timestamp =
                    UNIX_EPOCH + Duration::from_secs(my_timestamp);
                let referee_timestamp =
                    UNIX_EPOCH + Duration::from_secs(referee_timestamp);

                warn!("Invalid timestamp: referee {:?} timestamp {}, me {:?} timestamp {}",
                      self.arena[*referee].block_header.hash(),
                      self.arena[*referee].block_header.timestamp(),
                      self.arena[index].block_header.hash(),
                      self.arena[index].block_header.timestamp());
                return Err(From::from(BlockError::InvalidTimestamp(
                    OutOfBounds {
                        max: Some(my_timestamp),
                        min: Some(referee_timestamp),
                        found: my_timestamp,
                    },
                )));
            }
        }

        // Verify the gas limit is respected
        let machine = new_machine();
        let gas_limit_divisor = machine.params().gas_limit_bound_divisor;
        let min_gas_limit = machine.params().min_gas_limit;
        let parent_gas_limit = *self.arena[parent].block_header.gas_limit();
        let gas_lower = max(
            parent_gas_limit - parent_gas_limit / gas_limit_divisor,
            min_gas_limit,
        );
        let gas_upper = parent_gas_limit + parent_gas_limit / gas_limit_divisor;
        let self_gas_limit = *self.arena[index].block_header.gas_limit();

        if self_gas_limit <= gas_lower || self_gas_limit >= gas_upper {
            return Err(From::from(BlockError::InvalidGasLimit(OutOfBounds {
                min: Some(gas_lower),
                max: Some(gas_upper),
                found: self_gas_limit,
            })));
        }

        // Verify difficulty being correctly set
        let mut difficulty_invalid = false;
        let my_diff = *self.arena[index].block_header.difficulty();
        let mut min_diff = my_diff;
        let mut max_diff = my_diff;
        let parent_hash = self.arena[index].block_header.parent_hash();
        let parent_index = *self.indices.get(parent_hash).unwrap();
        let parent_epoch = self.arena[parent_index].block_header.height();
        let initial_difficulty: U256 =
            self.pow_config.initial_difficulty.into();

        if parent_epoch < self.pow_config.difficulty_adjustment_epoch_period {
            if my_diff != initial_difficulty {
                difficulty_invalid = true;
                min_diff = initial_difficulty;
                max_diff = initial_difficulty;
            }
        } else {
            let last_period_upper = (parent_epoch
                / self.pow_config.difficulty_adjustment_epoch_period)
                * self.pow_config.difficulty_adjustment_epoch_period;
            let parent_diff =
                *self.arena[parent_index].block_header.difficulty();
            if last_period_upper != parent_epoch {
                // parent_epoch should not trigger difficulty adjustment
                if my_diff != parent_diff {
                    difficulty_invalid = true;
                    min_diff = parent_diff;
                    max_diff = parent_diff;
                }
            } else {
                let (lower, upper) =
                    self.pow_config.get_adjustment_bound(parent_diff);
                min_diff = lower;
                max_diff = upper;
                if my_diff < min_diff || my_diff > max_diff {
                    difficulty_invalid = true;
                }
            }
        }

        if difficulty_invalid {
            return Err(From::from(BlockError::InvalidDifficulty(
                OutOfBounds {
                    min: Some(min_diff),
                    max: Some(max_diff),
                    found: my_diff,
                },
            )));
        }

        Ok(())
    }
}

pub struct SynchronizationGraph {
    pub inner: Arc<RwLock<SynchronizationGraphInner>>,
    pub consensus: SharedConsensusGraph,
    pub data_man: Arc<BlockDataManager>,
    pub initial_missed_block_hashes: Mutex<HashSet<H256>>,
    pub verification_config: VerificationConfig,
    pub statistics: SharedStatistics,

    /// Channel used to send work to `ConsensusGraph`
    consensus_sender: Mutex<Sender<H256>>,
}

pub type SharedSynchronizationGraph = Arc<SynchronizationGraph>;

impl SynchronizationGraph {
    pub fn new(
        consensus: SharedConsensusGraph,
        verification_config: VerificationConfig, pow_config: ProofOfWorkConfig,
        fast_recover: bool,
    ) -> Self
    {
        let data_man = consensus.data_man.clone();
        let (consensus_sender, consensus_receiver) = mpsc::channel();
        let inner = Arc::new(RwLock::new(
            SynchronizationGraphInner::with_genesis_block(
                Arc::new(data_man.genesis_block().block_header.clone()),
                pow_config,
                data_man.clone(),
            ),
        ));
        let mut sync_graph = SynchronizationGraph {
            inner: inner.clone(),
            data_man: data_man.clone(),
            initial_missed_block_hashes: Mutex::new(HashSet::new()),
            verification_config,
            consensus: consensus.clone(),
            statistics: consensus.statistics.clone(),
            consensus_sender: Mutex::new(consensus_sender),
        };

        // It receives `BLOCK_GRAPH_READY` blocks in order and handles them in
        // `ConsensusGraph`
        thread::Builder::new()
            .name("Consensus Worker".into())
            .spawn(move || loop {
                match consensus_receiver.recv() {
                    Ok(hash) => consensus.on_new_block(&hash),
                    Err(_) => break,
                }
            })
            .expect("Cannot fail");

        if fast_recover {
            sync_graph.fast_recover_graph_from_db();
        } else {
            sync_graph.recover_graph_from_db();
        }

        sync_graph
    }

    /// Compute the expected difficulty for a block given its
    /// parent hash
    pub fn expected_difficulty(&self, parent_hash: &H256) -> U256 {
        self.consensus.expected_difficulty(parent_hash)
    }

    pub fn get_to_propagate_trans(
        &self,
    ) -> HashMap<H256, Arc<SignedTransaction>> {
        self.consensus.get_to_propagate_trans()
    }

    pub fn set_to_propagate_trans(
        &self, transactions: HashMap<H256, Arc<SignedTransaction>>,
    ) {
        self.consensus.set_to_propagate_trans(transactions);
    }

    fn recover_graph_from_db(&mut self) {
        info!("Start full recovery of the block DAG and state from database");
        let terminals = match self.data_man.db.key_value().get(COL_MISC, b"terminals")
            .expect("Low-level database error when fetching 'terminals' block. Some issue with disk?")
            {
                Some(terminals) => {
                    let rlp = Rlp::new(&terminals);
                    rlp.as_list::<H256>().expect("Failed to decode terminals!")
                }
                None => {
                    info!("No terminals got from db");
                    return;
                }
            };

        debug!("Get terminals {:?}", terminals);
        let mut queue = VecDeque::new();
        for terminal in terminals {
            queue.push_back(terminal);
        }

        let mut missed_hashes = self.initial_missed_block_hashes.lock();
        let mut visited_blocks: HashSet<H256> = HashSet::new();
        while let Some(hash) = queue.pop_front() {
            if hash == self.data_man.genesis_block().hash() {
                continue;
            }

            if let Some(mut block) = self.block_by_hash_from_db(&hash) {
                // This is for constructing synchronization graph.
                let (success, _, is_old) = self.insert_block_header(
                    &mut block.block_header,
                    true,
                    false,
                );
                assert!(success);

                let parent = block.block_header.parent_hash().clone();
                let referees = block.block_header.referee_hashes().clone();

                // This is necessary to construct consensus graph.
                self.insert_block(block, !is_old, false, false);

                if !self.contains_block(&parent)
                    && !visited_blocks.contains(&parent)
                {
                    queue.push_back(parent);
                    visited_blocks.insert(parent);
                }

                for referee in referees {
                    if !self.contains_block(&referee)
                        && !visited_blocks.contains(&referee)
                    {
                        queue.push_back(referee);
                        visited_blocks.insert(referee);
                    }
                }
            } else {
                missed_hashes.insert(hash);
            }
        }
        debug!("Initial missed blocks {:?}", *missed_hashes);
        info!(
            "Finish recovering {} blocks for SyncGraph",
            visited_blocks.len()
        );
    }

    fn fast_recover_graph_from_db(&mut self) {
        info!("Start fast recovery of the block DAG from database");
        let terminals = match self.data_man.db.key_value().get(COL_MISC, b"terminals")
            .expect("Low-level database error when fetching 'terminals' block. Some issue with disk?")
            {
                Some(terminals) => {
                    let rlp = Rlp::new(&terminals);
                    rlp.as_list::<H256>().expect("Failed to decode terminals!")
                }
                None => {
                    info!("No terminals got from db");
                    return;
                }
            };
        debug!("Get terminals {:?}", terminals);

        let mut queue = VecDeque::new();
        let mut visited_blocks: HashSet<H256> = HashSet::new();
        for terminal in terminals {
            queue.push_back(terminal);
            visited_blocks.insert(terminal);
        }

        let mut missed_hashes = self.initial_missed_block_hashes.lock();
        while let Some(hash) = queue.pop_front() {
            if hash == self.data_man.genesis_block().hash() {
                continue;
            }

            if let Some(mut block) = self.block_by_hash_from_db(&hash) {
                // This is for constructing synchronization graph.
                let (success, _, is_old) = self.insert_block_header(
                    &mut block.block_header,
                    true,
                    false,
                );
                assert!(success);

                let parent = block.block_header.parent_hash().clone();
                let referees = block.block_header.referee_hashes().clone();

                // TODO Avoid reading blocks from db twice,
                // TODO possible by inserting blocks in topological order
                // TODO Read only headers from db
                // This is necessary to construct consensus graph.
                self.insert_block(block, !is_old, false, true);

                if !self.contains_block(&parent)
                    && !visited_blocks.contains(&parent)
                {
                    queue.push_back(parent);
                    visited_blocks.insert(parent);
                }

                for referee in referees {
                    if !self.contains_block(&referee)
                        && !visited_blocks.contains(&referee)
                    {
                        queue.push_back(referee);
                        visited_blocks.insert(referee);
                    }
                }
            } else {
                missed_hashes.insert(hash);
            }
        }

        debug!("Initial missed blocks {:?}", *missed_hashes);
        info!("Finish reading {} blocks from db, start to reconstruct the pivot chain and the state", visited_blocks.len());
        self.consensus.construct_pivot();
        info!("Finish reconstructing the pivot chain of length {}, start to sync from peers", self.consensus.best_epoch_number());
    }

    pub fn check_mining_adaptive_block(
        &self, inner: &mut ConsensusGraphInner, parent_hash: &H256,
        difficulty: &U256,
    ) -> bool
    {
        self.consensus.check_mining_adaptive_block(
            inner,
            parent_hash,
            difficulty,
        )
    }

    pub fn best_epoch_number(&self) -> u64 {
        self.consensus.best_epoch_number() as u64
    }

    pub fn block_header_by_hash(&self, hash: &H256) -> Option<BlockHeader> {
        self.data_man
            .block_header_by_hash(hash)
            .map(|header_ref| header_ref.as_ref().clone())
    }

    pub fn block_height_by_hash(&self, hash: &H256) -> Option<u64> {
        self.block_header_by_hash(hash)
            .map(|header| header.height())
    }

    pub fn block_by_hash(&self, hash: &H256) -> Option<Arc<Block>> {
        self.data_man.block_by_hash(hash, true)
    }

    pub fn block_by_hash_from_db(&self, hash: &H256) -> Option<Block> {
        self.data_man.block_by_hash_from_db(hash)
    }

    pub fn genesis_hash(&self) -> H256 { self.data_man.genesis_block().hash() }

    pub fn contains_block_header(&self, hash: &H256) -> bool {
        self.inner.read().indices.contains_key(hash)
    }

    fn parent_or_referees_invalid(&self, header: &BlockHeader) -> bool {
        self.consensus.verified_invalid(header.parent_hash())
            || header
                .referee_hashes()
                .iter()
                .any(|referee| self.consensus.verified_invalid(referee))
    }

    fn set_and_propagate_invalid(
        inner: &mut SynchronizationGraphInner, queue: &mut VecDeque<usize>,
        invalid_set: &mut HashSet<usize>, index: usize,
    )
    {
        if !invalid_set.contains(&index) {
            invalid_set.insert(index);
            let children: Vec<usize> =
                inner.arena[index].children.iter().map(|x| *x).collect();
            for child in children {
                inner.arena[child].graph_status = BLOCK_INVALID;
                queue.push_back(child);
            }
            let referrers: Vec<usize> =
                inner.arena[index].referrers.iter().map(|x| *x).collect();
            for referrer in referrers {
                inner.arena[referrer].graph_status = BLOCK_INVALID;
                queue.push_back(referrer);
            }
        }
    }

    fn process_invalid_blocks(
        &self, inner: &mut SynchronizationGraphInner,
        invalid_set: &HashSet<usize>,
    )
    {
        for index in invalid_set {
            inner.not_ready_block_indices.remove(index);
            let hash = inner.arena[*index].block_header.hash();
            self.consensus.invalidate_block(&hash);

            let parent = inner.arena[*index].parent;
            if parent != NULL {
                inner.arena[parent].children.retain(|&x| x != *index);
            }
            let parent_hash = *inner.arena[*index].block_header.parent_hash();
            if let Some(children) = inner.children_by_hash.get_mut(&parent_hash)
            {
                children.retain(|&x| x != *index);
            }

            let referees: Vec<usize> =
                inner.arena[*index].referees.iter().map(|x| *x).collect();
            for referee in referees {
                inner.arena[referee].referrers.retain(|&x| x != *index);
            }
            let referee_hashes: Vec<H256> = inner.arena[*index]
                .block_header
                .referee_hashes()
                .iter()
                .map(|x| *x)
                .collect();
            for referee_hash in referee_hashes {
                if let Some(referrers) =
                    inner.referrers_by_hash.get_mut(&referee_hash)
                {
                    referrers.retain(|&x| x != *index);
                }
            }

            let children: Vec<usize> =
                inner.arena[*index].children.iter().map(|x| *x).collect();
            for child in children {
                debug_assert!(invalid_set.contains(&child));
                debug_assert!(inner.arena[child].graph_status == BLOCK_INVALID);
                inner.arena[child].parent = NULL;
            }

            let referrers: Vec<usize> =
                inner.arena[*index].referrers.iter().map(|x| *x).collect();
            for referrer in referrers {
                debug_assert!(invalid_set.contains(&referrer));
                debug_assert!(
                    inner.arena[referrer].graph_status == BLOCK_INVALID
                );
                inner.arena[referrer].referees.retain(|&x| x != *index);
            }

            inner.arena.remove(*index);
            inner.indices.remove(&hash);
            self.data_man.remove_block_header(&hash);
            self.remove_block_from_kv(&hash);
        }
    }

    pub fn insert_block_header(
        &self, header: &mut BlockHeader, need_to_verify: bool, bench_mode: bool,
    ) -> (bool, Vec<H256>, bool) {
        let mut me_is_old = false;
        let mut inner = self.inner.write();
        let hash = header.hash();

        if self.verified_invalid(&hash) {
            return (false, Vec::new(), me_is_old);
        }

        if let Some(me) = inner.indices.get(&hash) {
            if need_to_verify {
                // Compute pow_quality, because the input header may be used as
                // a part of block later
                VerificationConfig::compute_header_pow_quality(header);
            }
            return (true, Vec::new(), inner.arena[*me].parent_referees_too_old);
        }

        let verification_passed = if need_to_verify {
            !(self.parent_or_referees_invalid(header)
                || self
                    .verification_config
                    .verify_header_params(header)
                    .is_err())
        } else {
            if !bench_mode {
                self.verification_config
                    .verify_pow(header)
                    .expect("local mined block should pass this check!");
            }
            true
        };

        let header_arc = Arc::new(header.clone());
        let me = if verification_passed {
            inner.insert(header_arc.clone())
        } else {
            inner.insert_invalid(header_arc.clone())
        };

        if inner.arena[me].graph_status != BLOCK_GRAPH_READY {
            inner.not_ready_block_indices.insert(me);
        }

        debug!("insert_block_header() Block = {}, index = {}, need_to_verify = {}, bench_mode = {}",
               header.hash(), me, need_to_verify, bench_mode);

        me_is_old = inner.check_parent_referees_too_old(me, header_arc.clone());

        // Start to pass influence to descendants
        let mut need_to_relay: Vec<H256> = Vec::new();
        let mut me_invalid = false;
        let mut invalid_set: HashSet<usize> = HashSet::new();
        let mut queue = VecDeque::new();
        queue.push_back(me);
        while let Some(index) = queue.pop_front() {
            if inner.arena[index].graph_status == BLOCK_INVALID {
                if me == index {
                    me_invalid = true;
                }
                Self::set_and_propagate_invalid(
                    inner.deref_mut(),
                    &mut queue,
                    &mut invalid_set,
                    index,
                );
            } else {
                if inner.new_to_be_header_graph_ready(index) {
                    inner.arena[index].graph_status = BLOCK_HEADER_GRAPH_READY;
                    inner.arena[index].timestamp =
                        SystemTime::now().duration_since(UNIX_EPOCH).unwrap().as_secs();
                    debug_assert!(inner.arena[index].parent != NULL);
                    debug!("BlockIndex {} parent_index {} hash {} is header graph ready", index,
                           inner.arena[index].parent, inner.arena[index].block_header.hash());

                    let r = inner.verify_header_graph_ready_block(index);

                    if need_to_verify && r.is_err() {
                        warn!(
                            "Invalid header_arc! inserted_header={:?} err={:?}",
                            header_arc.clone(),
                            r
                        );
                        if me == index {
                            me_invalid = true;
                        }
                        inner.arena[index].graph_status = BLOCK_INVALID;
                        Self::set_and_propagate_invalid(
                            inner.deref_mut(),
                            &mut queue,
                            &mut invalid_set,
                            index,
                        );
                        continue;
                    }

                    // Passed verification on header_arc.
                    if inner.arena[index].block_ready {
                        need_to_relay
                            .push(inner.arena[index].block_header.hash());
                    }

                    for child in &inner.arena[index].children {
                        if inner.arena[*child].graph_status
                            < BLOCK_HEADER_GRAPH_READY
                        {
                            queue.push_back(*child);
                        }
                    }
                    for referrer in &inner.arena[index].referrers {
                        if inner.arena[*referrer].graph_status
                            < BLOCK_HEADER_GRAPH_READY
                        {
                            queue.push_back(*referrer);
                        }
                    }
                } else if inner.new_to_be_header_parental_tree_ready(index) {
                    inner.arena[index].graph_status =
                        BLOCK_HEADER_PARENTAL_TREE_READY;
                    inner.arena[index].timestamp =
                        SystemTime::now().duration_since(UNIX_EPOCH).unwrap().as_secs();
                    for child in &inner.arena[index].children {
                        debug_assert!(
                            inner.arena[*child].graph_status
                                < BLOCK_HEADER_PARENTAL_TREE_READY
                        );
                        queue.push_back(*child);
                    }
                }

                let index_parent = inner.arena[index].parent;
                if index_parent != NULL {
                    if inner.arena[index_parent].parent_referees_too_old
                        && inner.arena[index_parent].graph_status
                            < BLOCK_HEADER_GRAPH_READY
                    {
                        queue.push_back(index_parent);
                    }
                }

                for referee in inner.arena[index].referees.iter() {
                    if inner.arena[*referee].parent_referees_too_old
                        && inner.arena[*referee].graph_status
                            < BLOCK_HEADER_GRAPH_READY
                    {
                        queue.push_back(*referee);
                    }
                }

                // Note that we have to insert it here immediately instead of
                // after the loop because its children may
                // become ready and being processed in the loop later. It
                // requires this block already being inserted
                // into the BlockDataManager!
                if me == index {
                    self.data_man.insert_block_header(
                        header_arc.hash(),
                        header_arc.clone(),
                    );
                }
            }
        }

        // Post-processing invalid blocks.
        self.process_invalid_blocks(inner.deref_mut(), &invalid_set);

        if me_invalid {
            return (false, need_to_relay, me_is_old);
        }

        (true, need_to_relay, me_is_old)
    }

    pub fn contains_block(&self, hash: &H256) -> bool {
        let inner = self.inner.read();
        if let Some(index) = inner.indices.get(hash) {
            inner.arena[*index].block_ready
        } else {
            false
        }
    }

    pub fn insert_block_to_kv(&self, block: Arc<Block>, persistent: bool) {
        self.data_man.insert_block_to_kv(block, persistent)
    }

    fn remove_block_from_kv(&self, hash: &H256) {
        self.data_man.remove_block_from_kv(hash)
    }

    pub fn insert_block(
        &self, block: Block, need_to_verify: bool, persistent: bool,
        sync_graph_only: bool,
    ) -> (bool, bool)
    {
        let mut insert_success = true;
        let mut need_to_relay = false;

        let hash = block.hash();

        let mut inner = self.inner.write();

        if self.verified_invalid(&hash) {
            insert_success = false;
            // (false, false)
            return (insert_success, need_to_relay);
        }

        let contains_block = if let Some(index) = inner.indices.get(&hash) {
            inner.arena[*index].block_ready
        } else {
            false
        };

        if contains_block {
            // (true, false)
            return (insert_success, need_to_relay);
        }

        self.statistics.inc_sync_graph_inserted_block_count();

        let me = *inner.indices.get(&hash).unwrap();
        debug_assert!(hash == inner.arena[me].block_header.hash());
        debug_assert!(!inner.arena[me].block_ready);
        inner.arena[me].block_ready = true;

        if need_to_verify {
            let r = self.verification_config.verify_block_basic(&block);
            match r {
                Err(Error(
                    ErrorKind::Block(BlockError::InvalidTransactionsRoot(e)),
                    _,
                )) => {
                    warn ! ("BlockTransactionRoot not match! inserted_block={:?} err={:?}", block, e);
                    insert_success = false;
                    return (insert_success, need_to_relay);
                }
                Err(e) => {
                    warn!(
                        "Invalid block! inserted_block={:?} err={:?}",
                        block, e
                    );
                    inner.arena[me].graph_status = BLOCK_INVALID;
                }
                _ => {}
            };
        }

        let mut invalid_set: HashSet<usize> = HashSet::new();
        let mut queue = VecDeque::new();
        queue.push_back(me);

        let block = Arc::new(block);
        if inner.arena[me].graph_status != BLOCK_INVALID {
            // If we are rebuilding the graph from db, we do not insert all
            // blocks into memory
            if !sync_graph_only {
                // Here we always build a new compact block because we should
                // not reuse the nonce
                self.data_man.insert_compact_block(block.to_compact());
                self.insert_block_to_kv(block.clone(), persistent);
            }
        } else {
            insert_success = false;
        }

        while let Some(index) = queue.pop_front() {
            if inner.arena[index].graph_status == BLOCK_INVALID {
                Self::set_and_propagate_invalid(
                    inner.deref_mut(),
                    &mut queue,
                    &mut invalid_set,
                    index,
                );
            } else if inner.new_to_be_block_graph_ready(index) {
                inner.arena[index].graph_status = BLOCK_GRAPH_READY;
                inner.not_ready_block_indices.remove(&index);

                let h = inner.arena[index].block_header.hash();
                debug!("Block {:?} is graph ready", h);
                if !sync_graph_only {
                    // Make Consensus Worker handle the block in order
                    // asynchronously
                    self.consensus_sender.lock().send(h).expect("Cannot fail");
                } else {
                    self.consensus.on_new_block_construction_only(&h);
                }

                for child in &inner.arena[index].children {
                    debug_assert!(
                        inner.arena[*child].graph_status < BLOCK_GRAPH_READY
                    );
                    queue.push_back(*child);
                }
                for referrer in &inner.arena[index].referrers {
                    debug_assert!(
                        inner.arena[*referrer].graph_status < BLOCK_GRAPH_READY
                    );
                    queue.push_back(*referrer);
                }
            }
        }
        if inner.arena[me].graph_status >= BLOCK_HEADER_GRAPH_READY {
            need_to_relay = true;
        }

        // Post-processing invalid blocks.
        self.process_invalid_blocks(inner.deref_mut(), &invalid_set);
        if self.data_man.db.key_value().flush().is_err() {
            warn!("db error when flushing block data");
            insert_success = false;
        }

        debug!(
            "new block inserted into graph: block_header={:?}, tx_count={}, block_size={}",
            block.block_header,
            block.transactions.len(),
            block.size(),
        );

        (insert_success, need_to_relay)
    }

    pub fn get_best_info(
        &self,
    ) -> GuardedValue<
        RwLockUpgradableReadGuard<ConsensusGraphInner>,
        BestInformation,
    > {
        let consensus_inner = self.consensus.inner.upgradable_read();
        let (deferred_state_root, deferred_receipts_root) = self
            .consensus
            .wait_for_block_state(&consensus_inner.best_state_block_hash());
        let value = BestInformation {
            best_block_hash: consensus_inner.best_block_hash(),
            best_epoch_number: consensus_inner.best_epoch_number(),
            current_difficulty: consensus_inner.current_difficulty,
            terminal_block_hashes: consensus_inner.terminal_hashes(),
            deferred_state_root: deferred_state_root,
            deferred_receipts_root,
        };
        GuardedValue::new(consensus_inner, value)
    }

    pub fn get_block_hashes_by_epoch(
        &self, epoch_number: u64,
    ) -> Result<Vec<H256>, String> {
        self.consensus
            .get_block_hashes_by_epoch(EpochNumber::Number(epoch_number.into()))
    }

    pub fn verified_invalid(&self, hash: &H256) -> bool {
        self.consensus.verified_invalid(hash)
    }

    pub fn log_statistics(&self) { self.statistics.log_statistics(); }

    pub fn update_total_weight_in_past(&self) {
        self.consensus.update_total_weight_in_past();
    }

    /// Get the current number of blocks in the synchronization graph
    /// This only returns cached block count, and this is enough since this is
    /// only used in test.
    pub fn block_count(&self) -> usize { self.data_man.cached_block_count() }

    // Manage statistics
    pub fn stat_inc_inserted_count(&self) {
        let mut inner = self.statistics.inner.write();
        inner.sync_graph.inserted_block_count += 1;
    }

    pub fn remove_expire_blocks(&self, expire_time: u64) {
        let mut inner = self.inner.write();

        // only remove when there are more than 10% expired blocks
        if inner.not_ready_block_indices.len() * 10 <= inner.arena.len() {
            return;
        }

        // calculate in degree of each node
        let mut indices_with_referees = HashSet::new();
        for index in &inner.not_ready_block_indices {
            debug_assert!(
                inner.arena[*index].graph_status < BLOCK_GRAPH_READY
            );
            for child in &inner.arena[*index].children {
                debug_assert!(
                    inner.arena[*child].graph_status < BLOCK_GRAPH_READY
                );
                indices_with_referees.insert(*child);
            }
            for referrer in &inner.arena[*index].referrers {
                debug_assert!(
                    inner.arena[*referrer].graph_status < BLOCK_GRAPH_READY
                );
                indices_with_referees.insert(*referrer);
            }
        }

        let mut queue = VecDeque::new();
        let mut visited_indices = HashSet::new();
        for index in &inner.not_ready_block_indices {
            if !indices_with_referees.contains(index) {
                queue.push_back(*index);
                visited_indices.insert(*index);
            }
        }

        let now = SystemTime::now().duration_since(UNIX_EPOCH).unwrap().as_secs();
        let mut expire_set = HashSet::new();
        while let Some(index) = queue.pop_front() {
            if inner.arena[index].graph_status == BLOCK_INVALID
                || now - inner.arena[index].timestamp > expire_time
            {
                inner.arena[index].graph_status = BLOCK_INVALID;
                expire_set.insert(index);
                let children: Vec<usize> =
                    inner.arena[index].children.iter().map(|x| *x).collect();
                for child in children {
                    inner.arena[child].graph_status = BLOCK_INVALID;
                }
                let referrers: Vec<usize> =
                    inner.arena[index].referrers.iter().map(|x| *x).collect();
                for referrer in referrers {
                    inner.arena[referrer].graph_status = BLOCK_INVALID;
                }
            }
            for child in &inner.arena[index].children {
                if !visited_indices.contains(child) {
                    visited_indices.insert(*child);
                    queue.push_back(*child);
                }
            }
            for referrer in &inner.arena[index].referrers {
                if !visited_indices.contains(referrer) {
                    visited_indices.insert(*referrer);
                    queue.push_back(*referrer);
                }
            }
        }

        debug!("expire_set: {:?}", expire_set);

        self.process_invalid_blocks(inner.deref_mut(), &expire_set);
    }
}<|MERGE_RESOLUTION|>--- conflicted
+++ resolved
@@ -83,20 +83,8 @@
     pub pending_referee_count: usize,
     /// The indices of the blocks referencing the block.
     pub referrers: Vec<usize>,
-<<<<<<< HEAD
-    /// The indices set of the blocks in the epoch when the current
-    /// block is as pivot chain block. This set does not contain
-    /// the block itself.
-    pub blockset_in_own_view_of_epoch: HashSet<usize>,
-    /// The minimum/maximum epoch number of the block in the view of other
-    /// blocks including itself.
-    pub min_epoch_in_other_views: u64,
-    pub max_epoch_in_other_views: u64,
-    pub sequence_number: u64,
     /// the timestamp in seconds when graph_status updated
     pub timestamp: u64,
-=======
->>>>>>> b02cfe2d
 }
 
 pub struct SynchronizationGraphInner {
@@ -107,12 +95,8 @@
     children_by_hash: HashMap<H256, Vec<usize>>,
     referrers_by_hash: HashMap<H256, Vec<usize>>,
     pow_config: ProofOfWorkConfig,
-<<<<<<< HEAD
-    pub sequence_number_of_header_entrance: u64,
     /// the indices of blocks whose graph_status is not GRAPH_READY
     pub not_ready_block_indices: HashSet<usize>,
-=======
->>>>>>> b02cfe2d
 }
 
 impl SynchronizationGraphInner {
@@ -129,11 +113,7 @@
             children_by_hash: HashMap::new(),
             referrers_by_hash: HashMap::new(),
             pow_config,
-<<<<<<< HEAD
-            sequence_number_of_header_entrance: 0,
             not_ready_block_indices: HashSet::new(),
-=======
->>>>>>> b02cfe2d
         };
         inner.genesis_block_index = inner.insert(genesis_header);
         debug!(
@@ -156,11 +136,7 @@
             pending_referee_count: 0,
             referrers: Vec::new(),
             block_header: header,
-<<<<<<< HEAD
-            sequence_number: NULL as u64,
             timestamp: SystemTime::now().duration_since(UNIX_EPOCH).unwrap().as_secs(),
-=======
->>>>>>> b02cfe2d
         });
         self.indices.insert(hash, me);
 
@@ -205,11 +181,7 @@
             pending_referee_count: 0,
             referrers: Vec::new(),
             block_header: header.clone(),
-<<<<<<< HEAD
-            sequence_number: sn,
             timestamp: SystemTime::now().duration_since(UNIX_EPOCH).unwrap().as_secs(),
-=======
->>>>>>> b02cfe2d
         });
         self.indices.insert(hash, me);
 
