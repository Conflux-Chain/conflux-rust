// Copyright 2019 Conflux Foundation. All rights reserved.
// Conflux is free software and distributed under GNU General Public License.
// See http://www.gnu.org/licenses/

use crate::{
    alliance_tree_graph::hsb_sync_protocol::sync_protocol::RpcResponse,
    message::Message,
    sync::{
        message::{DynamicCapability, KeyContainer},
        request_manager::RequestManager,
        synchronization_protocol_handler::ProtocolConfiguration,
        Error, ErrorKind,
    },
};
use futures::channel::oneshot;
use network::{NetworkContext, PeerId, UpdateNodeOperation};
use parking_lot::Mutex;
use std::{
    any::Any,
    cmp::Ordering,
    collections::{BinaryHeap, HashMap, HashSet, VecDeque},
    fmt::Debug,
    mem,
    sync::{
        atomic::{AtomicBool, Ordering as AtomicOrdering},
        Arc,
    },
    time::{Duration, Instant, SystemTime, UNIX_EPOCH},
};

const TIMEOUT_OBSERVING_PERIOD_IN_SEC: u64 = 600;
const MAX_ALLOWED_TIMEOUT_IN_OBSERVING_PERIOD: u64 = 10;

pub struct RequestHandler {
    protocol_config: ProtocolConfiguration,
    peers: Mutex<HashMap<PeerId, RequestContainer>>,
    requests_queue: Mutex<BinaryHeap<Arc<TimedSyncRequests>>>,
}

impl RequestHandler {
    pub fn new(protocol_config: &ProtocolConfiguration) -> Self {
        Self {
            protocol_config: protocol_config.clone(),
            peers: Mutex::new(HashMap::new()),
            requests_queue: Default::default(),
        }
    }

    pub fn add_peer(&self, peer_id: PeerId) {
        self.peers.lock().insert(
            peer_id,
            RequestContainer {
                peer_id,
                inflight_requests: HashMap::new(),
                next_request_id: 0,
                max_inflight_request_count: self
                    .protocol_config
                    .max_inflight_request_count,
                ..Default::default()
            },
        );
    }

    // Match request for given response.
    // Could return the following error:
    // 1. Error return from peer.match_request():
    //      No need to let caller handle request resending;
    // 2. UnknownPeer:
    //      No need to let caller handle request resending;
    pub fn match_request(
        &self, io: &dyn NetworkContext, peer_id: PeerId, request_id: u64,
    ) -> Result<RequestMessage, Error> {
        let mut peers = self.peers.lock();
        let mut requests_queue = self.requests_queue.lock();
        if let Some(peer) = peers.get_mut(&peer_id) {
            peer.match_request(
                io,
                request_id,
                &mut *requests_queue,
                &self.protocol_config,
            )
        } else {
            bail!(ErrorKind::UnknownPeer);
        }
    }

    /// Send request to the specified peer. If peer is `None` or send request
    /// failed, return the request back to caller to handle in advance.
    pub fn send_request(
        &self, io: &dyn NetworkContext, peer: Option<PeerId>,
        mut request: Box<dyn Request>, delay: Option<Duration>,
    ) -> Result<(), Box<dyn Request>>
    {
        let peer = match peer {
            Some(peer) => peer,
            None => return Err(request),
        };

        let mut peers = self.peers.lock();
        let mut requests_queue = self.requests_queue.lock();

        let peer_info = match peers.get_mut(&peer) {
            Some(peer) => peer,
            None => return Err(request),
        };

        let request_id = match peer_info.get_next_request_id() {
            Some(id) => id,
            None => {
                peer_info.append_pending_request(RequestMessage::new(
                    request, delay,
                ));
                return Ok(());
            }
        };

        request.set_request_id(request_id);
        if request.send(io, peer).is_err() {
            return Err(request);
        }

        let msg = RequestMessage::new(request, delay);

        let timed_req = Arc::new(TimedSyncRequests::from_request(
            peer,
            request_id,
            &msg,
            &self.protocol_config,
        ));
        peer_info.append_inflight_request(request_id, msg, timed_req.clone());
        requests_queue.push(timed_req);

        Ok(())
    }

    fn get_timeout_sync_requests(&self) -> Vec<Arc<TimedSyncRequests>> {
        let mut requests = self.requests_queue.lock();
        let mut timeout_requests = Vec::new();
        let now = Instant::now();
        loop {
            if requests.is_empty() {
                break;
            }
            let sync_req = requests.pop().expect("queue not empty");
            if sync_req.removed.load(AtomicOrdering::Relaxed) == true {
                continue;
            }
            if sync_req.timeout_time >= now {
                requests.push(sync_req);
                break;
            } else {
                debug!("Timeout request {:?}", sync_req);
                timeout_requests.push(sync_req);
            }
        }
        timeout_requests
    }

    pub fn get_timeout_requests(
        &self, io: &dyn NetworkContext,
    ) -> Vec<RequestMessage> {
        // Check if in-flight requests timeout
        let mut timeout_requests = Vec::new();
        let mut peers_to_disconnect = HashSet::new();
        for sync_req in self.get_timeout_sync_requests() {
            if let Ok(mut req) =
                self.match_request(io, sync_req.peer_id, sync_req.request_id)
            {
                let peer_id = sync_req.peer_id;
                if let Some(request_container) =
                    self.peers.lock().get_mut(&peer_id)
                {
                    if request_container.on_timeout_should_disconnect() {
                        peers_to_disconnect.insert(peer_id);
                    }
                }
                req.request.notify_timeout();
                timeout_requests.push(req);
            } else {
                debug!("Timeout a removed request {:?}", sync_req);
            }
        }
        for peer_id in peers_to_disconnect {
            // Note `self.peers` will be used in `disconnect_peer`, so we must
            // call it without locking `self.peers`.
            io.disconnect_peer(
                peer_id,
                Some(UpdateNodeOperation::Demotion),
                "too many timeout requests", /* reason */
            );
        }

        timeout_requests
    }

    /// Return unfinished_requests
    pub fn remove_peer(&self, peer_id: PeerId) -> Option<Vec<RequestMessage>> {
        self.peers
            .lock()
            .remove(&peer_id)
            .map(|mut p| p.get_unfinished_requests())
    }
}

#[derive(Default)]
struct RequestContainer {
    peer_id: PeerId,
    pub inflight_requests: HashMap<u64, SynchronizationPeerRequest>,
    pub next_request_id: u64,
    pub max_inflight_request_count: u64,
    pub pending_requests: VecDeque<RequestMessage>,
    pub timeout_statistics: VecDeque<u64>,
}

impl RequestContainer {
    pub fn on_timeout_should_disconnect(&mut self) -> bool {
        let now = SystemTime::now()
            .duration_since(UNIX_EPOCH)
            .unwrap()
            .as_secs();
        if self.timeout_statistics.is_empty() {
            self.timeout_statistics.push_back(now);
            return false;
        }

        self.timeout_statistics.push_back(now);
        loop {
            let old_time = *self.timeout_statistics.front().unwrap();
            if now - old_time <= TIMEOUT_OBSERVING_PERIOD_IN_SEC {
                break;
            }
            self.timeout_statistics.pop_front();
        }

        if self.timeout_statistics.len()
            <= MAX_ALLOWED_TIMEOUT_IN_OBSERVING_PERIOD as usize
        {
            return false;
        } else {
            return true;
        }
    }

    /// If new request will be allowed to send, advance the request id now,
    /// otherwise, actual new request id will be given to this request
    /// when it is moved from pending to inflight queue.
    pub fn get_next_request_id(&mut self) -> Option<u64> {
        if self.inflight_requests.len()
            < self.max_inflight_request_count as usize
        {
            let id = self.next_request_id;
            self.next_request_id += 1;
            Some(id)
        } else {
            None
        }
    }

    pub fn append_inflight_request(
        &mut self, request_id: u64, message: RequestMessage,
        timed_req: Arc<TimedSyncRequests>,
    )
    {
        self.inflight_requests.insert(
            request_id,
            SynchronizationPeerRequest { message, timed_req },
        );
    }

    pub fn append_pending_request(&mut self, msg: RequestMessage) {
        self.pending_requests.push_back(msg);
    }

    pub fn has_pending_requests(&self) -> bool {
        !self.pending_requests.is_empty()
    }

    pub fn pop_pending_request(&mut self) -> Option<RequestMessage> {
        self.pending_requests.pop_front()
    }

    pub fn remove_inflight_request(
        &mut self, request_id: u64,
    ) -> Option<SynchronizationPeerRequest> {
        if let Some(save_req) = self.inflight_requests.remove(&request_id) {
            Some(save_req)
        } else {
            debug!(
                "Remove out of bound request peer={} request_id={} next={}",
                self.peer_id, request_id, self.next_request_id
            );
            None
        }
    }

    // Match request with given response.
    // Could return the following error:
    // 1. RequestNotFound:
    //      In this case, no request is matched, so NO need to
    //      handle the resending of the request for caller;
    // 2. Error from send_message():
    //      This also does NOT introduce needs to handle request
    //      resending for caller;
    pub fn match_request(
        &mut self, io: &dyn NetworkContext, request_id: u64,
        requests_queue: &mut BinaryHeap<Arc<TimedSyncRequests>>,
        protocol_config: &ProtocolConfiguration,
    ) -> Result<RequestMessage, Error>
    {
        let removed_req = self.remove_inflight_request(request_id);
        if let Some(removed_req) = removed_req {
            removed_req
                .timed_req
                .removed
                .store(true, AtomicOrdering::Relaxed);
            while self.has_pending_requests() {
                if let Some(new_request_id) = self.get_next_request_id() {
                    let mut pending_msg = self.pop_pending_request().unwrap();
                    pending_msg.set_request_id(new_request_id);
                    let send_res = pending_msg.request.send(io, self.peer_id);

                    if send_res.is_err() {
                        warn!("Error while send_message, err={:?}", send_res);
                        self.append_pending_request(pending_msg);
                        return Err(send_res.err().unwrap().into());
                    }

                    let timed_req = Arc::new(TimedSyncRequests::from_request(
                        self.peer_id,
                        new_request_id,
                        &pending_msg,
                        protocol_config,
                    ));
                    self.append_inflight_request(
                        new_request_id,
                        pending_msg,
                        timed_req.clone(),
                    );
                    requests_queue.push(timed_req);
                } else {
                    break;
                }
            }
            Ok(removed_req.message)
        } else {
            bail!(ErrorKind::RequestNotFound)
        }
    }

    pub fn get_unfinished_requests(&mut self) -> Vec<RequestMessage> {
        let mut unfinished_requests = Vec::new();
        let mut new_map = HashMap::new();
        mem::swap(&mut self.inflight_requests, &mut new_map);
        for (_, req) in new_map {
            req.timed_req.removed.store(true, AtomicOrdering::Relaxed);
            unfinished_requests.push(req.message);
        }

        while let Some(req) = self.pending_requests.pop_front() {
            unfinished_requests.push(req);
        }
        unfinished_requests
    }
}

#[derive(Debug)]
pub struct SynchronizationPeerRequest {
    pub message: RequestMessage,
    pub timed_req: Arc<TimedSyncRequests>,
}

/// Support to downcast trait to concrete request type.
pub trait AsAny {
    fn as_any(&self) -> &dyn Any;
<<<<<<< HEAD
    fn as_any_mut(&mut self) -> &mut dyn Any;
=======

    fn as_any_mut(&mut self) -> &mut dyn Any;
}

impl<T: 'static + Request> AsAny for T {
    fn as_any(&self) -> &dyn Any { self }

    fn as_any_mut(&mut self) -> &mut dyn Any { self }
>>>>>>> 33fd60bb
}

/// Trait of request message
pub trait Request: Send + Debug + AsAny + Message {
    /// Request timeout for resend purpose.
    fn timeout(&self, conf: &ProtocolConfiguration) -> Duration;

    /// Cleanup the inflight request items when peer disconnected or invalid
    /// message received.
    fn on_removed(&self, inflight_keys: &KeyContainer);
    /// Before send a request, check if its items already in flight.
    /// If in flight, do not request duplicated items.
    /// Otherwise, insert the item key into `inflight_keys`.
    fn with_inflight(&mut self, inflight_keys: &KeyContainer);
    /// If all requested items are already in flight, then do not send request
    /// to remote peer.
    fn is_empty(&self) -> bool;
    /// Notify the handler when the request gets cancelled by empty.
    fn notify_empty(&mut self) {}
    /// When a request failed (send fail, invalid response or timeout), it will
    /// be resend automatically.
    ///
    /// For some kind of requests, it will resend other kind of request other
    /// than the original one. E.g. when get compact block failed, it will
    /// request the whole block instead.
    ///
    /// If resend is not required, return `None`, e.g. request transactions
    /// failed.
    fn resend(&self) -> Option<Box<dyn Request>>;

    /// Required peer capability to send this request
    fn required_capability(&self) -> Option<DynamicCapability> { None }

    /// Notify the handler when the request gets timeout.
    fn notify_timeout(&mut self) {}

    /// This is for RPC request. Set the notification handle for the request.
    fn set_response_notification(
        &mut self,
        _res_tx: oneshot::Sender<Result<Box<dyn RpcResponse>, Error>>,
    )
    {
    }
}

#[derive(Debug)]
pub struct RequestMessage {
    pub request: Box<dyn Request>,
    pub delay: Option<Duration>,
}

impl RequestMessage {
    pub fn new(request: Box<dyn Request>, delay: Option<Duration>) -> Self {
        RequestMessage { request, delay }
    }

    pub fn set_request_id(&mut self, request_id: u64) {
        self.request.set_request_id(request_id);
    }

    /// Download cast request to specified request type.
    /// If downcast failed, resend the request again and return
    /// `UnexpectedResponse` error.
    pub fn downcast_ref<T: Request + Any>(
        &self, io: &dyn NetworkContext, request_manager: &RequestManager,
        remove_on_mismatch: bool,
    ) -> Result<&T, Error>
    {
        match self.request.as_any().downcast_ref::<T>() {
            Some(req) => Ok(req),
            None => {
                warn!("failed to downcast general request to concrete request type, message = {:?}", self);
                if remove_on_mismatch {
                    request_manager.remove_mismatch_request(io, self);
                }
                Err(ErrorKind::UnexpectedResponse.into())
            }
        }
    }

    pub fn downcast_mut<T: Request + Any>(
        &mut self, _io: &dyn NetworkContext, _request_manager: &RequestManager,
    ) -> Result<&mut T, Error> {
        match self.request.as_any_mut().downcast_mut::<T>() {
            Some(req) => Ok(req),
            None => {
                warn!("failed to downcast general request to concrete request type");
                Err(ErrorKind::UnexpectedResponse.into())
            }
        }
    }
}

#[derive(Debug)]
pub struct TimedSyncRequests {
    pub peer_id: PeerId,
    pub timeout_time: Instant,
    pub request_id: u64,
    pub removed: AtomicBool,
}

impl TimedSyncRequests {
    pub fn new(
        peer_id: PeerId, timeout: Duration, request_id: u64,
    ) -> TimedSyncRequests {
        TimedSyncRequests {
            peer_id,
            timeout_time: Instant::now() + timeout,
            request_id,
            removed: AtomicBool::new(false),
        }
    }

    pub fn from_request(
        peer_id: PeerId, request_id: u64, msg: &RequestMessage,
        conf: &ProtocolConfiguration,
    ) -> TimedSyncRequests
    {
        let timeout = msg.request.timeout(conf);
        TimedSyncRequests::new(peer_id, timeout, request_id)
    }
}

impl Ord for TimedSyncRequests {
    fn cmp(&self, other: &Self) -> Ordering {
        other.timeout_time.cmp(&self.timeout_time)
    }
}

impl PartialOrd for TimedSyncRequests {
    fn partial_cmp(&self, other: &Self) -> Option<Ordering> {
        other.timeout_time.partial_cmp(&self.timeout_time)
    }
}

impl Eq for TimedSyncRequests {}

impl PartialEq for TimedSyncRequests {
    fn eq(&self, other: &Self) -> bool {
        self.timeout_time == other.timeout_time
    }
}<|MERGE_RESOLUTION|>--- conflicted
+++ resolved
@@ -372,10 +372,6 @@
 /// Support to downcast trait to concrete request type.
 pub trait AsAny {
     fn as_any(&self) -> &dyn Any;
-<<<<<<< HEAD
-    fn as_any_mut(&mut self) -> &mut dyn Any;
-=======
-
     fn as_any_mut(&mut self) -> &mut dyn Any;
 }
 
@@ -383,7 +379,6 @@
     fn as_any(&self) -> &dyn Any { self }
 
     fn as_any_mut(&mut self) -> &mut dyn Any { self }
->>>>>>> 33fd60bb
 }
 
 /// Trait of request message
