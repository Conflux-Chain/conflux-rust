// Copyright 2019 Conflux Foundation. All rights reserved.
// Conflux is free software and distributed under GNU General Public License.
// See http://www.gnu.org/licenses/

use super::{
    synchronization_protocol_handler::ProtocolConfiguration,
    synchronization_state::SynchronizationState,
};
use crate::{
    alliance_tree_graph::hsb_sync_protocol::sync_protocol::RpcResponse,
    parameters::sync::REQUEST_START_WAITING_TIME,
    sync::{
        message::{
            msgid, GetBlockHashesByEpoch, GetBlockHeaders, GetBlockTxn,
            GetBlocks, GetCompactBlocks, GetTransactions,
            GetTransactionsFromTxHashes, Key, KeyContainer, TransactionDigests,
        },
        request_manager::request_batcher::RequestBatcher,
        synchronization_state::PeerFilter,
        Error,
    },
};
use cfx_types::H256;
use futures::{channel::oneshot, future::Future};
use metrics::{
    register_meter_with_group, Gauge, GaugeUsize, Meter, MeterTimer,
};
use network::{NetworkContext, PeerId};
use parking_lot::{Mutex, RwLock};
use primitives::{SignedTransaction, TransactionWithSignature};
pub use request_handler::{
    AsAny, Request, RequestHandler, RequestMessage, SynchronizationPeerRequest,
};
use std::{
    cmp::Ordering,
    collections::{binary_heap::BinaryHeap, HashSet},
    sync::Arc,
    time::{Duration, Instant},
};
use tx_handler::{
    InflightPendingTransactionContainer, InflightPendingTrasnactionItem,
    ReceivedTransactionContainer, SentTransactionContainer,
};

<<<<<<< HEAD
pub mod request_handler;
=======
mod request_batcher;
mod request_handler;
>>>>>>> 33fd60bb
pub mod tx_handler;

lazy_static! {
    static ref TX_REQUEST_METER: Arc<dyn Meter> =
        register_meter_with_group("system_metrics", "tx_diff_set_size");
    static ref TX_REQUEST_TX_HASHES_METER: Arc<dyn Meter> =
        register_meter_with_group(
            "system_metrics",
            "tx_request_tx_hashes_size"
        );
    static ref REQUEST_MANAGER_TIMER: Arc<dyn Meter> =
        register_meter_with_group("timer", "request_manager::request_not_tx");
    static ref REQUEST_MANAGER_TX_TIMER: Arc<dyn Meter> =
        register_meter_with_group("timer", "request_manager::request_tx");
    static ref TX_RECEIVED_POOL_METER: Arc<dyn Meter> =
        register_meter_with_group("system_metrics", "tx_received_pool_size");
    static ref INFLIGHT_TX_POOL_GAUGE: Arc<dyn Gauge<usize>> =
        GaugeUsize::register_with_group(
            "system_metrics",
            "inflight_tx_pool_size"
        );
    static ref TX_HASHES_INFLIGHT_TX_POOL_GAUGE: Arc<dyn Gauge<usize>> =
        GaugeUsize::register_with_group(
            "system_metrics",
            "tx_hashes_inflight_tx_pool_size"
        );
    static ref INFLIGHT_TX_PENDING_POOL_METER: Arc<dyn Meter> =
        register_meter_with_group(
            "system_metrics",
            "inflight_tx_pending_pool_size"
        );
    static ref INFLIGHT_TX_REJECT_METER: Arc<dyn Meter> =
        register_meter_with_group("system_metrics", "inflight_tx_reject_size");
    static ref REQUEST_TX_FROM_INFLIGHT_PENDING_POOL_METER: Arc<dyn Meter> =
        register_meter_with_group(
            "system_metrics",
            "request_tx_from_inflight_pending_pool"
        );

    /// Delay is increased by 1 second each time, so it costs at least 90*91/2 = 4095s to reach
    /// this upper bound. And requests will be discarded after reaching this upper bound.
    static ref DEFAULT_REQUEST_DELAY_UPPER_BOUND: Duration =
        Duration::from_secs(90);
    static ref DEFAULT_REQUEST_BATCH_BUCKET_SIZE: Duration =
        Duration::from_secs(2);
}

#[derive(Debug)]
struct WaitingRequest(Box<dyn Request>, Duration); // (request, delay)

/// When a header or block is requested by the `RequestManager`, it is ensured
/// that if it's not fully received, its hash exists
/// in `in_flight` after every function call.
///
/// The thread who removes a hash from `in_flight` is responsible to request it
/// again if it's not received.
///
/// No lock is held when we call another function in this struct, and all locks
/// are acquired in the same order, so there should exist no deadlocks.
// TODO A non-existing block request will remain in the struct forever, and we
// need garbage collect
pub struct RequestManager {
    // used to avoid send duplicated requests.
    inflight_keys: KeyContainer,

    /// Each element is (timeout_time, request, chosen_peer)
    waiting_requests: Mutex<BinaryHeap<TimedWaitingRequest>>,

    /// The following fields are used to control how to
    /// propagate transactions in normal case.
    /// Holds a set of transactions recently sent to this peer to avoid
    /// spamming.
    sent_transactions: RwLock<SentTransactionContainer>,
    pub received_transactions: Arc<RwLock<ReceivedTransactionContainer>>,
    // used to avoid send duplicated requests.
    pub inflight_pending_transactions:
        Arc<RwLock<InflightPendingTransactionContainer>>,

    /// This is used to handle request_id matching
    request_handler: Arc<RequestHandler>,

    syn: Arc<SynchronizationState>,
}

impl RequestManager {
    pub fn new(
        protocol_config: &ProtocolConfiguration, syn: Arc<SynchronizationState>,
    ) -> Self {
        let received_tx_index_maintain_timeout =
            protocol_config.received_tx_index_maintain_timeout;
        let inflight_pending_tx_index_maintain_timeout =
            protocol_config.inflight_pending_tx_index_maintain_timeout;

        // FIXME: make sent_transaction_window_size to be 2^pow.
        let sent_transaction_window_size =
            protocol_config.tx_maintained_for_peer_timeout.as_millis()
                / protocol_config.send_tx_period.as_millis();
        Self {
            received_transactions: Arc::new(RwLock::new(
                ReceivedTransactionContainer::new(
                    received_tx_index_maintain_timeout.as_secs(),
                ),
            )),
            inflight_pending_transactions: Arc::new(RwLock::new(
                InflightPendingTransactionContainer::new(
                    inflight_pending_tx_index_maintain_timeout.as_secs(),
                ),
            )),
            sent_transactions: RwLock::new(SentTransactionContainer::new(
                sent_transaction_window_size as usize,
            )),
            inflight_keys: Default::default(),
            waiting_requests: Default::default(),
            request_handler: Arc::new(RequestHandler::new(protocol_config)),
            syn,
        }
    }

    pub fn num_epochs_in_flight(&self) -> u64 {
        self.inflight_keys
            .read(msgid::GET_BLOCK_HASHES_BY_EPOCH)
            .len() as u64
    }

    /// Send a unary rpc request to remote peer `recipient`.
    pub async fn unary_rpc<'a>(
        &'a self, io: &'a dyn NetworkContext, recipient: Option<PeerId>,
        mut request: Box<dyn Request>,
    ) -> impl Future<Output = Result<Box<dyn RpcResponse>, Error>> + 'a
    {
        async move {
            // ask network to fulfill rpc request
            let (res_tx, res_rx) = oneshot::channel();
            request.set_response_notification(res_tx);

            self.request_with_delay(io, request, recipient, None);

            // wait for response
            let response = res_rx.await??;
            Ok(response)
        }
    }

    /// Send request to remote peer with delay mechanism. If failed,
    /// add the request to waiting queue to resend later.
    pub fn request_with_delay(
        &self, io: &dyn NetworkContext, mut request: Box<dyn Request>,
        peer: Option<PeerId>, delay: Option<Duration>,
    )
    {
        // retain the request items that not in flight.
        request.with_inflight(&self.inflight_keys);

        if request.is_empty() {
            request.notify_empty();
            return;
        }

        // increase delay for resent request.
        let (cur_delay, next_delay) = match delay {
            Some(d) => (d, d + *REQUEST_START_WAITING_TIME),
            None => (*REQUEST_START_WAITING_TIME, *REQUEST_START_WAITING_TIME),
        };

        // delay if no peer available or delay required
        if peer.is_none() || delay.is_some() {
            // todo remove the request if waiting time is too long?
            // E.g. attacker may broadcast many many invalid block hashes,
            // and no peer could return the corresponding block header.
            debug!("request_with_delay: add request to waiting_requests, peer={:?}, request={:?}, delay={:?}", peer, request, cur_delay);
            self.waiting_requests.lock().push(TimedWaitingRequest::new(
                Instant::now() + cur_delay,
                WaitingRequest(request, next_delay),
                peer,
            ));

            return;
        }

        if let Err(e) = self.request_handler.send_request(
            io,
            peer,
            request,
            Some(next_delay),
        ) {
            debug!("request_with_delay: send_request fails, peer={:?}, request={:?}", peer, e);
            self.waiting_requests.lock().push(TimedWaitingRequest::new(
                Instant::now() + cur_delay,
                WaitingRequest(e, next_delay),
                None,
            ));
        }
    }

    pub fn request_block_headers(
        &self, io: &dyn NetworkContext, peer_id: Option<PeerId>,
        hashes: Vec<H256>,
    )
    {
        let _timer = MeterTimer::time_func(REQUEST_MANAGER_TIMER.as_ref());

        debug!("request_block_headers: {:?}, peer {:?}", hashes, &peer_id);

        let request = GetBlockHeaders {
            request_id: 0,
            hashes,
        };

        self.request_with_delay(io, Box::new(request), peer_id, None);
    }

    pub fn request_epoch_hashes(
        &self, io: &dyn NetworkContext, peer_id: Option<PeerId>,
        epochs: Vec<u64>,
    )
    {
        let request = GetBlockHashesByEpoch {
            request_id: 0,
            epochs,
        };

        self.request_with_delay(io, Box::new(request), peer_id, None);
    }

    pub fn request_blocks(
        &self, io: &dyn NetworkContext, peer_id: Option<PeerId>,
        hashes: Vec<H256>, with_public: bool,
    )
    {
        let _timer = MeterTimer::time_func(REQUEST_MANAGER_TIMER.as_ref());

        let request = GetBlocks {
            request_id: 0,
            with_public,
            hashes,
        };

        self.request_with_delay(io, Box::new(request), peer_id, None);
    }

    pub fn request_transactions_from_digest(
        &self, io: &dyn NetworkContext, peer_id: PeerId,
        transaction_digests: &TransactionDigests,
    )
    {
        let _timer = MeterTimer::time_func(REQUEST_MANAGER_TX_TIMER.as_ref());

        let window_index: usize = transaction_digests.window_index;
        let key1 = transaction_digests.key1;
        let key2 = transaction_digests.key2;
        let (random_byte_vector, fixed_bytes_vector) =
            transaction_digests.get_decomposed_short_ids();

        if fixed_bytes_vector.is_empty()
            && transaction_digests.tx_hashes.is_empty()
        {
            return;
        }

        let mut tx_from_short_id_inflight_keys =
            self.inflight_keys.write(msgid::GET_TRANSACTIONS);
        let mut tx_from_hashes_inflight_keys = self
            .inflight_keys
            .write(msgid::GET_TRANSACTIONS_FROM_TX_HASHES);
        let received_transactions = self.received_transactions.read();

        INFLIGHT_TX_POOL_GAUGE.update(tx_from_short_id_inflight_keys.len());
        TX_HASHES_INFLIGHT_TX_POOL_GAUGE
            .update(tx_from_hashes_inflight_keys.len());
        TX_RECEIVED_POOL_METER.mark(received_transactions.get_length());

        let (
            short_ids,
            tx_hashes,
            tx_request_indices,
            hashes_request_indices,
            inflight_pending_items,
        ) = {
            let mut short_ids = HashSet::new();
            let mut tx_hashes = HashSet::new();
            let mut tx_request_indices = Vec::new();
            let mut hashes_request_indices = Vec::new();
            let mut inflight_pending_items: Vec<
                InflightPendingTrasnactionItem,
            > = Vec::new();

            //process short ids
            for i in 0..fixed_bytes_vector.len() {
                let fixed_bytes = fixed_bytes_vector[i];
                let random_bytes = random_byte_vector[i];

                if received_transactions.contains_short_id(
                    fixed_bytes,
                    random_bytes,
                    key1,
                    key2,
                ) {
                    if received_transactions.group_overflow(&fixed_bytes) {
                        hashes_request_indices.push(i);
                    }
                    // Already received or need to request long id
                    continue;
                }

                if tx_from_short_id_inflight_keys.insert(Key::Id(fixed_bytes)) {
                    tx_request_indices.push(i);
                    short_ids.insert(fixed_bytes);
                } else {
                    // Already being requested, put in inflight pending queue
                    inflight_pending_items.push(
                        InflightPendingTrasnactionItem::new(
                            fixed_bytes,
                            random_bytes,
                            window_index,
                            key1,
                            key2,
                            i,
                            peer_id,
                        ),
                    );
                    INFLIGHT_TX_PENDING_POOL_METER.mark(1);
                }
            }

            //process tx hashes
            let base_index = fixed_bytes_vector.len();
            for i in 0..transaction_digests.tx_hashes.len() {
                let tx_hash = transaction_digests.tx_hashes[i];
                if received_transactions.contains_tx_hash(&tx_hash) {
                    continue;
                }
                if tx_from_hashes_inflight_keys.insert(Key::Hash(tx_hash)) {
                    tx_request_indices.push(base_index + i);
                    tx_hashes.insert(tx_hash);
                } else {
                    // Already being requested
                    INFLIGHT_TX_REJECT_METER.mark(1);
                }
            }

            (
                short_ids,
                tx_hashes,
                tx_request_indices,
                hashes_request_indices,
                inflight_pending_items,
            )
        };
        TX_REQUEST_METER.mark(tx_request_indices.len());
        TX_REQUEST_TX_HASHES_METER.mark(hashes_request_indices.len());
        debug!(
            "Request {} tx and {} tx hashes from peer={}",
            tx_request_indices.len(),
            hashes_request_indices.len(),
            peer_id
        );

        let request = GetTransactions {
            request_id: 0,
            window_index,
            indices: tx_request_indices,
            tx_hashes_indices: hashes_request_indices,
            short_ids: short_ids.clone(),
            tx_hashes: tx_hashes.clone(),
        };

        if request.is_empty() {
            return;
        }

        if self
            .request_handler
            .send_request(io, Some(peer_id), Box::new(request), None)
            .is_err()
        {
            for id in short_ids {
                tx_from_short_id_inflight_keys.remove(&Key::Id(id));
            }
            for id in tx_hashes {
                tx_from_hashes_inflight_keys.remove(&Key::Hash(id));
            }
            return;
        }

        self.inflight_pending_transactions
            .write()
            .append_inflight_pending_items(inflight_pending_items);
    }

    pub fn request_transactions_from_tx_hashes(
        &self, io: &dyn NetworkContext, peer_id: PeerId,
        responded_tx_hashes: Vec<H256>, window_index: usize,
        tx_hashes_indices: &Vec<usize>,
    )
    {
        let _timer = MeterTimer::time_func(REQUEST_MANAGER_TX_TIMER.as_ref());

        if responded_tx_hashes.is_empty() {
            return;
        }

        let mut tx_from_hashes_inflight_keys = self
            .inflight_keys
            .write(msgid::GET_TRANSACTIONS_FROM_TX_HASHES);
        let received_transactions = self.received_transactions.read();

        TX_HASHES_INFLIGHT_TX_POOL_GAUGE
            .update(tx_from_hashes_inflight_keys.len());
        TX_RECEIVED_POOL_METER.mark(received_transactions.get_length());

        let (tx_hashes, indices) = {
            let mut tx_hashes = HashSet::new();
            let mut indices = Vec::new();

            for i in 0..responded_tx_hashes.len() {
                let tx_hash = responded_tx_hashes[i];
                if received_transactions.contains_tx_hash(&tx_hash) {
                    // Already received
                    continue;
                }

                if tx_from_hashes_inflight_keys.insert(Key::Hash(tx_hash)) {
                    indices.push(tx_hashes_indices[i]);
                    tx_hashes.insert(tx_hash);
                } else {
                    // Already being requested
                    INFLIGHT_TX_REJECT_METER.mark(1);
                }
            }

            (tx_hashes, indices)
        };
        TX_REQUEST_METER.mark(tx_hashes.len());
        debug!(
            "Request {} tx using tx hashes from peer={}",
            indices.len(),
            peer_id
        );

        let request = GetTransactionsFromTxHashes {
            request_id: 0,
            window_index,
            indices,
            tx_hashes: tx_hashes.clone(),
        };

        if request.is_empty() {
            return;
        }

        if self
            .request_handler
            .send_request(io, Some(peer_id), Box::new(request), None)
            .is_err()
        {
            for id in tx_hashes {
                tx_from_hashes_inflight_keys.remove(&Key::Hash(id));
            }
        }
    }

    pub fn request_compact_blocks(
        &self, io: &dyn NetworkContext, peer_id: Option<PeerId>,
        hashes: Vec<H256>,
    )
    {
        let _timer = MeterTimer::time_func(REQUEST_MANAGER_TIMER.as_ref());

        let request = GetCompactBlocks {
            request_id: 0,
            hashes,
        };

        self.request_with_delay(io, Box::new(request), peer_id, None);
    }

    pub fn request_blocktxn(
        &self, io: &dyn NetworkContext, peer_id: PeerId, block_hash: H256,
        indexes: Vec<usize>,
    )
    {
        let _timer = MeterTimer::time_func(REQUEST_MANAGER_TIMER.as_ref());

        let request = GetBlockTxn {
            request_id: 0,
            block_hash: block_hash.clone(),
            indexes,
        };

        self.request_with_delay(io, Box::new(request), Some(peer_id), None);
    }

    pub fn send_request_again(
        &self, io: &dyn NetworkContext, msg: &RequestMessage,
    ) {
        debug!("send_request_again, request={:?}", msg.request);
        if let Some(request) = msg.request.resend() {
            let mut filter = PeerFilter::new(request.msg_id());
            if let Some(cap) = request.required_capability() {
                filter = filter.with_cap(cap);
            }
            let chosen_peer = filter.select(&self.syn);
            debug!("send_request_again with new request, peer={:?}, new request={:?}", chosen_peer, request);
            self.request_with_delay(io, request, chosen_peer, msg.delay);
        }
    }

    pub fn remove_mismatch_request(
        &self, io: &dyn NetworkContext, req: &RequestMessage,
    ) {
        req.request.on_removed(&self.inflight_keys);
        self.send_request_again(io, req);
    }

    // Match request with given response.
    // No need to let caller handle request resending.
    pub fn match_request(
        &self, io: &dyn NetworkContext, peer_id: PeerId, request_id: u64,
    ) -> Result<RequestMessage, Error> {
        self.request_handler.match_request(io, peer_id, request_id)
    }

    /// Remove inflight keys when a header is received.
    ///
    /// If a request is removed from `req_hashes`, it's the caller's
    /// responsibility to ensure that the removed request either has already
    /// received or will be requested by the caller again.
    pub fn headers_received(
        &self, io: &dyn NetworkContext, req_hashes: HashSet<H256>,
        mut received_headers: HashSet<H256>,
    )
    {
        let _timer = MeterTimer::time_func(REQUEST_MANAGER_TIMER.as_ref());
        debug!(
            "headers_received: req_hashes={:?} received_headers={:?}",
            req_hashes, received_headers
        );
        let missing_headers = {
            let mut inflight_keys =
                self.inflight_keys.write(msgid::GET_BLOCK_HEADERS);
            let mut missing_headers = Vec::new();
            for req_hash in &req_hashes {
                if !received_headers.remove(req_hash) {
                    // If `req_hash` is not in `headers_in_flight`, it may has
                    // been received or requested
                    // again by another thread, so we do not need to request it
                    // in that case
                    if inflight_keys.remove(&Key::Hash(*req_hash)) {
                        missing_headers.push(*req_hash);
                    }
                } else {
                    inflight_keys.remove(&Key::Hash(*req_hash));
                }
            }
            for h in &received_headers {
                inflight_keys.remove(&Key::Hash(*h));
            }
            missing_headers
        };
        if !missing_headers.is_empty() {
            let chosen_peer =
                PeerFilter::new(msgid::GET_BLOCK_HEADERS).select(&self.syn);
            self.request_block_headers(io, chosen_peer, missing_headers);
        }
    }

    /// Remove from inflight keys when a epoch is received.
    pub fn epochs_received(
        &self, io: &dyn NetworkContext, req_epochs: HashSet<u64>,
        mut received_epochs: HashSet<u64>,
    )
    {
        debug!(
            "epochs_received: req_epochs={:?} received_epochs={:?}",
            req_epochs, received_epochs
        );
        let missing_epochs = {
            let mut inflight_keys =
                self.inflight_keys.write(msgid::GET_BLOCK_HASHES_BY_EPOCH);
            let mut missing_epochs = Vec::new();
            for epoch_number in &req_epochs {
                if !received_epochs.remove(epoch_number) {
                    // If `epoch_number` is not in `epochs_in_flight`, it may
                    // has been received or requested
                    // again by another thread, so we do not need to request it
                    // in that case
                    if inflight_keys.remove(&Key::Num(*epoch_number)) {
                        missing_epochs.push(*epoch_number);
                    }
                } else {
                    inflight_keys.remove(&Key::Num(*epoch_number));
                }
            }
            for epoch_number in &received_epochs {
                inflight_keys.remove(&Key::Num(*epoch_number));
            }
            missing_epochs
        };
        if !missing_epochs.is_empty() {
            let chosen_peer = PeerFilter::new(msgid::GET_BLOCK_HASHES_BY_EPOCH)
                .select(&self.syn);
            self.request_epoch_hashes(io, chosen_peer, missing_epochs);
        }
    }

    /// Remove from inflight keys when a block is received.
    ///
    /// If a request is removed from `req_hashes`, it's the caller's
    /// responsibility to ensure that the removed request either has already
    /// received or will be requested by the caller again (the case for
    /// `Blocktxn`).
    pub fn blocks_received(
        &self, io: &dyn NetworkContext, req_hashes: HashSet<H256>,
        mut received_blocks: HashSet<H256>, ask_full_block: bool,
        peer: Option<PeerId>, with_public: bool,
    )
    {
        let _timer = MeterTimer::time_func(REQUEST_MANAGER_TIMER.as_ref());
        debug!(
            "blocks_received: req_hashes={:?} received_blocks={:?} peer={:?}",
            req_hashes, received_blocks, peer
        );
        let missing_blocks = {
            let mut inflight_keys = self.inflight_keys.write(msgid::GET_BLOCKS);
            let mut missing_blocks = Vec::new();
            for req_hash in &req_hashes {
                if !received_blocks.remove(req_hash) {
                    // If `req_hash` is not in `blocks_in_flight`, it may has
                    // been received or requested
                    // again by another thread, so we do not need to request it
                    // in that case
                    if inflight_keys.remove(&Key::Hash(*req_hash)) {
                        missing_blocks.push(*req_hash);
                    }
                } else {
                    inflight_keys.remove(&Key::Hash(*req_hash));
                }
            }
            for h in &received_blocks {
                inflight_keys.remove(&Key::Hash(*h));
            }
            missing_blocks
        };
        if !missing_blocks.is_empty() {
            // `peer` is passed in for the case that a compact block is received
            // and a full block is reconstructed, but the full block
            // is incorrect. We should ask the same peer for the
            // full block instead of choosing a random peer.
            let chosen_peer = peer.or_else(|| {
                let msg_id = if ask_full_block {
                    msgid::GET_BLOCKS
                } else {
                    msgid::GET_CMPCT_BLOCKS
                };

                PeerFilter::new(msg_id).select(&self.syn)
            });
            if ask_full_block {
                self.request_blocks(
                    io,
                    chosen_peer,
                    missing_blocks,
                    with_public,
                );
            } else {
                self.request_compact_blocks(io, chosen_peer, missing_blocks);
            }
        }
    }

    pub fn transactions_received_from_digests(
        &self, io: &dyn NetworkContext,
        get_transactions_request: &GetTransactions,
        signed_transactions: Vec<Arc<SignedTransaction>>,
    )
    {
        let mut short_id_inflight_keys =
            self.inflight_keys.write(msgid::GET_TRANSACTIONS);
        let mut tx_hash_inflight_keys = self
            .inflight_keys
            .write(msgid::GET_TRANSACTIONS_FROM_TX_HASHES);

        let (requests, keeped_short_ids) = self
            .inflight_pending_transactions
            .write()
            .generate_tx_requests_from_inflight_pending_pool(
                &signed_transactions,
            );

        self.append_received_transactions(signed_transactions);
        for tx in &get_transactions_request.short_ids {
            if !keeped_short_ids.contains(tx) {
                short_id_inflight_keys.remove(&Key::Id(*tx));
            }
        }
        for tx in &get_transactions_request.tx_hashes {
            tx_hash_inflight_keys.remove(&Key::Hash(*tx));
        }

        //request transactions from inflight pending pool
        if requests.is_empty() {
            return;
        }
        REQUEST_TX_FROM_INFLIGHT_PENDING_POOL_METER.mark(requests.len());
        for request in requests {
            let tx_request = GetTransactions {
                request_id: 0,
                window_index: request.peer_id,
                indices: vec![request.index],
                tx_hashes_indices: vec![],
                short_ids: {
                    let mut set = HashSet::new();
                    set.insert(request.fixed_byte_part);
                    set
                },
                tx_hashes: HashSet::new(),
            };
            if self
                .request_handler
                .send_request(
                    io,
                    Some(request.peer_id),
                    Box::new(tx_request),
                    None,
                )
                .is_err()
            {
                short_id_inflight_keys
                    .remove(&Key::Id(request.fixed_byte_part));
            }
        }
    }

    pub fn transactions_received_from_tx_hashes(
        &self, get_transactions_request: &GetTransactionsFromTxHashes,
        signed_transactions: Vec<Arc<SignedTransaction>>,
    )
    {
        let mut tx_hash_inflight_keys = self
            .inflight_keys
            .write(msgid::GET_TRANSACTIONS_FROM_TX_HASHES);
        for tx in &get_transactions_request.tx_hashes {
            tx_hash_inflight_keys.remove(&Key::Hash(*tx));
        }
        self.append_received_transactions(signed_transactions);
    }

    pub fn get_sent_transactions(
        &self, window_index: usize, indices: &Vec<usize>,
    ) -> Vec<TransactionWithSignature> {
        let sent_transactions = self.sent_transactions.read();
        let mut txs = Vec::with_capacity(indices.len());
        for index in indices {
            if let Some(tx) =
                sent_transactions.get_transaction(window_index, *index)
            {
                txs.push(tx.transaction.clone());
            }
        }
        txs
    }

    pub fn append_sent_transactions(
        &self, transactions: Vec<Arc<SignedTransaction>>,
    ) -> usize {
        self.sent_transactions
            .write()
            .append_transactions(transactions)
    }

    pub fn append_received_transactions(
        &self, transactions: Vec<Arc<SignedTransaction>>,
    ) {
        self.received_transactions
            .write()
            .append_transactions(transactions)
    }

    pub fn resend_timeout_requests(&self, io: &dyn NetworkContext) {
        debug!("resend_timeout_requests: start");
        let timeout_requests = self.request_handler.get_timeout_requests(io);
        for req in timeout_requests {
            debug!("Timeout requests: {:?}", req);
            self.remove_mismatch_request(io, &req);
        }
    }

    /// Send waiting requests that their backoff delay have passes
    /// TODO Batch requests with close delays.
    pub fn resend_waiting_requests(&self, io: &dyn NetworkContext) {
        debug!("resend_waiting_requests: start");
        let mut waiting_requests = self.waiting_requests.lock();
        let now = Instant::now();
        let mut batcher =
            RequestBatcher::new(*DEFAULT_REQUEST_BATCH_BUCKET_SIZE);

        while let Some(req) = waiting_requests.pop() {
            if req.time_to_send >= now {
                waiting_requests.push(req);
                break;
            } else if req.request.1 > *DEFAULT_REQUEST_DELAY_UPPER_BOUND {
                // Discard stale requests
                continue;
            }

            // Waiting requests are already in-flight, so send them without
            // checking
            let WaitingRequest(request, delay) = req.request;
            let request = match request.resend() {
                Some(r) => r,
                None => continue,
            };
            batcher.insert(delay, request);
        }

        for (delay, request) in batcher.get_batched_requests() {
            let next_delay = delay + *REQUEST_START_WAITING_TIME;
            let mut filter = PeerFilter::new(request.msg_id());
            if let Some(cap) = request.required_capability() {
                filter = filter.with_cap(cap);
            }
            let chosen_peer = match filter.select(&self.syn) {
                Some(p) => p,
                None => {
                    debug!("No peer to send request, wait for next time");
                    waiting_requests.push(TimedWaitingRequest::new(
                        Instant::now() + delay,
                        WaitingRequest(request, next_delay),
                        None,
                    ));
                    continue;
                }
            };
            debug!(
                "Send waiting req {:?} to peer={} with next_delay={:?}",
                request, chosen_peer, next_delay
            );

            if let Err(request) = self.request_handler.send_request(
                io,
                Some(chosen_peer),
                request,
                Some(next_delay),
            ) {
                waiting_requests.push(TimedWaitingRequest::new(
                    Instant::now() + delay,
                    WaitingRequest(request, next_delay),
                    None,
                ));
            }
        }
    }

    pub fn on_peer_connected(&self, peer: PeerId) {
        self.request_handler.add_peer(peer);
    }

    pub fn on_peer_disconnected(&self, io: &dyn NetworkContext, peer: PeerId) {
        if let Some(mut unfinished_requests) =
            self.request_handler.remove_peer(peer)
        {
            {
                for msg in &unfinished_requests {
                    msg.request.on_removed(&self.inflight_keys);
                }
            }
            for msg in unfinished_requests.iter_mut() {
                msg.delay = None;
                self.send_request_again(io, &msg);
            }
        } else {
            debug!("Peer already removed form request manager when disconnected peer={}", peer);
        }
    }
}

#[derive(Debug)]
struct TimedWaitingRequest {
    time_to_send: Instant,
    request: WaitingRequest,
    peer: Option<PeerId>,
}

impl TimedWaitingRequest {
    fn new(
        time_to_send: Instant, request: WaitingRequest, peer: Option<PeerId>,
    ) -> Self {
        Self {
            time_to_send,
            request,
            peer,
        }
    }
}

impl Ord for TimedWaitingRequest {
    fn cmp(&self, other: &Self) -> Ordering {
        other.time_to_send.cmp(&self.time_to_send)
    }
}
impl PartialOrd for TimedWaitingRequest {
    fn partial_cmp(&self, other: &Self) -> Option<Ordering> {
        other.time_to_send.partial_cmp(&self.time_to_send)
    }
}
impl Eq for TimedWaitingRequest {}
impl PartialEq for TimedWaitingRequest {
    fn eq(&self, other: &Self) -> bool {
        self.time_to_send == other.time_to_send
    }
}<|MERGE_RESOLUTION|>--- conflicted
+++ resolved
@@ -42,12 +42,8 @@
     ReceivedTransactionContainer, SentTransactionContainer,
 };
 
-<<<<<<< HEAD
-pub mod request_handler;
-=======
 mod request_batcher;
 mod request_handler;
->>>>>>> 33fd60bb
 pub mod tx_handler;
 
 lazy_static! {
