--- conflicted
+++ resolved
@@ -6,14 +6,9 @@
 };
 use crate::sync::{
     message::{
-<<<<<<< HEAD
-        GetBlockHashesByEpoch, GetBlockHeaders, GetBlockTxn, GetBlocks,
-        GetCompactBlocks, GetTransactions, Key, KeyContainer, MsgId,
-        TransIndex, TransactionDigests,
-=======
         msgid, GetBlockHashesByEpoch, GetBlockHeaders, GetBlockTxn, GetBlocks,
         GetCompactBlocks, GetTransactions, Key, KeyContainer, TransIndex,
->>>>>>> 194c6628
+        TransactionDigests,
     },
     Error,
 };
