// Copyright 2019 Conflux Foundation. All rights reserved.
// Conflux is free software and distributed under GNU General Public License.
// See http://www.gnu.org/licenses/

<<<<<<< HEAD
use crate::{
    message::{Message, MsgId},
    sync::{
        message::{msgid, Context, Handleable},
        Error,
    },
};
use cfx_types::H256;
use rlp::{Decodable, DecoderError, Encodable, Rlp, RlpStream};
use std::any::Any;
=======
use crate::sync::{
    message::{Context, Handleable, Message, MsgId},
    state::SnapshotManifestRequest,
    Error, ErrorKind,
};
use cfx_types::H256;
use rlp::{Decodable, DecoderError, Encodable, Rlp, RlpStream};
use std::collections::HashSet;
>>>>>>> 5720ad77

#[derive(Debug)]
pub struct SnapshotManifestResponse {
    pub request_id: u64,
    pub checkpoint: H256,
    pub chunk_hashes: Vec<H256>,
}

build_msg_impl! { SnapshotManifestResponse, msgid::GET_SNAPSHOT_MANIFEST_RESPONSE, "SnapshotManifestResponse" }

impl Handleable for SnapshotManifestResponse {
    fn handle(self, ctx: &Context) -> Result<(), Error> {
        let message = ctx.match_request(self.request_id)?;

        let request = message.downcast_ref::<SnapshotManifestRequest>(
            ctx.io,
            &ctx.manager.request_manager,
            true,
        )?;

        if request.checkpoint != self.checkpoint {
            debug!(
                "Responded snapshot manifest checkpoint mismatch, requested = {:?}, responded = {:?}",
                request.checkpoint,
                self.checkpoint,
            );
            ctx.manager
                .request_manager
                .remove_mismatch_request(ctx.io, &message);
            bail!(ErrorKind::Invalid);
        }

        let distinct_chunks: HashSet<H256> =
            self.chunk_hashes.iter().cloned().collect();
        if distinct_chunks.len() != self.chunk_hashes.len() {
            debug!("Responded snapshot manifest has duplicated chunks");
            ctx.manager
                .request_manager
                .remove_mismatch_request(ctx.io, &message);
            bail!(ErrorKind::Invalid);
        }

        ctx.manager
            .state_sync
            .handle_snapshot_manifest_response(ctx, self);

        Ok(())
    }
}

impl Encodable for SnapshotManifestResponse {
    fn rlp_append(&self, s: &mut RlpStream) {
        s.begin_list(3)
            .append(&self.request_id)
            .append(&self.checkpoint)
            .append_list(&self.chunk_hashes);
    }
}

impl Decodable for SnapshotManifestResponse {
    fn decode(rlp: &Rlp) -> Result<Self, DecoderError> {
        if rlp.item_count()? != 3 {
            return Err(DecoderError::RlpIncorrectListLen);
        }

        Ok(SnapshotManifestResponse {
            request_id: rlp.val_at(0)?,
            checkpoint: rlp.val_at(1)?,
            chunk_hashes: rlp.list_at(2)?,
        })
    }
}<|MERGE_RESOLUTION|>--- conflicted
+++ resolved
@@ -2,27 +2,17 @@
 // Conflux is free software and distributed under GNU General Public License.
 // See http://www.gnu.org/licenses/
 
-<<<<<<< HEAD
 use crate::{
     message::{Message, MsgId},
     sync::{
         message::{msgid, Context, Handleable},
-        Error,
+        state::SnapshotManifestRequest,
+        Error, ErrorKind,
     },
 };
 use cfx_types::H256;
 use rlp::{Decodable, DecoderError, Encodable, Rlp, RlpStream};
-use std::any::Any;
-=======
-use crate::sync::{
-    message::{Context, Handleable, Message, MsgId},
-    state::SnapshotManifestRequest,
-    Error, ErrorKind,
-};
-use cfx_types::H256;
-use rlp::{Decodable, DecoderError, Encodable, Rlp, RlpStream};
-use std::collections::HashSet;
->>>>>>> 5720ad77
+use std::{any::Any, collections::HashSet};
 
 #[derive(Debug)]
 pub struct SnapshotManifestResponse {
