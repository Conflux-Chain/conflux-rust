// Copyright 2019 Conflux Foundation. All rights reserved.
// Conflux is free software and distributed under GNU General Public License.
// See http://www.gnu.org/licenses/

use crate::{
    storage::{
        storage_db::{
            key_value_db::KeyValueDbIterableTrait, OpenSnapshotMptTrait,
        },
        MptSlicer, StorageManager, TrieProof,
    },
    sync::{Error, ErrorKind},
};
use cfx_types::H256;
use fallible_iterator::FallibleIterator;
use primitives::{EpochId, MerkleHash};
use rlp::{Decodable, DecoderError, Encodable, Rlp, RlpStream};
use rlp_derive::{RlpDecodable, RlpEncodable};

#[derive(Clone, Hash, Ord, PartialOrd, PartialEq, Eq, Debug)]
pub enum SnapshotSyncCandidate {
    OneStepSync {
        height: u64,
        snapshot_epoch_id: EpochId,
    },
    FullSync {
        height: u64,
        snapshot_epoch_id: EpochId,
    },
    IncSync {
        height: u64,
        base_snapshot_epoch_id: EpochId,
        snapshot_epoch_id: EpochId,
    },
}

impl SnapshotSyncCandidate {
    fn to_type_id(&self) -> u8 {
        match &self {
            SnapshotSyncCandidate::OneStepSync { .. } => 0,
            SnapshotSyncCandidate::FullSync { .. } => 1,
            SnapshotSyncCandidate::IncSync { .. } => 2,
        }
    }
}

impl Encodable for SnapshotSyncCandidate {
    fn rlp_append(&self, s: &mut RlpStream) {
        match &self {
            SnapshotSyncCandidate::OneStepSync {
                height,
                snapshot_epoch_id,
            } => {
                s.begin_list(3)
                    .append(&self.to_type_id())
                    .append(height)
                    .append(snapshot_epoch_id);
            }
            SnapshotSyncCandidate::FullSync {
                height,
                snapshot_epoch_id,
            } => {
                s.begin_list(3)
                    .append(&self.to_type_id())
                    .append(height)
                    .append(snapshot_epoch_id);
            }
            SnapshotSyncCandidate::IncSync {
                height,
                base_snapshot_epoch_id,
                snapshot_epoch_id,
            } => {
                s.begin_list(4)
                    .append(&self.to_type_id())
                    .append(height)
                    .append(base_snapshot_epoch_id)
                    .append(snapshot_epoch_id);
            }
        }
    }
}

impl Decodable for SnapshotSyncCandidate {
    fn decode(rlp: &Rlp) -> Result<Self, DecoderError> {
        let type_id: u8 = rlp.val_at(0)?;
        match type_id {
            0 => Ok(SnapshotSyncCandidate::OneStepSync {
                height: rlp.val_at(1)?,
                snapshot_epoch_id: rlp.val_at(2)?,
            }),
            1 => Ok(SnapshotSyncCandidate::FullSync {
                height: rlp.val_at(1)?,
                snapshot_epoch_id: rlp.val_at(2)?,
            }),
            2 => Ok(SnapshotSyncCandidate::IncSync {
                height: rlp.val_at(1)?,
                base_snapshot_epoch_id: rlp.val_at(2)?,
                snapshot_epoch_id: rlp.val_at(3)?,
            }),
            _ => Err(DecoderError::Custom(
                "Unknown SnapshotSyncCandidate type id",
            )),
        }
    }
}

#[derive(
    Clone,
    RlpEncodable,
    RlpDecodable,
    Ord,
    PartialOrd,
    Eq,
    PartialEq,
    Debug,
    Hash,
)]
pub struct ChunkKey {
    lower_bound_incl: Option<Vec<u8>>,
    pub upper_bound_excl: Option<Vec<u8>>,
}

/// FIXME Handle the case `next.is_some()`
#[derive(Default, Clone)]
pub struct RangedManifest {
    pub chunk_boundaries: Vec<Vec<u8>>,
    pub chunk_boundary_proofs: Vec<TrieProof>,
    next: Option<Vec<u8>>,
}

impl Encodable for RangedManifest {
    fn rlp_append(&self, s: &mut RlpStream) {
        s.begin_list(3)
            .append_list::<Vec<u8>, Vec<u8>>(&self.chunk_boundaries)
            .append_list(&self.chunk_boundary_proofs)
            .append(&self.next);
    }
}

impl Decodable for RangedManifest {
    fn decode(rlp: &Rlp) -> Result<Self, DecoderError> {
        Ok(RangedManifest {
            chunk_boundaries: rlp.list_at(0)?,
            chunk_boundary_proofs: rlp.list_at(1)?,
            next: rlp.val_at(2)?,
        })
    }
}

impl RangedManifest {
    /// Validate the manifest with specified snapshot merkle root and the
    /// requested start chunk key. Basically, the retrieved chunks should
    /// not be empty, and the proofs of all chunk keys are valid.
    pub fn validate(
        &self, snapshot_root: &MerkleHash, start_chunk: &Option<Vec<u8>>,
    ) -> Result<(), Error> {
        if self.chunk_boundaries.len() != self.chunk_boundary_proofs.len() {
            return Err(ErrorKind::InvalidSnapshotManifest(
                "chunk and proof number do not match".into(),
            )
            .into());
        }
        if let Some(start_key) = start_chunk {
            // chunks in manifest should not be empty
            if self.chunk_boundaries.is_empty() {
                return Err(ErrorKind::InvalidSnapshotManifest(
                    "empty chunks".into(),
                )
                .into());
            }
            if start_key != self.chunk_boundaries.first().expect("Not empty") {
                return Err(ErrorKind::InvalidSnapshotManifest(
                    "chunk start key do not match".into(),
                )
                .into());
            }
        }

        // validate the trie proof for all chunks
        for (chunk_index, proof) in
            self.chunk_boundary_proofs.iter().enumerate()
        {
            if proof.get_merkle_root() != snapshot_root {
                warn!(
                    "Manifest merkle root should be {:?}, get {:?}",
                    snapshot_root,
                    proof.get_merkle_root()
                );
                return Err(ErrorKind::InvalidSnapshotManifest(
                    "invalid proof merkle root".into(),
                )
                .into());
            }
            if !proof.if_proves_key(&self.chunk_boundaries[chunk_index]).0 {
                return Err(ErrorKind::InvalidSnapshotManifest(
                    "invalid proof".into(),
                )
                .into());
            }
        }
        Ok(())
    }

    pub fn into_chunks(self) -> Vec<ChunkKey> {
        let mut chunks = Vec::with_capacity(self.chunk_boundaries.len());
        let mut lower = None;
        for key in self.chunk_boundaries {
            chunks.push(ChunkKey {
                lower_bound_incl: lower,
                upper_bound_excl: Some(key.clone()),
            });
            lower = Some(key);
        }
        chunks.push(ChunkKey {
            lower_bound_incl: lower,
            upper_bound_excl: None,
        });
        chunks
    }

    pub fn load(
        snapshot_epoch_id: &EpochId, start_key: Option<Vec<u8>>,
<<<<<<< HEAD
        storage_manager: &StorageManager, chunk_size: u64,
    ) -> Result<Option<RangedManifest>, Error>
=======
        storage_manager: &StorageManager,
    ) -> Result<Option<(RangedManifest, MerkleHash)>, Error>
>>>>>>> 9413265c
    {
        debug!(
            "begin to load manifest, snapshot_epoch_id = {:?}, start_key = {:?}",
            snapshot_epoch_id, start_key
        );

        let snapshot_db_manager =
            storage_manager.get_storage_manager().get_snapshot_manager();

        let mut snapshot_db = match snapshot_db_manager
            .get_snapshot_by_epoch_id(snapshot_epoch_id)?
        {
            Some(db) => db,
            None => {
                debug!(
                    "failed to load manifest, cannot find snapshot {:?}",
                    snapshot_epoch_id
                );
                return Ok(None);
            }
        };
        let mut snapshot_mpt = snapshot_db.open_snapshot_mpt_read_only()?;
        let merkle_root = snapshot_mpt.merkle_root;
        let mut slicer = match start_key {
            Some(ref key) => MptSlicer::new_from_key(&mut snapshot_mpt, key)?,
            None => MptSlicer::new(&mut snapshot_mpt)?,
        };

        let mut manifest = RangedManifest::default();
        let mut has_next = true;

        // todo determine the maximum chunks in a ranged manifest
        let max_chunks = i32::max_value();
        for i in 0..max_chunks {
            trace!("cut chunks for manifest, loop = {}", i);
            slicer.advance(chunk_size)?;
            match slicer.get_range_end_key() {
                None => {
                    has_next = false;
                    break;
                }
                Some(key) => {
                    manifest.chunk_boundaries.push(key.to_vec());
                    manifest.chunk_boundary_proofs.push(slicer.to_proof());
                }
            }
        }

        if has_next {
            manifest.next = Some(
                manifest
                    .chunk_boundaries
                    .last()
                    .expect("boundaries not empty if has next")
                    .clone(),
            );
        }

        debug!(
            "succeed to load manifest, chunks = {}, next_chunk_key = {:?}",
            manifest.chunk_boundaries.len(),
            manifest.next
        );

        Ok(Some((manifest, merkle_root)))
    }
}

#[derive(Default)]
pub struct Chunk {
    pub keys: Vec<Vec<u8>>,
    pub values: Vec<Vec<u8>>,
}

impl Encodable for Chunk {
    fn rlp_append(&self, s: &mut RlpStream) {
        s.begin_list(2)
            .append_list::<Vec<u8>, Vec<u8>>(&self.keys)
            .append_list::<Vec<u8>, Vec<u8>>(&self.values);
    }
}

impl Decodable for Chunk {
    fn decode(rlp: &Rlp) -> Result<Self, DecoderError> {
        Ok(Chunk {
            keys: rlp.list_at(0)?,
            values: rlp.list_at(1)?,
        })
    }
}

impl Chunk {
    /// Validate the chunk with specified key.
    pub fn validate(&self, key: &ChunkKey) -> Result<(), Error> {
        // chunk should not be empty
        if self.keys.is_empty() {
            return Err(
                ErrorKind::InvalidSnapshotChunk("empty chunk".into()).into()
            );
        }
        if self.keys.len() != self.values.len() {
            return Err(ErrorKind::InvalidSnapshotChunk(
                "keys and values do not match".into(),
            )
            .into());
        }
        // the key of first item in chunk should match with the requested key
        if let Some(ref start_key) = key.lower_bound_incl {
            if start_key != &self.keys[0] {
                return Err(ErrorKind::InvalidSnapshotChunk(
                    "key mismatch".into(),
                )
                .into());
            }
        }

        Ok(())
    }

    pub fn load(
        snapshot_epoch_id: &H256, chunk_key: &ChunkKey,
        storage_manager: &StorageManager,
    ) -> Result<Option<Chunk>, Error>
    {
        debug!(
            "begin to load chunk, snapshot_epoch_id = {:?}, key = {:?}",
            snapshot_epoch_id, chunk_key
        );

        let snapshot_db_manager =
            storage_manager.get_storage_manager().get_snapshot_manager();

        let mut snapshot_db = match snapshot_db_manager
            .get_snapshot_by_epoch_id(snapshot_epoch_id)?
        {
            Some(db) => db,
            None => {
                debug!(
                    "failed to load chunk, cannot find snapshot by checkpoint"
                );
                return Ok(None);
            }
        };

        let mut kv_iterator = snapshot_db.snapshot_kv_iterator();
        let lower_bound_incl =
            chunk_key.lower_bound_incl.clone().unwrap_or_default();
        let upper_bound_excl =
            chunk_key.upper_bound_excl.as_ref().map(|k| k.as_slice());
        let mut kvs = kv_iterator
            .iter_range(lower_bound_incl.as_slice(), upper_bound_excl)?;

        let mut keys = Vec::new();
        let mut values = Vec::new();
        while let Some((key, value)) = kvs.next()? {
            keys.push(key);
            values.push(value);
        }

        debug!(
            "complete to load chunk, items = {}, chunk_key = {:?}",
            keys.len(),
            chunk_key
        );

        Ok(Some(Chunk { keys, values }))
    }
}

// todo add necessary unit tests when code is stable<|MERGE_RESOLUTION|>--- conflicted
+++ resolved
@@ -220,13 +220,8 @@
 
     pub fn load(
         snapshot_epoch_id: &EpochId, start_key: Option<Vec<u8>>,
-<<<<<<< HEAD
         storage_manager: &StorageManager, chunk_size: u64,
-    ) -> Result<Option<RangedManifest>, Error>
-=======
-        storage_manager: &StorageManager,
     ) -> Result<Option<(RangedManifest, MerkleHash)>, Error>
->>>>>>> 9413265c
     {
         debug!(
             "begin to load manifest, snapshot_epoch_id = {:?}, start_key = {:?}",
