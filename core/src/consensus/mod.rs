// Copyright 2019 Conflux Foundation. All rights reserved.
// Conflux is free software and distributed under GNU General Public License.
// See http://www.gnu.org/licenses/

mod anticone_cache;
pub mod consensus_inner;
mod consensus_trait;
mod debug;
mod pastset_cache;

use super::consensus::consensus_inner::{
    confirmation_meter::ConfirmationMeter,
    consensus_executor::ConsensusExecutor,
    consensus_new_block_handler::ConsensusNewBlockHandler,
};
pub use crate::consensus::{
    consensus_inner::{ConsensusGraphInner, ConsensusInnerConfig},
    consensus_trait::{ConsensusGraphTrait, SharedConsensusGraph},
};
use crate::{
    block_data_manager::{BlockDataManager, BlockExecutionResultWithEpoch},
    bytes::Bytes,
    parameters::{block::REFEREE_BOUND, consensus::*, consensus_internal::*},
    pow::ProofOfWorkConfig,
    state::State,
    state_exposer::{ConsensusGraphBlockState, STATE_EXPOSER},
    statedb::StateDb,
    statistics::SharedStatistics,
    storage::state_manager::StateManagerTrait,
    transaction_pool::SharedTransactionPool,
    vm_factory::VmFactory,
    Notifications,
};
use cfx_types::{Bloom, H160, H256, U256};
use metrics::{register_meter_with_group, Meter, MeterTimer};
use parking_lot::{Mutex, RwLock};
use primitives::{
    epoch::BlockHashOrEpochNumber,
    filter::{Filter, FilterError},
    log_entry::{LocalizedLogEntry, LogEntry},
    receipt::Receipt,
    Account, EpochId, EpochNumber, SignedTransaction, StorageKey, StorageValue,
    TransactionIndex,
};
use rayon::prelude::*;
use std::{
    any::Any,
    collections::{HashMap, HashSet},
    sync::Arc,
    thread::sleep,
    time::Duration,
};

lazy_static! {
    static ref CONSENSIS_ON_NEW_BLOCK_TIMER: Arc<dyn Meter> =
        register_meter_with_group("timer", "consensus_on_new_block_timer");
}

#[derive(Clone)]
pub struct ConsensusConfig {
    /// If we hit invalid state root, we will dump the information into a
    /// directory specified here. This is useful for testing.
    pub debug_dump_dir_invalid_state_root: String,
    /// When bench_mode is true, the PoW solution verification will be skipped.
    /// The transaction execution will also be skipped and only return the
    /// pair of (KECCAK_NULL_RLP, KECCAK_EMPTY_LIST_RLP) This is for testing
    /// only
    pub bench_mode: bool,
    /// The configuration used by inner data
    pub inner_conf: ConsensusInnerConfig,
}

#[derive(Debug)]
pub struct ConsensusGraphStatistics {
    pub inserted_block_count: usize,
    pub processed_block_count: usize,
}

impl ConsensusGraphStatistics {
    pub fn new() -> ConsensusGraphStatistics {
        ConsensusGraphStatistics {
            inserted_block_count: 0,
            processed_block_count: 0,
        }
    }

    pub fn clear(&mut self) {
        self.inserted_block_count = 0;
        self.processed_block_count = 0;
    }
}

#[derive(Default)]
pub struct BestInformation {
    pub best_block_hash: H256,
    pub best_epoch_number: u64,
    pub current_difficulty: U256,
    // terminal_block_hashes will be None if it is same as the
    // bounded_terminal_block_hashes. This is just to save some space.
    pub terminal_block_hashes: Option<Vec<H256>>,
    pub bounded_terminal_block_hashes: Vec<H256>,
}

/// ConsensusGraph is a layer on top of SynchronizationGraph. A SyncGraph
/// collect all blocks that the client has received so far, but a block can only
/// be delivered to the ConsensusGraph if 1) the whole block content is
/// available and 2) all of its past blocks are also in the ConsensusGraph.
///
/// ConsensusGraph maintains the TreeGraph structure of the client and
/// implements *Timer Chain GHAST*/*Conflux* algorithm to determine the block
/// total order. It dispatches transactions in epochs to ConsensusExecutor to
/// process. To avoid executing too many execution reroll caused by transaction
/// order oscillation. It defers the transaction execution for a few epochs.
///
/// When recovery from database, ConsensusGraph requires that 1) the data
/// manager is in a consistent state, 2) the data manager stores the correct era
/// genesis and era stable hash, and 3) the data manager contains correct *block
/// status* for all blocks before era stable block (more restrictively speaking,
/// whose past sets do not contain the stable block).
pub struct ConsensusGraph {
    pub inner: Arc<RwLock<ConsensusGraphInner>>,
    pub txpool: SharedTransactionPool,
    pub data_man: Arc<BlockDataManager>,
    executor: Arc<ConsensusExecutor>,
    statistics: SharedStatistics,
    pub new_block_handler: ConsensusNewBlockHandler,
    pub confirmation_meter: ConfirmationMeter,
    /// Make sure that it is only modified when holding inner lock to prevent
    /// any inconsistency
    best_info: RwLock<Arc<BestInformation>>,
    /// This is the hash of latest block inserted into consensus graph.
    /// Since the critical section is very short, a `Mutex` is enough.
    pub latest_inserted_block: Mutex<H256>,
    /// This HashMap stores whether the state in header is correct or not for
    /// pivot blocks from current era genesis to first trusted blame block
    /// after current era stable genesis.
    /// We use `Mutex` here because other thread will only modify it once and
    /// after that only current thread will operate this map.
    pub pivot_block_state_valid_map: Mutex<HashMap<H256, bool>>,
    /// The epoch id of the remotely synchronized state.
    /// This is always `None` for archive nodes.
    pub synced_epoch_id: Mutex<Option<EpochId>>,
}

impl ConsensusGraph {
    /// Build the ConsensusGraph with a specific era genesis block and various
    /// other components. The execution will be skipped if bench_mode sets
    /// to true.
    pub fn with_era_genesis(
        conf: ConsensusConfig, vm: VmFactory, txpool: SharedTransactionPool,
        statistics: SharedStatistics, data_man: Arc<BlockDataManager>,
        pow_config: ProofOfWorkConfig, era_genesis_block_hash: &H256,
        era_stable_block_hash: &H256, notifications: Arc<Notifications>,
    ) -> Self
    {
        let inner =
            Arc::new(RwLock::new(ConsensusGraphInner::with_era_genesis(
                pow_config,
                data_man.clone(),
                conf.inner_conf.clone(),
                era_genesis_block_hash,
                era_stable_block_hash,
            )));
        let executor = ConsensusExecutor::start(
            txpool.clone(),
            data_man.clone(),
            vm,
            inner.clone(),
            conf.bench_mode,
        );
        let confirmation_meter = ConfirmationMeter::new();

        let graph = ConsensusGraph {
            inner,
            txpool: txpool.clone(),
            data_man: data_man.clone(),
            executor: executor.clone(),
            statistics: statistics.clone(),
            new_block_handler: ConsensusNewBlockHandler::new(
                conf,
                txpool,
                data_man,
                executor,
                statistics,
                notifications,
            ),
            confirmation_meter,
            best_info: RwLock::new(Arc::new(Default::default())),
            latest_inserted_block: Mutex::new(*era_genesis_block_hash),
            pivot_block_state_valid_map: Default::default(),
            synced_epoch_id: Default::default(),
        };
        graph.update_best_info();
        graph
            .txpool
            .notify_new_best_info(graph.best_info.read_recursive().clone())
            // FIXME: propogate error.
            .expect(&concat!(file!(), ":", line!(), ":", column!()));
        graph
    }

    /// Build the ConsensusGraph with the initial (checkpointed) genesis block
    /// in the data manager and various other components. The execution will
    /// be skipped if bench_mode sets to true.
    pub fn new(
        conf: ConsensusConfig, vm: VmFactory, txpool: SharedTransactionPool,
        statistics: SharedStatistics, data_man: Arc<BlockDataManager>,
        pow_config: ProofOfWorkConfig, notifications: Arc<Notifications>,
    ) -> Self
    {
        let genesis_hash = data_man.get_cur_consensus_era_genesis_hash();
        let stable_hash = data_man.get_cur_consensus_era_stable_hash();
        ConsensusGraph::with_era_genesis(
            conf,
            vm,
            txpool,
            statistics,
            data_man,
            pow_config,
            &genesis_hash,
            &stable_hash,
            notifications,
        )
    }

    /// Wait for the generation and the execution completion of a block in the
    /// consensus graph. This API is used mainly for testing purpose
    pub fn wait_for_generation(&self, hash: &H256) {
        while !self
            .inner
            .read_recursive()
            .hash_to_arena_indices
            .contains_key(hash)
        {
            sleep(Duration::from_millis(1));
        }
        let best_state_block =
            self.inner.read_recursive().best_state_block_hash();
        match self.executor.wait_for_result(best_state_block) {
            Ok(_) => (),
            Err(msg) => warn!("wait_for_generation() gets the following error from the ConsensusExecutor: {}", msg)
        }
    }

    /// Determine whether the next mined block should have adaptive weight or
    /// not
    pub fn check_mining_adaptive_block(
        &self, inner: &mut ConsensusGraphInner, parent_hash: &H256,
        referees: &Vec<H256>, difficulty: &U256,
    ) -> bool
    {
        let parent_index =
            *inner.hash_to_arena_indices.get(parent_hash).expect(
                "parent_hash is the pivot chain tip,\
                 so should still exist in ConsensusInner",
            );
        let referee_indices: Vec<_> = referees
            .iter()
            .map(|h| {
                *inner
                    .hash_to_arena_indices
                    .get(h)
                    .expect("Checked by the caller")
            })
            .collect();
        inner.check_mining_adaptive_block(
            parent_index,
            referee_indices,
            *difficulty,
        )
    }

    /// Convert EpochNumber to height based on the current ConsensusGraph
    pub fn get_height_from_epoch_number(
        &self, epoch_number: EpochNumber,
    ) -> Result<u64, String> {
        Ok(match epoch_number {
            EpochNumber::Earliest => 0,
            EpochNumber::LatestMined => self.best_epoch_number(),
            EpochNumber::LatestState => self.executed_best_state_epoch_number(),
            EpochNumber::Number(num) => {
                let epoch_num = num;
                if epoch_num > self.best_epoch_number() {
                    return Err("Invalid params: expected a numbers with less than largest epoch number.".to_owned());
                }
                epoch_num
            }
        })
    }

    /// Get the average gas price of the last GAS_PRICE_TRANSACTION_SAMPLE_SIZE
    /// blocks
    pub fn gas_price(&self) -> Option<U256> {
        let inner = self.inner.read();
        let mut last_epoch_number = inner.best_epoch_number();
        let mut number_of_blocks_to_sample = GAS_PRICE_BLOCK_SAMPLE_SIZE;
        let mut tx_hashes = HashSet::new();
        let mut prices = Vec::new();

        loop {
            if number_of_blocks_to_sample == 0 || last_epoch_number == 0 {
                break;
            }
            if prices.len() == GAS_PRICE_TRANSACTION_SAMPLE_SIZE {
                break;
            }
            let mut hashes = inner
                .block_hashes_by_epoch(last_epoch_number.into())
                .unwrap();
            hashes.reverse();
            last_epoch_number -= 1;

            for hash in hashes {
                let block = self
                    .data_man
                    .block_by_hash(&hash, false /* update_cache */)
                    .unwrap();
                for tx in block.transactions.iter() {
                    if tx_hashes.insert(tx.hash()) {
                        prices.push(tx.gas_price().clone());
                        if prices.len() == GAS_PRICE_TRANSACTION_SAMPLE_SIZE {
                            break;
                        }
                    }
                }
                number_of_blocks_to_sample -= 1;
                if number_of_blocks_to_sample == 0 {
                    break;
                }
            }
        }

        prices.sort();
        if prices.is_empty() {
            None
        } else {
            Some(prices[prices.len() / 2])
        }
    }

    fn validate_stated_epoch(
        &self, epoch_number: &EpochNumber,
    ) -> Result<(), String> {
        match epoch_number {
            EpochNumber::LatestMined => {
                return Err("Latest mined epoch is not executed".into());
            }
            EpochNumber::Number(num) => {
                let latest_state_epoch =
                    self.executed_best_state_epoch_number();
                if *num > latest_state_epoch {
                    return Err(format!("Specified epoch {} is not executed, the latest state epoch is {}", num, latest_state_epoch));
                }
            }
            _ => {}
        }

        Ok(())
    }

    fn get_state_db_by_epoch_number(
        &self, epoch_number: EpochNumber,
    ) -> Result<StateDb, String> {
        self.validate_stated_epoch(&epoch_number)?;
        let height = self.get_height_from_epoch_number(epoch_number)?;
        let hash =
            self.inner.read().get_pivot_hash_from_epoch_number(height)?;
        // Keep the lock until we get the desired State, otherwise the State may
        // expire.
        let state_availability_boundary =
            self.data_man.state_availability_boundary.read();
        if !state_availability_boundary.check_availability(height, &hash) {
            return Err(format!(
                "State for epoch (number={:?} hash={:?}) does not exist: out-of-bound {:?}",
                height, hash, self.data_man.state_availability_boundary.read()
            )
            .into());
        }
        let (_state_index_guard, maybe_state_readonly_index) =
            self.data_man.get_state_readonly_index(&hash).into();
        let maybe_state = match maybe_state_readonly_index {
            Some(state_readonly_index) => self
                .data_man
                .storage_manager
                .get_state_no_commit(state_readonly_index)
                .map_err(|e| format!("Error to get state, err={:?}", e))?,
            None => None,
        };

        let state = match maybe_state {
            Some(state) => state,
            None => {
                return Err(format!(
                    "State for epoch (number={:?} hash={:?}) does not exist",
                    height, hash
                )
                .into())
            }
        };

        Ok(StateDb::new(state))
    }

    /// Get the code of an address
    pub fn get_code(
        &self, address: H160, epoch_number: EpochNumber,
    ) -> Result<Bytes, String> {
        let state_db =
            self.get_state_db_by_epoch_number(epoch_number.clone())?;
        let acc = match state_db.get_account(&address) {
            Ok(Some(acc)) => acc,
            _ => {
                return Err(format!(
                    "Account {:?} epoch_number={:?} does not exist",
                    address, epoch_number,
                )
                .into())
            }
        };

        match state_db.get_code(&address, &acc.code_hash) {
            Ok(Some(code)) => Ok(code.code),
            _ => Ok(vec![]),
        }
    }

    /// Get the interest rate at an epoch
    pub fn get_annual_interest_rate(
        &self, epoch_number: EpochNumber,
    ) -> Result<U256, String> {
        let state_db = self.get_state_db_by_epoch_number(epoch_number)?;
        if let Ok(interest_rate) = state_db.get_annual_interest_rate() {
            Ok(interest_rate)
        } else {
            Err("db error occurred".into())
        }
    }

    /// Get the accumulative interest rate at an epoch
    pub fn get_accumulate_interest_rate(
        &self, epoch_number: EpochNumber,
    ) -> Result<U256, String> {
        let state_db = self.get_state_db_by_epoch_number(epoch_number)?;
        if let Ok(accumulate_interest_rate) =
            state_db.get_accumulate_interest_rate()
        {
            Ok(accumulate_interest_rate)
        } else {
            Err("db error occurred".into())
        }
    }

    pub fn get_account(
        &self, address: H160, epoch_number: EpochNumber,
    ) -> Result<Account, String> {
        let state_db = self.get_state_db_by_epoch_number(epoch_number)?;
        if let Ok(maybe_acc) = state_db.get_account(&address) {
            Ok(maybe_acc.unwrap_or(Account::new_empty_with_balance(
                &address,
                &U256::zero(), /* balance */
                &U256::zero(), /* nonce */
            )))
        } else {
            Err("db error occurred".into())
        }
    }

    /// Get the current balance of an address
    pub fn get_balance(
        &self, address: H160, epoch_number: EpochNumber,
    ) -> Result<U256, String> {
        let state_db = self.get_state_db_by_epoch_number(epoch_number)?;
        Ok(if let Ok(maybe_acc) = state_db.get_account(&address) {
            maybe_acc.map_or(U256::zero(), |acc| acc.balance).into()
        } else {
            0.into()
        })
    }

    /// Get the current admin of a contract
    pub fn get_admin(
        &self, address: H160, epoch_number: EpochNumber,
    ) -> Result<H160, String> {
        let state_db = self.get_state_db_by_epoch_number(epoch_number)?;
        Ok(if let Ok(maybe_acc) = state_db.get_account(&address) {
            maybe_acc.map_or(H160::zero(), |acc| acc.admin).into()
        } else {
            H160::zero()
        })
    }

<<<<<<< HEAD
    pub fn get_storage(
        &self, address: H160, position: H256, epoch_number: EpochNumber,
    ) -> Result<Option<H256>, String> {
        let state_db = self.get_state_db_by_epoch_number(epoch_number)?;
        let key = StorageKey::new_storage_key(&address, position.as_ref());

        match state_db.get::<StorageValue>(key) {
            Ok(Some(entry)) => Ok(Some(entry.value)),
            Ok(None) => Ok(None),
            Err(e) => {
                warn!("Unexpected error while retrieving storage entry: {}", e);
                Err("db error occurred".into())
            }
        }
=======
    /// Get the current sponsor of a contract
    pub fn get_sponsor(
        &self, address: H160, epoch_number: EpochNumber,
    ) -> Result<H160, String> {
        let state_db = self.get_state_db_by_epoch_number(epoch_number)?;
        Ok(if let Ok(maybe_acc) = state_db.get_account(&address) {
            maybe_acc.map_or(H160::zero(), |acc| acc.sponsor).into()
        } else {
            H160::zero()
        })
    }

    /// Get the current sponsor balance of a contract
    pub fn get_sponsor_balance(
        &self, address: H160, epoch_number: EpochNumber,
    ) -> Result<U256, String> {
        let state_db = self.get_state_db_by_epoch_number(epoch_number)?;
        Ok(if let Ok(maybe_acc) = state_db.get_account(&address) {
            maybe_acc
                .map_or(U256::zero(), |acc| acc.sponsor_balance)
                .into()
        } else {
            U256::zero()
        })
>>>>>>> 00c2fa07
    }

    /// Get the current bank balance of an address
    pub fn get_staking_balance(
        &self, address: H160, epoch_number: EpochNumber,
    ) -> Result<U256, String> {
        let state_db = self.get_state_db_by_epoch_number(epoch_number)?;
        Ok(if let Ok(maybe_acc) = state_db.get_account(&address) {
            maybe_acc
                .map_or(U256::zero(), |acc| acc.staking_balance)
                .into()
        } else {
            0.into()
        })
    }

    /// Get the current storage balance of an address
    pub fn get_collateral_for_storage(
        &self, address: H160, epoch_number: EpochNumber,
    ) -> Result<U256, String> {
        let state_db = self.get_state_db_by_epoch_number(epoch_number)?;
        Ok(if let Ok(maybe_acc) = state_db.get_account(&address) {
            maybe_acc
                .map_or(U256::zero(), |acc| acc.collateral_for_storage)
                .into()
        } else {
            0.into()
        })
    }

    // FIXME: structure the return value?
    /// Force the engine to recompute the deferred state root for a particular
    /// block given a delay.
    pub fn force_compute_blame_and_deferred_state_for_generation(
        &self, parent_block_hash: &H256,
    ) -> Result<(u32, H256, H256, H256), String> {
        {
            let inner = &mut *self.inner.write();
            let hash = inner
                .get_state_block_with_delay(
                    parent_block_hash,
                    DEFERRED_STATE_EPOCH_COUNT as usize - 1,
                )?
                .clone();
            self.executor.compute_state_for_block(&hash, inner)?;
        }
        self.executor.get_blame_and_deferred_state_for_generation(
            parent_block_hash,
            &self.inner,
        )
    }

    // FIXME: structure the return value?
    pub fn get_blame_and_deferred_state_for_generation(
        &self, parent_block_hash: &H256,
    ) -> Result<(u32, H256, H256, H256), String> {
        self.executor.get_blame_and_deferred_state_for_generation(
            parent_block_hash,
            &self.inner,
        )
    }

    pub fn best_block_hash(&self) -> H256 {
        self.best_info.read_recursive().best_block_hash
    }

    /// Returns the latest epoch with executed state.
    pub fn executed_best_state_epoch_number(&self) -> u64 {
        self.inner
            .read_recursive()
            .executed_best_state_epoch_number()
    }

    /// Returns the latest epoch whose state execution has been enqueued.
    /// And this state should be the `deferred_state` of the block being mined.
    ///
    /// Note that the state may not exist, and the caller should wait for the
    /// result if the state is going to be used.
    pub fn best_state_epoch_number(&self) -> u64 {
        self.inner.read_recursive().best_state_epoch_number()
    }

    pub fn get_transaction_receipt_and_block_info(
        &self, tx_hash: &H256,
    ) -> Option<(BlockExecutionResultWithEpoch, TransactionIndex, H256)> {
        let (results_with_epoch, address) = {
            let inner = self.inner.read();
            let address = self.data_man.transaction_index_by_hash(
                tx_hash, false, /* update_cache */
            )?;
            (
                inner.block_execution_results_by_hash(
                    &address.block_hash,
                    true,
                )?,
                address,
            )
        };
        let epoch_hash = results_with_epoch.0;
        match self.executor.wait_for_result(epoch_hash) {
            Ok(execution_commitment) => {
                // We already has transaction address with epoch_hash executed,
                // so we can always get the state_root with
                // `wait_for_result`
                let state_root = execution_commitment
                    .state_root_with_aux_info
                    .state_root
                    .compute_state_root_hash();
                Some((results_with_epoch, address, state_root))
            }
            Err(msg) => {
                warn!("get_transaction_receipt_and_block_info() gets the following error from ConsensusExecutor: {}", msg);
                None
            }
        }
    }

    pub fn transaction_count(
        &self, address: H160,
        block_hash_or_epoch_number: BlockHashOrEpochNumber,
    ) -> Result<U256, String>
    {
        let epoch_number = match block_hash_or_epoch_number {
            BlockHashOrEpochNumber::BlockHash(hash) => EpochNumber::Number(
                self.inner
                    .read()
                    .get_block_epoch_number(&hash)
                    .ok_or("block epoch number is NULL")?,
            ),
            BlockHashOrEpochNumber::EpochNumber(epoch_number) => epoch_number,
        };
        let state_db = self.get_state_db_by_epoch_number(epoch_number)?;
        // FIXME: check if we should fill the correct `block_number`.
        let state = State::new(
            state_db,
            0.into(),           /* account_start_nonce */
            Default::default(), /* vm */
            0,                  /* block_number */
        );
        state
            .nonce(&address)
            .map_err(|err| format!("Get transaction count error: {:?}", err))
    }

    /// Estimate the gas of a transaction
    pub fn estimate_gas(
        &self, tx: &SignedTransaction, epoch: EpochNumber,
    ) -> Result<U256, String> {
        self.call_virtual(tx, epoch).map(|(_, gas_used)| gas_used)
    }

    pub fn logs(
        &self, filter: Filter,
    ) -> Result<Vec<LocalizedLogEntry>, FilterError> {
        let block_hashes = if filter.block_hashes.is_none() {
            let inner = self.inner.read();
            // at most best_epoch
            let from_epoch =
                self.get_height_from_epoch_number(filter.from_epoch.clone())?;

            // at most best_epoch
            let to_epoch =
                self.get_height_from_epoch_number(filter.to_epoch.clone())?;

            if from_epoch > to_epoch {
                return Err(FilterError::InvalidEpochNumber {
                    from_epoch,
                    to_epoch,
                });
            }

            let blooms = filter.bloom_possibilities();
            let mut blocks = vec![];
            for epoch_number in from_epoch..(to_epoch + 1) {
                if epoch_number <= inner.get_cur_era_genesis_height() {
                    // Blocks before (including) `cur_era_genesis` does not has
                    // epoch set in memory, so we should get
                    // the epoch set from db
                    let epoch_set = self
                        .data_man
                        .epoch_set_hashes_from_db(epoch_number)
                        .expect("epoch set past checkpoint should exist");
                    let epoch_hash = epoch_set.last().expect("Not empty");
                    for hash in &epoch_set {
                        if self.block_matches_bloom(hash, epoch_hash, &blooms) {
                            blocks.push(*hash);
                        }
                    }
                } else {
                    // Use the epoch set maintained in memory
                    let epoch_hash = &inner.arena
                        [inner.get_pivot_block_arena_index(epoch_number)]
                    .hash;
                    for index in inner.get_ordered_executable_epoch_blocks(
                        inner.get_pivot_block_arena_index(epoch_number),
                    ) {
                        let hash = &inner.arena[*index].hash;
                        if self.block_matches_bloom(hash, epoch_hash, &blooms) {
                            blocks.push(*hash);
                        }
                    }
                }
            }
            blocks
        } else {
            filter.block_hashes.as_ref().unwrap().clone()
        };

        Ok(self.logs_from_blocks(
            block_hashes,
            |entry| filter.matches(entry),
            filter.limit,
        ))
    }

    /// Return `true` if block log_bloom exists and matches some filter in given
    /// `blooms`.
    fn block_matches_bloom(
        &self, block_hash: &H256, epoch_hash: &H256, blooms: &Vec<Bloom>,
    ) -> bool {
        if let Some(block_log_bloom) = self
            .data_man
            .block_execution_result_by_hash_with_epoch(
                block_hash, epoch_hash, false, /* update_cache */
            )
            .map(|r| r.bloom)
        {
            if blooms
                .iter()
                .any(|bloom| block_log_bloom.contains_bloom(bloom))
            {
                return true;
            }
        }
        false
    }

    /// Returns logs matching given filter. The order of logs returned will be
    /// the same as the order of the blocks provided. And it's the callers
    /// responsibility to sort blocks provided in advance.
    pub fn logs_from_blocks<F>(
        &self, mut blocks: Vec<H256>, matches: F, limit: Option<usize>,
    ) -> Vec<LocalizedLogEntry>
    where
        F: Fn(&LogEntry) -> bool + Send + Sync,
        Self: Sized,
    {
        // sort in reverse order
        blocks.reverse();

        let mut logs = blocks
            .chunks(128)
            .flat_map(move |blocks_chunk| {
                blocks_chunk.into_par_iter()
                    .filter_map(|hash|
                        self.inner.read().block_execution_results_by_hash(&hash, false /* update_cache */).map(|r| (hash, r.0, (*r.1.receipts).clone()))
                    )
                    .filter_map(|(hash, epoch_hash, receipts)| self.data_man.block_by_hash(&hash, false /* update_cache */).map(|b| (hash, epoch_hash, receipts, b.transaction_hashes())))
                    .filter_map(|(hash, epoch_hash, receipts, hashes)| self.data_man.block_by_hash(&epoch_hash, false /* update_cache */).map(|b| (hash, b.block_header.height(), receipts, hashes)))
                    .flat_map(|(hash, epoch, mut receipts, mut hashes)| {
                        if receipts.len() != hashes.len() {
                            warn!("Block ({}) has different number of receipts ({}) to transactions ({}). Database corrupt?", hash, receipts.len(), hashes.len());
                            assert!(false);
                        }
                        let mut log_index = receipts.iter().fold(0, |sum, receipt| sum + receipt.logs.len());

                        let receipts_len = receipts.len();
                        hashes.reverse();
                        receipts.reverse();
                        receipts.into_iter()
                            .map(|receipt| receipt.logs)
                            .zip(hashes)
                            .enumerate()
                            .flat_map(move |(index, (mut logs, tx_hash))| {
                                let current_log_index = log_index;
                                let no_of_logs = logs.len();
                                log_index -= no_of_logs;

                                logs.reverse();
                                logs.into_iter()
                                    .enumerate()
                                    .map(move |(i, log)| LocalizedLogEntry {
                                        entry: log,
                                        block_hash: *hash,
                                        epoch_number: epoch,
                                        transaction_hash: tx_hash,
                                        // iterating in reverse order
                                        transaction_index: receipts_len - index - 1,
                                        transaction_log_index: no_of_logs - i - 1,
                                        log_index: current_log_index - i - 1,
                                    })
                            })
                            .filter(|log_entry| matches(&log_entry.entry))
                            .take(limit.unwrap_or(::std::usize::MAX))
                            .collect::<Vec<_>>()
                    })
                    .collect::<Vec<_>>()
            })
            .take(limit.unwrap_or(::std::usize::MAX))
            .collect::<Vec<LocalizedLogEntry>>();
        logs.reverse();
        logs
    }

    pub fn call_virtual(
        &self, tx: &SignedTransaction, epoch: EpochNumber,
    ) -> Result<(Vec<u8>, U256), String> {
        // only allow to call against stated epoch
        self.validate_stated_epoch(&epoch)?;
        let epoch_id = self.get_hash_from_epoch_number(epoch)?;
        self.executor.call_virtual(tx, &epoch_id)
    }

    /// Get the number of processed blocks (i.e., the number of calls to
    /// on_new_block()
    pub fn get_processed_block_count(&self) -> usize {
        self.statistics.get_consensus_graph_processed_block_count()
    }
}

impl Drop for ConsensusGraph {
    fn drop(&mut self) { self.executor.stop(); }
}

impl ConsensusGraphTrait for ConsensusGraph {
    fn as_any(&self) -> &dyn Any { self }

    /// This is the main function that SynchronizationGraph calls to deliver a
    /// new block to the consensus graph.
    fn on_new_block(
        &self, hash: &H256, ignore_body: bool, update_best_info: bool,
    ) {
        let _timer =
            MeterTimer::time_func(CONSENSIS_ON_NEW_BLOCK_TIMER.as_ref());
        self.statistics.inc_consensus_graph_processed_block_count();

        let block_opt = if ignore_body {
            None
        } else {
            self.data_man.block_by_hash(hash, true /* update_cache */)
        };

        let header_opt = if ignore_body {
            self.data_man.block_header_by_hash(hash)
        } else {
            None
        };

        {
            let inner = &mut *self.inner.write();
            if !ignore_body {
                let block = block_opt.unwrap();
                debug!(
                    "insert new block into consensus: block_header={:?} tx_count={}, block_size={}",
                    block.block_header,
                    block.transactions.len(),
                    block.size(),
                );
                self.new_block_handler.on_new_block(
                    inner,
                    &self.confirmation_meter,
                    hash,
                    &block.block_header,
                    Some(block.transactions.clone()),
                );
            } else {
                // This `ignore_body` case will only be used when
                // 1. archive node is in `CatchUpRecoverBlockFromDB` phase
                // 2. full node is in `CatchUpRecoverBlockHeaderFromDB`,
                // `CatchUpSyncBlockHeader` or `CatchUpRecoverBlockFromDB` phase
                let header = header_opt.unwrap();
                debug!(
                    "insert new block_header into consensus: block_header={:?}",
                    header
                );
                self.new_block_handler.on_new_block(
                    inner,
                    &self.confirmation_meter,
                    hash,
                    header.as_ref(),
                    None,
                );
            }

            // for full node, we should recover state_valid for pivot block
            let mut pivot_block_state_valid_map =
                self.pivot_block_state_valid_map.lock();
            if !pivot_block_state_valid_map.is_empty()
                && pivot_block_state_valid_map.contains_key(&hash)
            {
                let arena_index =
                    *inner.hash_to_arena_indices.get(&hash).unwrap();
                trace!(
                    "Restore state_valid: hash={:?} height={}",
                    hash,
                    inner.arena[arena_index].height
                );
                inner.arena[arena_index].data.state_valid =
                    pivot_block_state_valid_map.remove(&hash);
            }

            *self.latest_inserted_block.lock() = *hash;
            if inner.inner_conf.enable_state_expose {
                if let Some(arena_index) = inner.hash_to_arena_indices.get(hash)
                {
                    let local_info = self
                        .data_man
                        .local_block_info_from_db(hash)
                        .expect("local block info must exist in db");
                    let era_block = inner.arena[*arena_index].era_block();
                    let era_block_hash = if era_block != NULL {
                        inner.arena[era_block].hash
                    } else {
                        Default::default()
                    };
                    STATE_EXPOSER.consensus_graph.lock().block_state_vec.push(
                        ConsensusGraphBlockState {
                            block_hash: *hash,
                            best_block_hash: inner.best_block_hash(),
                            block_status: local_info.get_status(),
                            past_era_weight: inner.arena[*arena_index]
                                .past_era_weight(),
                            era_block_hash,
                            adaptive: inner.arena[*arena_index].adaptive(),
                        },
                    )
                }
            }
        }

        // Skip updating best info during recovery
        if update_best_info {
            self.update_best_info();
            self.txpool
                .notify_new_best_info(self.best_info.read().clone())
                // FIXME: propogate error.
                .expect(&concat!(file!(), ":", line!(), ":", column!()));
        }
    }

    /// This function is a wrapper function for the function in the confirmation
    /// meter. The synchronization layer is supposed to call this function
    /// every 2 * BLOCK_PROPAGATION_DELAY seconds
    fn update_total_weight_delta_heartbeat(&self) {
        self.confirmation_meter
            .update_total_weight_delta_heartbeat();
    }

    /// This function returns the set of blocks that are two eras farther from
    /// current era. They can be safely garbage collected.
    fn retrieve_old_era_blocks(&self) -> Option<H256> {
        self.inner.read().pop_old_era_block_set()
    }

    /// construct_pivot_state() rebuild pivot chain state info from db
    /// avoiding intermediate redundant computation triggered by
    /// on_new_block().
    fn construct_pivot_state(&self) {
        let inner = &mut *self.inner.write();
        // Ensure that `state_valid` of the first valid block after
        // cur_era_stable_genesis is set
        inner.recover_state_valid();
        self.new_block_handler.construct_pivot_state(inner);
    }

    fn best_info(&self) -> Arc<BestInformation> {
        self.best_info.read_recursive().clone()
    }

    fn best_epoch_number(&self) -> u64 {
        self.best_info.read_recursive().best_epoch_number
    }

    fn best_block_hash(&self) -> H256 {
        self.best_info.read_recursive().best_block_hash
    }

    /// Compute the expected difficulty of a new block given its parent
    fn expected_difficulty(&self, parent_hash: &H256) -> U256 {
        let inner = self.inner.read();
        inner.expected_difficulty(parent_hash)
    }

    // FIXME store this in BlockDataManager
    /// Return the sequence number of the current era genesis hash.
    fn current_era_genesis_seq_num(&self) -> u64 {
        self.inner.read_recursive().current_era_genesis_seq_num()
    }

    fn get_data_manager(&self) -> &Arc<BlockDataManager> { &self.data_man }

    fn get_tx_pool(&self) -> &SharedTransactionPool { &self.txpool }

    fn get_statistics(&self) -> &SharedStatistics { &self.statistics }

    /// Returns the total number of blocks processed in consensus graph.
    ///
    /// This function should only be used in tests.
    /// If the process crashes and recovered, the blocks in the anticone of the
    /// current checkpoint may not be counted since they will not be
    /// inserted into consensus in the recover process.
    fn block_count(&self) -> u64 {
        self.inner.read_recursive().total_processed_block_count()
    }

    fn get_hash_from_epoch_number(
        &self, epoch_number: EpochNumber,
    ) -> Result<H256, String> {
        self.get_height_from_epoch_number(epoch_number)
            .and_then(|height| {
                self.inner.read().get_pivot_hash_from_epoch_number(height)
            })
    }

    fn get_block_hashes_by_epoch(
        &self, epoch_number: EpochNumber,
    ) -> Result<Vec<H256>, String> {
        self.get_height_from_epoch_number(epoch_number)
            .and_then(|height| {
                self.inner.read_recursive().block_hashes_by_epoch(height)
            })
    }

    fn get_transaction_info_by_hash(
        &self, hash: &H256,
    ) -> Option<(SignedTransaction, Receipt, TransactionIndex)> {
        // We need to hold the inner lock to ensure that tx_index and receipts
        // are consistent
        let inner = self.inner.read();
        if let Some((receipt, tx_index)) =
            inner.get_transaction_receipt_with_address(hash)
        {
            let block = self.data_man.block_by_hash(
                &tx_index.block_hash,
                false, /* update_cache */
            )?;
            let transaction = (*block.transactions[tx_index.index]).clone();
            Some((transaction, receipt, tx_index))
        } else {
            None
        }
    }

    fn get_block_epoch_number(&self, hash: &H256) -> Option<u64> {
        self.inner.read_recursive().get_block_epoch_number(hash)
    }

    /// Wait until the best state has been executed, and return the state
    fn get_best_state(&self) -> State {
        // To handle the extremely rare case that the large chain
        // reorganization/checkpoint happens in this call (because we do
        // not hold the inner lock). We are going to use a loop to retry
        // here if wait_for_result() fails.
        loop {
            let (best_state_hash, past_num_blocks) = {
                let inner = self.inner.read();
                let best_state_hash = inner.best_state_block_hash();
                let arena_index = inner.hash_to_arena_indices[&best_state_hash];
                let past_num_blocks =
                    inner.arena[arena_index].past_num_blocks();
                (best_state_hash, past_num_blocks)
            };
            if self.executor.wait_for_result(best_state_hash).is_ok() {
                let (_state_index_guard, best_state_index) = self
                    .data_man
                    .get_state_readonly_index(&best_state_hash)
                    .into();
                if let Ok(state) = self
                    .data_man
                    .storage_manager
                    .get_state_no_commit(best_state_index.unwrap())
                {
                    return state
                        .map(|db| {
                            State::new(
                                StateDb::new(db),
                                0.into(), /* account_start_nonce */
                                Default::default(), /* vm */
                                past_num_blocks, /* block_numer */
                            )
                        })
                        .expect("Best state has been executed");
                } else {
                    panic!(
                        "get_best_state: Error for hash {}",
                        best_state_hash
                    );
                }
            }
        }
    }

    /// Find a trusted blame block for snapshot full sync
    fn get_trusted_blame_block_for_snapshot(
        &self, snapshot_epoch_id: &EpochId,
    ) -> Option<H256> {
        self.inner
            .read()
            .get_trusted_blame_block_for_snapshot(snapshot_epoch_id)
    }

    /// Return the epoch that we are going to sync the state
    fn get_to_sync_epoch_id(&self) -> EpochId {
        self.inner.read().get_to_sync_epoch_id()
    }

    fn first_trusted_header_starting_from(
        &self, height: u64, blame_bound: Option<u32>,
    ) -> Option<u64> {
        // TODO(thegaram): change logic to work with arbitrary height, not just
        // the ones from the current era (i.e. use epoch instead of pivot index)
        let inner = self.inner.read();

        // for now, make sure to avoid underflow
        let pivot_index = match height {
            h if h < inner.get_cur_era_genesis_height() => return None,
            h => inner.height_to_pivot_index(h),
        };

        let trusted =
            inner.find_first_trusted_starting_from(pivot_index, blame_bound);
        trusted.map(|index| inner.pivot_index_to_height(index))
    }

    /// Find a trusted blame block for checkpoint
    fn get_trusted_blame_block(&self, stable_hash: &H256) -> Option<H256> {
        self.inner.read().get_trusted_blame_block(stable_hash, 0)
    }

    fn set_initial_sequence_number(&self, initial_sn: u64) {
        self.inner.write().set_initial_sequence_number(initial_sn);
    }

    /// This function is called after a new block appended to the
    /// ConsensusGraph. Because BestInformation is often queried outside. We
    /// store a version of best_info outside the inner to prevent keep
    /// getting inner locks.
    fn update_best_info(&self) {
        let inner = self.inner.read();
        let mut best_info = self.best_info.write();

        let terminal_hashes = inner.terminal_hashes();
        let (terminal_block_hashes, bounded_terminal_block_hashes) =
            if terminal_hashes.len() > REFEREE_BOUND {
                (Some(terminal_hashes), inner.best_terminals(REFEREE_BOUND))
            } else {
                (None, terminal_hashes)
            };

        *best_info = Arc::new(BestInformation {
            best_block_hash: inner.best_block_hash(),
            best_epoch_number: inner.best_epoch_number(),
            current_difficulty: inner.current_difficulty,
            terminal_block_hashes,
            bounded_terminal_block_hashes,
        });
    }

    fn latest_inserted_block(&self) -> H256 {
        *self.latest_inserted_block.lock()
    }
}<|MERGE_RESOLUTION|>--- conflicted
+++ resolved
@@ -477,6 +477,23 @@
         })
     }
 
+    /// Get storage entry of a contract
+    pub fn get_storage(
+        &self, address: H160, position: H256, epoch_number: EpochNumber,
+    ) -> Result<Option<H256>, String> {
+        let state_db = self.get_state_db_by_epoch_number(epoch_number)?;
+        let key = StorageKey::new_storage_key(&address, position.as_ref());
+
+        match state_db.get::<StorageValue>(key) {
+            Ok(Some(entry)) => Ok(Some(entry.value)),
+            Ok(None) => Ok(None),
+            Err(e) => {
+                warn!("Unexpected error while retrieving storage entry: {}", e);
+                Err("db error occurred".into())
+            }
+        }
+    }
+
     /// Get the current admin of a contract
     pub fn get_admin(
         &self, address: H160, epoch_number: EpochNumber,
@@ -489,22 +506,6 @@
         })
     }
 
-<<<<<<< HEAD
-    pub fn get_storage(
-        &self, address: H160, position: H256, epoch_number: EpochNumber,
-    ) -> Result<Option<H256>, String> {
-        let state_db = self.get_state_db_by_epoch_number(epoch_number)?;
-        let key = StorageKey::new_storage_key(&address, position.as_ref());
-
-        match state_db.get::<StorageValue>(key) {
-            Ok(Some(entry)) => Ok(Some(entry.value)),
-            Ok(None) => Ok(None),
-            Err(e) => {
-                warn!("Unexpected error while retrieving storage entry: {}", e);
-                Err("db error occurred".into())
-            }
-        }
-=======
     /// Get the current sponsor of a contract
     pub fn get_sponsor(
         &self, address: H160, epoch_number: EpochNumber,
@@ -529,7 +530,6 @@
         } else {
             U256::zero()
         })
->>>>>>> 00c2fa07
     }
 
     /// Get the current bank balance of an address
