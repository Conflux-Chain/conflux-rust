--- conflicted
+++ resolved
@@ -247,15 +247,9 @@
     genesis_block_index: usize,
     genesis_block_state_root: StateRoot,
     genesis_block_receipts_root: H256,
-<<<<<<< HEAD
     // The total weights inserted into the consensus graph, including partial
     // invalid blocks.
     total_inclusive_weight: i128,
-=======
-    // It maps internal index of a block to the set of internal indexes of
-    // blocks, when treat the block as the pivot chain block.
-    indices_in_epochs: HashMap<usize, Vec<usize>>,
->>>>>>> cecb678e
     // weight_tree maintains the subtree weight of each node in the TreeGraph
     weight_tree: MinLinkCutTree,
     stable_weight_tree: MinLinkCutTree,
@@ -327,11 +321,7 @@
                 .block_header
                 .deferred_receipts_root()
                 .clone(),
-<<<<<<< HEAD
             total_inclusive_weight: 0,
-=======
-            indices_in_epochs: HashMap::new(),
->>>>>>> cecb678e
             weight_tree: MinLinkCutTree::new(),
             stable_weight_tree: MinLinkCutTree::new(),
             stable_tree: MinLinkCutTree::new(),
