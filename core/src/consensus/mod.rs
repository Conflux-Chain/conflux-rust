--- conflicted
+++ resolved
@@ -14,13 +14,8 @@
 };
 use crate::{
     block_data_manager::BlockDataManager, bytes::Bytes, pow::ProofOfWorkConfig,
-<<<<<<< HEAD
-    state::State, statistics::SharedStatistics,
+    state::State, state_exposer::SharedStateExposer,statistics::SharedStatistics,
     transaction_pool::SharedTransactionPool, verification::VerificationConfig,
-=======
-    state::State, state_exposer::SharedStateExposer,
-    statistics::SharedStatistics, transaction_pool::SharedTransactionPool,
->>>>>>> a0710aee
     vm_factory::VmFactory,
 };
 use cfx_types::{Bloom, H160, H256, U256};
@@ -141,11 +136,8 @@
         conf: ConsensusConfig, vm: VmFactory, txpool: SharedTransactionPool,
         statistics: SharedStatistics, data_man: Arc<BlockDataManager>,
         pow_config: ProofOfWorkConfig, era_genesis_block_hash: &H256,
-<<<<<<< HEAD
+        state_exposer: SharedStateExposer,
         eth_compatibility_mode: bool,
-=======
-        state_exposer: SharedStateExposer,
->>>>>>> a0710aee
     ) -> Self
     {
         let inner =
@@ -194,11 +186,8 @@
     pub fn new(
         conf: ConsensusConfig, vm: VmFactory, txpool: SharedTransactionPool,
         statistics: SharedStatistics, data_man: Arc<BlockDataManager>,
-<<<<<<< HEAD
-        pow_config: ProofOfWorkConfig, verification_config: VerificationConfig,
-=======
         pow_config: ProofOfWorkConfig, state_exposer: SharedStateExposer,
->>>>>>> a0710aee
+        verification_config: VerificationConfig,
     ) -> Self
     {
         let genesis_hash = data_man.get_cur_consensus_era_genesis_hash();
@@ -210,11 +199,8 @@
             data_man,
             pow_config,
             &genesis_hash,
-<<<<<<< HEAD
+            state_exposer,
             verification_config.eth_compatibility_mode,
-=======
-            state_exposer,
->>>>>>> a0710aee
         )
     }
 
