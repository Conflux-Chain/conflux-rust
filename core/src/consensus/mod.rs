// Copyright 2019 Conflux Foundation. All rights reserved.
// Conflux is free software and distributed under GNU General Public License.
// See http://www.gnu.org/licenses/

use crate::{
    cache_manager::{CacheId, CacheManager},
    db::{COL_BLOCKS, COL_BLOCK_RECEIPTS, COL_MISC, COL_TX_ADDRESS},
    executive::{ExecutionError, Executive},
    ext_db::SystemDB,
    hash::KECCAK_EMPTY_LIST_RLP,
    machine::new_machine,
    pow::ProofOfWorkConfig,
    state::{CleanupMode, State},
    statedb::StateDb,
    storage::{state::StateTrait, StorageManager, StorageManagerTrait},
    sync::SynchronizationGraphInner,
    transaction_pool::SharedTransactionPool,
    verification::VerificationConfig,
    vm::{EnvInfo, Spec},
    vm_factory::VmFactory,
};
use cfx_types::{Address, Bloom, H160, H256, U256, U512};
use heapsize::HeapSizeOf;
use link_cut_tree::LinkCutTree;
use parking_lot::{Mutex, RwLock};
use primitives::{
    filter::{Filter, FilterError},
    log_entry::{LocalizedLogEntry, LogEntry},
    receipt::{
        Receipt, TRANSACTION_OUTCOME_EXCEPTION, TRANSACTION_OUTCOME_SUCCESS,
    },
    transaction::Action,
    Block, BlockHeader, BlockHeaderBuilder, EpochNumber, SignedTransaction,
    TransactionAddress,
};
use rayon::prelude::*;
use rlp::{Rlp, RlpStream};
use slab::Slab;
use std::{
    cell::RefCell,
    cmp::min,
    collections::{HashMap, HashSet, VecDeque},
    iter::FromIterator,
    sync::Arc,
};

pub const DEFERRED_STATE_EPOCH_COUNT: u64 = 5;

/// `REWARD_EPOCH_COUNT` needs to be larger than
/// `ANTICONE_PENALTY_UPPER_EPOCH_COUNT`. If we cannot cache receipts of recent
/// `REWARD_EPOCH_COUNT` epochs, the receipts will be loaded from db, which may
/// lead to performance downgrade
const REWARD_EPOCH_COUNT: u64 = 12;
const ANTICONE_PENALTY_UPPER_EPOCH_COUNT: u64 = 10;
const ANTICONE_PENALTY_RATIO: u64 = 100;
/// 900 Conflux tokens
const BASE_MINING_REWARD: u64 = 900;
/// The unit of one Conflux token: 10 ** 18
const CONFLUX_TOKEN: u64 = 1_000_000_000_000_000_000;
const GAS_PRICE_BLOCK_SAMPLE_SIZE: usize = 100;
const GAS_PRICE_TRANSACTION_SAMPLE_SIZE: usize = 10000;

const NULL: usize = !0;
const EPOCH_LIMIT_OF_RELATED_TRANSACTIONS: usize = 100;

pub struct ConsensusGraphNodeData {
    pub epoch_number: RefCell<usize>,
    pub partial_invalid: bool,
    pub anticone: HashSet<usize>,
}

unsafe impl Sync for ConsensusGraphNodeData {}

impl ConsensusGraphNodeData {
    pub fn new(epoch_number: usize) -> Self {
        ConsensusGraphNodeData {
            epoch_number: RefCell::new(epoch_number),
            partial_invalid: false,
            anticone: HashSet::new(),
        }
    }
}

pub struct ConsensusGraphNode {
    pub hash: H256,
    pub height: u64,
    pub difficulty: U256,
    pub pow_quality: U256,
    pub total_difficulty: U256,
    pub parent: usize,
    pub children: Vec<usize>,
    pub referrers: Vec<usize>,
    pub referees: Vec<usize>,
    pub data: ConsensusGraphNodeData,
}

pub struct ConsensusGraphInner {
    pub arena: Slab<ConsensusGraphNode>,
    pub indices: HashMap<H256, usize>,
    pub pivot_chain: Vec<usize>,
    pub block_receipts_root: HashMap<usize, H256>,
    pub block_receipts: HashMap<usize, BlockReceiptsInfo>,
    // FIXME add log_blooms to BlockReceiptsInfo
    pub block_log_blooms: HashMap<usize, Bloom>,
    pub transaction_addresses: HashMap<H256, TransactionAddress>,
    pub terminal_hashes: HashSet<H256>,
    genesis_block_index: usize,
    genesis_block_state_root: H256,
    genesis_block_receipts_root: H256,
    parental_terminals: HashSet<usize>,
    indices_in_epochs: HashMap<usize, Vec<usize>>,
    vm: VmFactory,
    weight_tree: LinkCutTree,
    pow_config: ProofOfWorkConfig,
    pub current_difficulty: U256,
    pub db: Arc<SystemDB>,
    pub cache_man: Arc<Mutex<CacheManager<CacheId>>>,
    pub storage_manager: Arc<StorageManager>,
}

impl ConsensusGraphInner {
    pub fn with_genesis_block(
        genesis_block: &Block, storage_manager: Arc<StorageManager>,
        vm: VmFactory, pow_config: ProofOfWorkConfig, db: Arc<SystemDB>,
        cache_man: Arc<Mutex<CacheManager<CacheId>>>,
    ) -> Self
    {
        let mut inner = ConsensusGraphInner {
            arena: Slab::new(),
            indices: HashMap::new(),
            pivot_chain: Vec::new(),
            block_receipts_root: Default::default(),
            block_receipts: Default::default(),
            block_log_blooms: Default::default(),
            transaction_addresses: Default::default(),
            terminal_hashes: Default::default(),
            genesis_block_index: NULL,
            genesis_block_state_root: genesis_block
                .block_header
                .deferred_state_root()
                .clone(),
            genesis_block_receipts_root: genesis_block
                .block_header
                .deferred_receipts_root()
                .clone(),
            parental_terminals: HashSet::new(),
            indices_in_epochs: HashMap::new(),
            vm,
            weight_tree: LinkCutTree::new(),
            pow_config,
            current_difficulty: pow_config.initial_difficulty.into(),
            db,
            cache_man,
            storage_manager,
        };
        inner.genesis_block_index = inner.insert(genesis_block);
        inner.weight_tree.make_tree(inner.genesis_block_index);
        inner.weight_tree.update_weight(
            inner.genesis_block_index,
            genesis_block.block_header.difficulty(),
        );
        *inner.arena[inner.genesis_block_index]
            .data
            .epoch_number
            .borrow_mut() = 0;
        inner.pivot_chain.push(inner.genesis_block_index);
        inner.parental_terminals.insert(inner.genesis_block_index);
        assert!(inner.genesis_block_receipts_root == KECCAK_EMPTY_LIST_RLP);
        inner.block_receipts_root.insert(
            inner.genesis_block_index,
            inner.genesis_block_receipts_root,
        );
        inner
            .indices_in_epochs
            .insert(0, vec![inner.genesis_block_index]);

        inner
    }

    pub fn insert(&mut self, block: &Block) -> usize {
        let hash = block.hash();

        let parent = if *block.block_header.parent_hash() != H256::default() {
            self.indices
                .get(block.block_header.parent_hash())
                .cloned()
                .unwrap()
        } else {
            NULL
        };
        let referees: Vec<usize> = block
            .block_header
            .referee_hashes()
            .iter()
            .map(|hash| self.indices.get(hash).cloned().unwrap())
            .collect();
        for referee in &referees {
            self.terminal_hashes.remove(&self.arena[*referee].hash);
        }
        let index = self.arena.insert(ConsensusGraphNode {
            hash,
            height: block.block_header.height(),
            difficulty: *block.block_header.difficulty(),
            pow_quality: block.block_header.pow_quality,
            total_difficulty: block.block_header.difficulty().clone(),
            parent,
            children: Vec::new(),
            referees,
            referrers: Vec::new(),
            data: ConsensusGraphNodeData::new(NULL),
        });
        self.indices.insert(hash, index);

        if parent != NULL {
            self.parental_terminals.remove(&parent);
            self.terminal_hashes.remove(&self.arena[parent].hash);
            self.arena[parent].children.push(index);
        }
        self.parental_terminals.insert(index);
        self.terminal_hashes.insert(hash);
        let referees = self.arena[index].referees.clone();
        for referee in referees {
            self.arena[referee].referrers.push(index);
        }
        debug!(
            "Block {} inserted into Consensus with index {}",
            hash, index
        );

        index
    }

    pub fn epoch_executed(&mut self, epoch_index: usize) -> bool {
        if let Some(reversed_indices) = self.indices_in_epochs.get(&epoch_index)
        {
            // Clone to avoid holding immutable reference of self
            for i in reversed_indices.clone() {
                if let Some(fees) = self.block_receipts.get(&i) {
                    if fees.get_receipts_at_epoch(epoch_index).is_none() {
                        return false;
                    }
                } else {
                    // Check receipts from disk
                    if self
                        .block_receipts_by_hash_with_epoch(
                            &self.arena[i].hash.clone(),
                            &self.arena[epoch_index].hash.clone(),
                            true,
                        )
                        .is_none()
                    {
                        return false;
                    }
                }
            }
            true
        } else {
            false
        }
    }

    fn check_correct_parent(
        &mut self, me_in_consensus: usize,
        sync_graph: &SynchronizationGraphInner,
    ) -> bool
    {
        struct ForkPointInfo {
            pivot_index: usize,
            fork_total_difficulty: U256,
        }

        let me_in_sync = *sync_graph
            .indices
            .get(&self.arena[me_in_consensus].hash)
            .unwrap();

        let mut fork_points: HashMap<usize, ForkPointInfo> = HashMap::new();
        let mut pivot_points: HashMap<usize, U256> = HashMap::new();
        let mut min_fork_height = u64::max_value();

        let anticone = &self.arena[me_in_consensus].data.anticone;

        // Avoid unnecessarily following pathes that result in the same fork
        // points.
        let mut visited_indices = HashSet::new();

        // Given that the parent of `me` is checked, we just need to check the
        // fork points whose difficulty are affected by blocks in this
        // new epoch.
        'outer: for sync_index in
            &sync_graph.arena[me_in_sync].blockset_in_own_view_of_epoch
        {
            let mut fork = *self
                .indices
                .get(&sync_graph.arena[*sync_index].block_header.hash())
                .expect("In consensus graph");
            visited_indices.insert(fork);
            let mut me = me_in_consensus;
            while self.arena[me].height > self.arena[fork].height {
                me = self.arena[me].parent;
            }
            if me == fork {
                //FIXME: Maybe we should treat this as invalid block.
                continue;
            }
            while self.arena[fork].height > self.arena[me].height {
                fork = self.arena[fork].parent;
                if visited_indices.contains(&fork) {
                    continue 'outer;
                }
            }
            debug_assert!(fork != me);
            let mut prev_fork = NULL;
            let mut prev_me = NULL;
            while fork != me {
                prev_fork = fork;
                prev_me = me;
                debug_assert!(self.arena[fork].height == self.arena[me].height);
                fork = self.arena[fork].parent;
                me = self.arena[me].parent;
                if visited_indices.contains(&fork) {
                    continue 'outer;
                }
            }
            fork_points.entry(prev_fork).or_insert(ForkPointInfo {
                pivot_index: prev_me,
                fork_total_difficulty: self
                    .weight_tree
                    .subtree_weight(prev_fork),
            });

            // FIXME `prev_me` can be equal to `me_in_consensus` if the block is
            // malicously constructed,
            // which may cause index out of bound error here because it has not
            // been inserted to weight_tree
            pivot_points
                .entry(prev_me)
                .or_insert(self.weight_tree.subtree_weight(prev_me));

            min_fork_height = min(min_fork_height, self.arena[prev_me].height);
        }
        debug!(
            "Get {} fork_points, {} pivot_points",
            fork_points.len(),
            pivot_points.len()
        );

        if fork_points.is_empty() {
            debug_assert!(pivot_points.is_empty());
            return true;
        }

        // Remove difficulty contribution of anticone for fork points
        for index in anticone {
            if self.arena[*index].data.partial_invalid {
                continue;
            }
            let difficulty = self.arena[*index].difficulty;
            let mut upper = self.arena[*index].parent;
            debug_assert!(upper != NULL);
            loop {
                if self.arena[upper].height < min_fork_height {
                    break;
                }

                if let Some(fork_info) = fork_points.get_mut(&upper) {
                    debug_assert!(!pivot_points.contains_key(&upper));
                    fork_info.fork_total_difficulty -= difficulty;
                    break;
                } else if pivot_points.contains_key(&upper) {
                    let height = self.arena[upper].height;
                    for (pivot_index, pivot_total_difficulty) in
                        pivot_points.iter_mut()
                    {
                        if self.arena[*pivot_index].height <= height {
                            *pivot_total_difficulty -= difficulty;
                        }
                    }
                    break;
                }
                upper = self.arena[upper].parent;
            }
        }
        debug!("Finish difficulty contribution removal");

        // Check the pivot selection decision.
        for (index, fork_info) in fork_points {
            if (fork_info.fork_total_difficulty, self.arena[index].hash)
                > (
                    pivot_points.get(&fork_info.pivot_index).unwrap().clone(),
                    self.arena[fork_info.pivot_index].hash,
                )
            {
                return false;
            }
        }

        true
    }

    pub fn compute_anticone(&mut self, me: usize) {
        let parent = self.arena[me].parent;
        debug_assert!(parent != NULL);
        debug_assert!(self.arena[me].children.is_empty());
        debug_assert!(self.arena[me].referrers.is_empty());

        // Compute future set of parent
        let mut parent_futures: HashSet<usize> = HashSet::new();
        let mut queue: VecDeque<usize> = VecDeque::new();
        let mut visited: HashSet<usize> = HashSet::new();
        queue.push_back(parent);
        while let Some(index) = queue.pop_front() {
            if visited.contains(&index) {
                continue;
            }
            if index != parent && index != me {
                parent_futures.insert(index);
            }

            visited.insert(index);
            for child in &self.arena[index].children {
                queue.push_back(*child);
            }
            for referrer in &self.arena[index].referrers {
                queue.push_back(*referrer);
            }
        }

        let anticone = {
            let parent_anticone = &self.arena[parent].data.anticone;
            let mut my_past: HashSet<usize> = HashSet::new();
            debug_assert!(queue.is_empty());
            queue.push_back(me);
            while let Some(index) = queue.pop_front() {
                if my_past.contains(&index) {
                    continue;
                }

                debug_assert!(index != parent);
                if index != me {
                    my_past.insert(index);
                }

                let idx_parent = self.arena[index].parent;
                debug_assert!(idx_parent != NULL);
                if parent_anticone.contains(&idx_parent)
                    || parent_futures.contains(&idx_parent)
                {
                    queue.push_back(idx_parent);
                }

                for referee in &self.arena[index].referees {
                    if parent_anticone.contains(referee)
                        || parent_futures.contains(referee)
                    {
                        queue.push_back(*referee);
                    }
                }
            }
            parent_futures
                .union(parent_anticone)
                .cloned()
                .collect::<HashSet<_>>()
                .difference(&my_past)
                .cloned()
                .collect::<HashSet<_>>()
        };

        for index in &anticone {
            self.arena[*index].data.anticone.insert(me);
        }

        debug!(
            "Block {} anticone size {}",
            self.arena[me].hash,
            anticone.len()
        );
        self.arena[me].data.anticone = anticone;
    }

    fn topological_sort(&self, queue: &Vec<usize>) -> Vec<usize> {
        let index_set: HashSet<usize> =
            HashSet::from_iter(queue.iter().cloned());
        let mut num_incoming_edges = HashMap::new();

        for me in queue {
            num_incoming_edges.entry(*me).or_insert(0);
            let parent = self.arena[*me].parent;
            if index_set.contains(&parent) {
                *num_incoming_edges.entry(parent).or_insert(0) += 1;
            }
            for referee in &self.arena[*me].referees {
                if index_set.contains(referee) {
                    *num_incoming_edges.entry(*referee).or_insert(0) += 1;
                }
            }
        }

        let mut candidates = HashSet::new();
        let mut reversed_indices = Vec::new();

        for me in queue {
            if num_incoming_edges[me] == 0 {
                candidates.insert(*me);
            }
        }
        while !candidates.is_empty() {
            let me = candidates
                .iter()
                .max_by_key(|index| self.arena[**index].hash)
                .cloned()
                .unwrap();
            candidates.remove(&me);
            reversed_indices.push(me);

            let parent = self.arena[me].parent;
            if index_set.contains(&parent) {
                num_incoming_edges.entry(parent).and_modify(|e| *e -= 1);
                if num_incoming_edges[&parent] == 0 {
                    candidates.insert(parent);
                }
            }
            for referee in &self.arena[me].referees {
                if index_set.contains(referee) {
                    num_incoming_edges.entry(*referee).and_modify(|e| *e -= 1);
                    if num_incoming_edges[referee] == 0 {
                        candidates.insert(*referee);
                    }
                }
            }
        }
        reversed_indices.reverse();
        reversed_indices
    }

    fn process_epoch_transactions(
        &mut self, state: &mut State, epoch_blocks: &Vec<Arc<Block>>,
        unexecuted_transaction_addresses_lock: &Mutex<
            HashMap<H256, HashSet<TransactionAddress>>,
        >,
        on_latest: bool, to_pending: &mut Vec<Arc<SignedTransaction>>,
    )
    {
        let pivot_block = epoch_blocks.last().expect("Epoch not empty");
        let spec = Spec::new_spec();
        let machine = new_machine();
        let mut epoch_receipts = Vec::with_capacity(epoch_blocks.len());
        for block in epoch_blocks.iter() {
            let mut receipts = Vec::new();
            debug!(
                "process txs in block: hash={:?}, tx count={:?}",
                block.hash(),
                block.transactions.len()
            );
            let mut env = EnvInfo {
                number: 0, // TODO: replace 0 with correct cardinal number
                author: block.block_header.author().clone(),
                timestamp: block.block_header.timestamp(),
                difficulty: block.block_header.difficulty().clone(),
                gas_used: U256::zero(),
                gas_limit: U256::from(block.block_header.gas_limit()),
            };
            let mut accumulated_fee: U256 = 0.into();
            let mut ex = Executive::new(state, &mut env, &machine, &spec);
            let mut n_invalid_nonce = 0;
            let mut n_ok = 0;
            let mut n_other = 0;
            let mut last_cumulative_gas_used = U256::zero();
            {
                let mut unexecuted_transaction_addresses =
                    unexecuted_transaction_addresses_lock.lock();
                for (idx, transaction) in block.transactions.iter().enumerate()
                {
                    let mut tx_outcome_status = TRANSACTION_OUTCOME_EXCEPTION;
                    let mut transaction_logs = Vec::new();

                    let r = ex.transact(transaction);
                    // TODO Store fine-grained output status in receipts.
                    // Note now NotEnoughCash has
                    // outcome_status=TRANSACTION_OUTCOME_EXCEPTION,
                    // but its nonce is increased, which might need fixing.
                    match r {
                        Err(ExecutionError::NotEnoughBaseGas {
                            required: _,
                            got: _,
                        })
                        | Err(ExecutionError::SenderMustExist {})
                        | Err(ExecutionError::Internal(_)) => {
                            warn!(
                                    "tx execution error: transaction={:?}, err={:?}",
                                    transaction, r
                                );
                        }
                        Err(ExecutionError::InvalidNonce { expected, got }) => {
                            n_invalid_nonce += 1;
                            trace!("tx execution InvalidNonce without inc_nonce: transaction={:?}, err={:?}", transaction.clone(), r);
                            // Add future transactions back to pool if we are
                            // not verifying forking chain
                            if on_latest && got > expected {
                                trace!(
                                        "To re-add transaction ({:?}) to pending pool",
                                        transaction.clone()
                                    );
                                to_pending.push(transaction.clone());
                            }
                        }
                        Ok(executed) => {
                            last_cumulative_gas_used =
                                executed.cumulative_gas_used;
                            n_ok += 1;
                            trace!("tx executed successfully: transaction={:?}, result={:?}, in block {:?}", transaction, executed, block.hash());
                            accumulated_fee += executed.fee;
                            transaction_logs = executed.logs;
                            tx_outcome_status = TRANSACTION_OUTCOME_SUCCESS;
                        }
                        _ => {
                            n_other += 1;
                            trace!("tx executed: transaction={:?}, result={:?}, in block {:?}", transaction, r, block.hash());
                        }
                    }
                    let receipt = Receipt::new(
                        tx_outcome_status,
                        last_cumulative_gas_used,
                        transaction_logs,
                    );
                    receipts.push(receipt);

                    if on_latest {
                        let hash = transaction.hash();
                        let tx_addr = TransactionAddress {
                            block_hash: block.hash(),
                            index: idx,
                        };
                        if tx_outcome_status == TRANSACTION_OUTCOME_SUCCESS {
                            self.insert_transaction_address_to_kv(
                                &hash, &tx_addr,
                            );
                            if self.transaction_addresses.contains_key(&hash) {
                                self.transaction_addresses
                                    .insert(hash, tx_addr);
                                self.cache_man.lock().note_used(
                                    CacheId::TransactionAddress(hash),
                                );
                            }
                            unexecuted_transaction_addresses.remove(&hash);
                        } else {
                            let mut remove = false;
                            if let Some(addr_set) =
                                unexecuted_transaction_addresses.get_mut(&hash)
                            {
                                addr_set.remove(&tx_addr);
                                if addr_set.is_empty() {
                                    remove = true;
                                }
                            }
                            if remove {
                                // If a tx is not executed in all blocks, we
                                // will pack it again
                                // and it has already been in to_pending now.
                                unexecuted_transaction_addresses.remove(&hash);
                            }
                        }
                    }
                }
            }

            let block_receipts = Arc::new(receipts);
            self.insert_block_receipts_to_kv(
                block.hash(),
                pivot_block.hash(),
                block_receipts.clone(),
                on_latest,
            );
            epoch_receipts.push(block_receipts);
            debug!(
                "n_invalid_nonce={}, n_ok={}, n_other={}",
                n_invalid_nonce, n_ok, n_other
            );
        }
        self.block_receipts_root.insert(
            *self.indices.get(&pivot_block.hash()).expect("in arena"),
            BlockHeaderBuilder::compute_block_receipts_root(&epoch_receipts),
        );
        debug!("Finish processing tx for epoch");
    }

    // TODO remove stored fees in forks after processing rewards, and recompute
    // if it's needed in the future
    fn process_rewards_and_fees<F>(
        &mut self, state: &mut State, pivot_index: usize,
        pivot_block_upper: usize, on_latest: bool, get_block: F,
    ) where
        F: Fn(&H256) -> Option<Arc<Block>>,
    {
        /// (Fee, PackingBlockIndexSet)
        struct TxExecutionInfo(U256, HashSet<usize>);

        let pivot_hash = self.arena[pivot_index].hash.clone();
        debug!("Process rewards and fees for {:?}", pivot_hash);
        let difficulty = self.arena[pivot_index].difficulty;
        let mut rewards: Vec<(Address, U256)> = Vec::new();

        // Tx fee for each block in this epoch
        let mut tx_fee = HashMap::new();
        // Author of each block in this epoch
        let mut authors = HashMap::new();

        // Compute tx_fee of each block based on gas_used and gas_price of every
        // tx
        let indices_in_epoch =
            self.indices_in_epochs.get(&pivot_index).unwrap().clone();
        for index in &indices_in_epoch {
            let block_hash = self.arena[*index].hash;
            let block = get_block(&block_hash).expect("exist");
            authors.insert(*index, block.block_header.author().clone());

            let receipts = match self.block_receipts_by_hash_with_epoch(
                &block_hash,
                &pivot_hash,
                true,
            ) {
                Some(receipts) => receipts,
                None => {
                    debug_assert!(!on_latest);
                    // Pivot index is on pivot chain of the block whose state is being computed. If pivot index is on local pivit chain, \
                    // the receipts is computed before and not removed (in
                    // memory or in db); if it's used for verifying a long fork,
                    // it's computed before along the verification.");
                    self.recompute_states(pivot_index, &get_block);
                    self.block_receipts_by_hash_with_epoch(
                        &block_hash,
                        &pivot_hash,
                        true,
                    )
                    .unwrap()
                }
            };

            let mut last_gas_used = U256::zero();
            debug_assert!(receipts.len() == block.transactions.len());
            for (idx, tx) in block.transactions.iter().enumerate() {
                let gas_used = receipts[idx].gas_used - last_gas_used;
                let fee = tx.gas_price * gas_used;
                let info = tx_fee
                    .entry(tx.hash())
                    .or_insert(TxExecutionInfo(fee, HashSet::default()));
                info.1.insert(*index);
                if !fee.is_zero() {
                    debug_assert!(info.1.len() == 1 || info.0.is_zero());
                    info.0 = fee;
                }
                last_gas_used = receipts[idx].gas_used;
            }
        }

        let mut block_tx_fees = HashMap::new();
        for TxExecutionInfo(fee, block_set) in tx_fee.values() {
            let block_count = U256::from(block_set.len());
            let quotient: U256 = *fee / block_count;
            let mut remainder: U256 = *fee - (block_count * quotient);
            for block_index in block_set {
                let reward =
                    block_tx_fees.entry(*block_index).or_insert(U256::zero());
                *reward += quotient;
                if !remainder.is_zero() {
                    *reward += 1.into();
                    remainder -= 1.into();
                }
            }
        }

        for index in &indices_in_epoch {
            if self.arena[*index].data.partial_invalid {
                continue;
            }

            let mut reward: U512 =
                if self.arena[*index].pow_quality >= difficulty {
                    U512::from(BASE_MINING_REWARD) * U512::from(CONFLUX_TOKEN)
                } else {
                    debug!(
                        "Block {} pow_quality {} is less than difficulty {}!",
                        self.arena[*index].hash,
                        self.arena[*index].pow_quality,
                        difficulty
                    );
                    0.into()
                };

            // Add tx fee to base reward, and penalize them together
            if let Some(fee) = block_tx_fees.get(index) {
                reward += U512::from(*fee);
            }

            if reward > 0.into() {
                let anticone_set = self.arena[*index]
                    .data
                    .anticone
                    .difference(&self.arena[pivot_block_upper].data.anticone)
                    .cloned()
                    .collect::<HashSet<_>>();

                let mut anticone_difficulty: U512 = 0.into();
                for a_index in anticone_set {
                    anticone_difficulty +=
                        U512::from(self.arena[a_index].difficulty);
                }

                let penalty = reward * anticone_difficulty
                    / U512::from(self.arena[*index].difficulty)
                    * anticone_difficulty
                    / U512::from(self.arena[*index].difficulty)
                    / U512::from(ANTICONE_PENALTY_RATIO)
                    / U512::from(ANTICONE_PENALTY_RATIO);

                if penalty > reward {
                    debug!("Block {} penalty {} larger than reward {}! anticone_difficulty={}", self.arena[*index].hash, penalty, reward, anticone_difficulty);
                    reward = 0.into();
                } else {
                    reward -= penalty;
                }
            }

            debug_assert!(reward <= U512::from(U256::max_value()));
            let reward = U256::from(reward);
            let author = *authors.get(index).unwrap();
            rewards.push((author, reward));
            if on_latest {
                self.block_receipts
                    .get_mut(index)
                    .expect("exists")
                    .retain_epoch(pivot_index);
            }
        }
        debug!("Give rewards reward={:?}", rewards);

        for (address, reward) in rewards {
            state
                .add_balance(&address, &reward, CleanupMode::ForceCreate)
                .unwrap();
        }
    }

    pub fn adjust_difficulty(
        &mut self, new_best_index: usize,
        sync_inner: &SynchronizationGraphInner,
    )
    {
        let old_best_index = *self.pivot_chain.last().expect("not empty");
        if old_best_index == self.arena[new_best_index].parent {
            // Pivot chain prolonged
            assert!(
                self.current_difficulty
                    == self.arena[new_best_index].difficulty
            );
        }

        let epoch = self.arena[new_best_index].height;
        if epoch == 0 {
            // This may happen since the block at height 1 may have wrong
            // state root and do not update the pivot chain.
            self.current_difficulty = self.pow_config.initial_difficulty.into();
        } else if epoch
            == (epoch / self.pow_config.difficulty_adjustment_epoch_period)
                * self.pow_config.difficulty_adjustment_epoch_period
        {
            self.current_difficulty =
                sync_inner.target_difficulty(&self.arena[new_best_index].hash);
        } else {
            self.current_difficulty = self.arena[new_best_index].difficulty;
        }
    }

    pub fn call_virtual(
<<<<<<< HEAD
        &self, tx: &SignedTransaction,
    ) -> Result<(Vec<u8>, U256), ExecutionError> {
=======
        &self, tx: &SignedTransaction, epoch: EpochNumber
    ) -> Result<Vec<u8>, String> {
        // only allow to call against stated epoch
        self.validate_stated_epoch(&epoch)?;

        let epoch_id = self.get_hash_from_epoch_number(epoch)?;
>>>>>>> fd6723b8
        let spec = Spec::new_spec();
        let machine = new_machine();
        let mut state = State::new(
            StateDb::new(
                self.storage_manager
                    .get_state_at(epoch_id)
                    .unwrap(),
            ),
            0.into(),
            self.vm.clone(),
        );
        let mut env = EnvInfo {
            number: 0, // TODO: replace 0 with correct cardinal number
            author: Default::default(),
            timestamp: Default::default(),
            difficulty: Default::default(),
            gas_used: U256::zero(),
            gas_limit: tx.gas.clone(),
        };
        let mut ex = Executive::new(&mut state, &mut env, &machine, &spec);
        let r = ex.transact(tx);
        trace!("Execution result {:?}", r);
<<<<<<< HEAD
        r.map(|r| (r.output, r.gas_used))
=======
        r.map(|r| r.output)
            .map_err(|e| format!("execution error: {:?}", e))
>>>>>>> fd6723b8
    }

    pub fn recompute_states<F>(&mut self, pivot_index: usize, get_block: &F)
    where F: Fn(&H256) -> Option<Arc<Block>> {
        let reversed_indices =
            self.indices_in_epochs.get(&pivot_index).unwrap();

        let mut epoch_blocks = Vec::new();
        {
            for idx in reversed_indices {
                let block = get_block(&self.arena[*idx].hash).expect("Exist");
                epoch_blocks.push(block);
            }
        }
        debug!(
            "Recompute receipts epoch_id={}, block_count={}",
            self.arena[pivot_index].hash,
            reversed_indices.len()
        );
        // TODO This clone is only needed to pass borrow check. Needs to be
        // refactored.
        let storage_manager = self.storage_manager.clone();
        let mut state = State::new(
            StateDb::new(
                storage_manager
                    .get_state_at(
                        self.arena[self.arena[pivot_index].parent].hash,
                    )
                    .unwrap(),
            ),
            0.into(),
            self.vm.clone(),
        );
        self.process_epoch_transactions(
            &mut state,
            &epoch_blocks,
            &Mutex::new(Default::default()),
            false,
            &mut Vec::new(),
        );
    }

    pub fn best_block_hash(&self) -> H256 {
        self.arena[*self.pivot_chain.last().unwrap()].hash
    }

    pub fn best_state_epoch_number(&self) -> usize {
        let pivot_len = self.pivot_chain.len();
        if pivot_len < DEFERRED_STATE_EPOCH_COUNT as usize {
            0
        } else {
            pivot_len - DEFERRED_STATE_EPOCH_COUNT as usize
        }
    }

    pub fn best_state_index(&self) -> usize {
        self.pivot_chain[self.best_state_epoch_number()]
    }

    pub fn best_state_block_hash(&self) -> H256 {
        self.arena[self.best_state_index()].hash
    }

    pub fn best_epoch_number(&self) -> usize { self.pivot_chain.len() - 1 }

    pub fn deferred_state_root(&self, chain: &[usize]) -> Option<H256> {
        let chain_len = chain.len();
        let index = if chain_len < DEFERRED_STATE_EPOCH_COUNT as usize {
            0
        } else {
            chain_len - DEFERRED_STATE_EPOCH_COUNT as usize
        };
        let state = self
            .storage_manager
            .get_state_at(self.arena[chain[index]].hash)
            .unwrap();
        trace!(
            "get state, hash ({:?}), chain len: {}, chain index: {}",
            self.arena[chain[index]].hash,
            chain_len,
            index
        );
        state.get_state_root().unwrap()
    }

    pub fn deferred_state_root_following_best_block(&self) -> H256 {
        self.deferred_state_root(&self.pivot_chain).unwrap()
    }

    pub fn deferred_receipts_root(&self, chain: &[usize]) -> Option<H256> {
        let chain_len = chain.len();
        let index = if chain_len < DEFERRED_STATE_EPOCH_COUNT as usize {
            0
        } else {
            chain_len - DEFERRED_STATE_EPOCH_COUNT as usize
        };

        let root = self.block_receipts_root.get(&chain[index])?;
        Some(root.clone())
    }

    pub fn deferred_receipts_root_following_best_block(&self) -> H256 {
        self.deferred_receipts_root(&self.pivot_chain).unwrap()
    }

    pub fn get_height_from_epoch_number(
        &self, epoch_number: EpochNumber,
    ) -> Result<usize, String> {
        Ok(match epoch_number {
            EpochNumber::Earliest => 0,
            EpochNumber::LatestMined => self.best_epoch_number(),
            EpochNumber::LatestState => self.best_state_epoch_number(),
            EpochNumber::Number(num) => {
                let epoch_num: usize = num.as_usize();
                if epoch_num > self.best_epoch_number() {
                    return Err("Invalid params: expected a numbers with less than largest epoch number.".to_owned());
                }
                epoch_num
            }
        })
    }

    pub fn get_index_from_epoch_number(
        &self, epoch_number: EpochNumber,
    ) -> Result<usize, String> {
        self.get_height_from_epoch_number(epoch_number)
            .and_then(|height| Ok(self.pivot_chain[height]))
    }

    pub fn get_hash_from_epoch_number(
        &self, epoch_number: EpochNumber,
    ) -> Result<H256, String> {
        self.get_index_from_epoch_number(epoch_number)
            .and_then(|index| Ok(self.arena[index].hash))
    }

    pub fn block_hashes_by_epoch(
        &self, epoch_number: EpochNumber,
    ) -> Result<Vec<H256>, String> {
        debug!(
            "block_hashes_by_epoch epoch_number={:?} pivot_chain.len={:?}",
            epoch_number,
            self.pivot_chain.len()
        );
        self.get_index_from_epoch_number(epoch_number)
            .and_then(|index| {
                Ok(self
                    .indices_in_epochs
                    .get(&index)
                    .unwrap()
                    .into_iter()
                    .map(|index| self.arena[*index].hash)
                    .collect())
            })
    }

    pub fn epoch_hash(&self, epoch_number: usize) -> H256 {
        assert!(epoch_number < self.pivot_chain.len());
        self.arena[self.pivot_chain[epoch_number]].hash
    }

    pub fn get_epoch_hash_for_block(&self, hash: &H256) -> Option<H256> {
        self.indices.get(hash).and_then(|block_index| {
            let epoch_number =
                self.arena[*block_index].data.epoch_number.borrow().clone();
            Some(self.epoch_hash(epoch_number))
        })
    }

    pub fn get_balance(
        &self, address: H160, epoch_number: EpochNumber,
    ) -> Result<U256, String> {
        let hash = self.get_hash_from_epoch_number(epoch_number)?;
        let state_db =
            StateDb::new(self.storage_manager.get_state_at(hash).unwrap());
        Ok(
            if let Ok(maybe_acc) = state_db.get_account(&address, false) {
                maybe_acc.map_or(U256::zero(), |acc| acc.balance).into()
            } else {
                0.into()
            },
        )
    }

    pub fn terminal_hashes(&self) -> Vec<H256> {
        self.terminal_hashes
            .iter()
            .map(|hash| hash.clone())
            .collect()
    }

    pub fn get_block_epoch_number(&self, hash: &H256) -> Option<usize> {
        if let Some(idx) = self.indices.get(hash) {
            Some(self.arena[*idx].data.epoch_number.borrow().clone())
        } else {
            None
        }
    }

    pub fn block_receipts_by_hash_from_db(
        &self, hash: &H256,
    ) -> Option<(H256, Vec<Receipt>)> {
        trace!("Read receipts from db {}", hash);
        let block_receipts = self.db.key_value().get(COL_BLOCK_RECEIPTS, hash)
            .expect("Low level database error when fetching block receipts. Some issue with disk?")?;
        let rlp = Rlp::new(&block_receipts);
        let epoch: H256 = rlp.val_at(0).expect("encoded");
        let block_receipts = rlp.list_at(1).expect("encoded");
        Some((epoch, block_receipts))
    }

    /// Return None if receipts for corresponding epoch is not computed before
    /// or has been overwritten by another new pivot chain in db
    pub fn block_receipts_by_hash_with_epoch(
        &mut self, hash: &H256, assumed_epoch: &H256, update_cache: bool,
    ) -> Option<Arc<Vec<Receipt>>> {
        let index = self.indices.get(hash)?;
        let assumed_pivot_index = self.indices.get(assumed_epoch)?;
        // Check cache first
        let maybe_receipts =
            self.block_receipts.get(index).and_then(|receipt_info| {
                receipt_info.get_receipts_at_epoch(*assumed_pivot_index)
            });
        if maybe_receipts.is_some() {
            return maybe_receipts;
        }
        let (epoch, block_receipts) =
            self.block_receipts_by_hash_from_db(hash)?;
        if epoch != *assumed_epoch {
            debug!(
                "epoch from db {} does not match assumed {}",
                epoch, assumed_epoch
            );
            return None;
        }
        let block_receipts = Arc::new(block_receipts);
        if update_cache {
            self.block_receipts
                .entry(*index)
                .or_insert(BlockReceiptsInfo::default())
                .insert_receipts_at_epoch(
                    *assumed_pivot_index,
                    block_receipts.clone(),
                );
            self.cache_man
                .lock()
                .note_used(CacheId::BlockReceipts(*index));
        }
        Some(block_receipts)
    }

    pub fn block_receipts_by_hash(
        &mut self, hash: &H256, update_cache: bool,
    ) -> Option<Arc<Vec<Receipt>>> {
        self.get_epoch_hash_for_block(hash).and_then(|epoch| {
            trace!("Block {} is in epoch {}", hash, epoch);
            self.block_receipts_by_hash_with_epoch(hash, &epoch, update_cache)
        })
    }

    pub fn receipts_root_by_hash(&self, hash: &H256) -> Option<H256> {
        self.indices.get(hash).and_then(|index| {
            self.block_receipts_root.get(&index).map(Clone::clone)
        })
    }

    fn transaction_address_by_hash_from_db(
        &self, hash: &H256,
    ) -> Option<TransactionAddress> {
        let tx_index_encoded = self.db.key_value().get(COL_TX_ADDRESS, hash).expect("Low level database error when fetching transaction index. Some issue with disk?")?;
        let rlp = Rlp::new(&tx_index_encoded);
        let tx_index: TransactionAddress =
            rlp.as_val().expect("Wrong tx index rlp format!");
        Some(tx_index)
    }

    pub fn transaction_address_by_hash(
        &mut self, hash: &H256, update_cache: bool,
    ) -> Option<TransactionAddress> {
        if let Some(index) = self.transaction_addresses.get(hash) {
            return Some(index.clone());
        }
        self.transaction_address_by_hash_from_db(hash)
            .map(|address| {
                if update_cache {
                    self.transaction_addresses
                        .insert(hash.clone(), address.clone());
                    self.cache_man
                        .lock()
                        .note_used(CacheId::TransactionAddress(*hash));
                }
                address
            })
    }

    fn insert_transaction_address_to_kv(
        &self, hash: &H256, tx_address: &TransactionAddress,
    ) {
        let mut dbops = self.db.key_value().transaction();
        dbops.put(COL_TX_ADDRESS, hash, &rlp::encode(tx_address));
        self.db
            .key_value()
            .write(dbops)
            .expect("crash for db failure");
    }

    pub fn get_transaction_receipt(
        &mut self, tx_hash: &H256,
    ) -> Option<Receipt> {
        trace!("Get receipt {}", tx_hash);
        let address = self.transaction_address_by_hash(tx_hash, false)?;
        trace!("Got address {:?}", address);
        // receipts should never be None if address is not None because
        let receipts =
            self.block_receipts_by_hash(&address.block_hash, false)?;
        trace!("Get receipts");
        receipts.get(address.index).map(Clone::clone)
    }

    pub fn get_transaction_receipt_with_address(
        &mut self, tx_hash: &H256,
    ) -> Option<(Receipt, TransactionAddress)> {
        trace!("Get receipt with address {}", tx_hash);
        let address = self.transaction_address_by_hash(tx_hash, false)?;
        // receipts should never be None if address is not None because
        let receipts =
            self.block_receipts_by_hash(&address.block_hash, false)?;
        Some((receipts.get(address.index).unwrap().clone(), address))
    }

    pub fn insert_block_receipts_to_kv(
        &mut self, hash: H256, epoch: H256, block_receipts: Arc<Vec<Receipt>>,
        persistent: bool,
    )
    {
        if persistent {
            let mut dbops = self.db.key_value().transaction();
            let mut rlp_stream = RlpStream::new_list(2);
            rlp_stream.append(&epoch);
            rlp_stream.append_list(&*block_receipts);
            dbops.put(COL_BLOCK_RECEIPTS, &hash, &rlp_stream.drain());
            self.db
                .key_value()
                .write(dbops)
                .expect("crash for db failure");
        }

        let index = *self.indices.get(&hash).expect("in arena");
        let epoch_index = *self.indices.get(&epoch).expect("in arena");
        // TODO: make it managed by cache manager
        self.block_log_blooms.insert(
            index,
            block_receipts.iter().fold(Bloom::zero(), |mut b, r| {
                b.accrue_bloom(&r.log_bloom);
                b
            }),
        );

        let receipt_info = self
            .block_receipts
            .entry(index)
            .or_insert(BlockReceiptsInfo::default());
        receipt_info.insert_receipts_at_epoch(epoch_index, block_receipts);
        self.cache_man
            .lock()
            .note_used(CacheId::BlockReceipts(index));
    }

    pub fn all_blocks_with_topo_order(&self) -> Vec<H256> {
        let epoch_number = self.best_epoch_number();
        let mut current_number = 0;
        let mut hashes = Vec::new();
        while current_number <= epoch_number {
            let epoch_hashes = self
                .block_hashes_by_epoch(EpochNumber::Number(
                    current_number.into(),
                ))
                .unwrap();
            for hash in epoch_hashes {
                hashes.push(hash);
            }
            current_number += 1;
        }
        hashes
    }

    fn validate_stated_epoch(
        &self, epoch_number: &EpochNumber,
    ) -> Result<(), String> {
        match epoch_number {
            EpochNumber::LatestMined => {
                return Err("Latest mined epoch is not executed".into());
            }
            EpochNumber::Number(num) => {
                let latest_state_epoch = self.best_state_epoch_number();
                if num.as_usize() > latest_state_epoch {
                    return Err(format!("Specified epoch {} is not executed, the latest state epoch is {}", num, latest_state_epoch));
                }
            }
            _ => {}
        }

        Ok(())
    }

    pub fn transaction_count(
        &self, address: H160, epoch_number: EpochNumber,
    ) -> Result<U256, String> {
        self.validate_stated_epoch(&epoch_number)?;

        let hash = self.get_hash_from_epoch_number(epoch_number)?;
        let state_db =
            StateDb::new(self.storage_manager.get_state_at(hash).unwrap());
        let state = State::new(state_db, 0.into(), Default::default());
        state
            .nonce(&address)
            .map_err(|err| format!("Get transaction count error: {:?}", err))
    }

    pub fn get_balance_validated(
        &self, address: H160, epoch_number: EpochNumber,
    ) -> Result<U256, String> {
        self.validate_stated_epoch(&epoch_number)?;
        self.get_balance(address, epoch_number)
    }

    pub fn check_block_pivot_assumption(
        &self, pivot_hash: &H256, epoch: usize,
    ) -> Result<(), String> {
        let last_number = self
            .get_height_from_epoch_number(EpochNumber::LatestState)
            .unwrap();
        let hash =
            self.get_hash_from_epoch_number(EpochNumber::Number(epoch.into()))?;
        if epoch > last_number || hash != *pivot_hash {
            return Err("Error: pivot chain assumption failed".to_owned());
        }
        Ok(())
    }

    pub fn recover_executed_tx_address(
        &mut self, epoch_blocks: &Vec<Arc<Block>>, epoch_hash: &H256,
    ) {
        for block in epoch_blocks {
            let block_hash = block.hash();
            let receipts = self
                .block_receipts_by_hash_with_epoch(
                    &block_hash,
                    epoch_hash,
                    true,
                )
                .expect("receipts of skipped pivot block should exist");
            for (idx, tx) in block.transactions.iter().enumerate() {
                if receipts.get(idx).unwrap().outcome_status
                    == TRANSACTION_OUTCOME_SUCCESS
                {
                    self.insert_transaction_address_to_kv(
                        &tx.hash,
                        &TransactionAddress {
                            block_hash,
                            index: idx,
                        },
                    )
                }
            }
        }
    }
}

pub struct ConsensusGraph {
    pub inner: RwLock<ConsensusGraphInner>,
    pub block_headers: Arc<RwLock<HashMap<H256, Arc<BlockHeader>>>>,
    pub blocks: Arc<RwLock<HashMap<H256, Arc<Block>>>>,
    genesis_block: Arc<Block>,
    pub txpool: SharedTransactionPool,
    // This db is used to persist information related to
    // ledger structure, like block- or transaction-related
    // stuffs.
    pub db: Arc<SystemDB>,
    pub cache_man: Arc<Mutex<CacheManager<CacheId>>>,
    pub invalid_blocks: RwLock<HashSet<H256>>,
    storage_manager: Arc<StorageManager>,
}

pub type SharedConsensusGraph = Arc<ConsensusGraph>;

impl ConsensusGraph {
    pub fn with_genesis_block(
        genesis_block: Block, storage_manager: Arc<StorageManager>,
        vm: VmFactory, txpool: SharedTransactionPool, db: Arc<SystemDB>,
        cache_man: Arc<Mutex<CacheManager<CacheId>>>,
        pow_config: ProofOfWorkConfig,
    ) -> Self
    {
        let consensus_graph = ConsensusGraph {
            inner: RwLock::new(ConsensusGraphInner::with_genesis_block(
                &genesis_block,
                storage_manager.clone(),
                vm,
                pow_config,
                db.clone(),
                cache_man.clone(),
            )),
            blocks: Arc::new(RwLock::new(HashMap::new())),
            block_headers: Arc::new(RwLock::new(HashMap::new())),
            genesis_block: Arc::new(genesis_block),
            txpool,
            db,
            cache_man,
            invalid_blocks: RwLock::new(HashSet::new()),
            storage_manager,
        };

        let genesis = consensus_graph.genesis_block();
        consensus_graph
            .block_headers
            .write()
            .insert(genesis.hash(), Arc::new(genesis.block_header.clone()));
        consensus_graph.insert_block_to_kv(genesis, true);

        consensus_graph
    }

    pub fn get_height_from_epoch_number(
        &self, epoch_number: EpochNumber,
    ) -> Result<usize, String> {
        self.inner.read().get_height_from_epoch_number(epoch_number)
    }

    pub fn best_epoch_number(&self) -> usize {
        self.inner.read().best_epoch_number()
    }

    pub fn block_hashes_by_epoch(
        &self, epoch_number: EpochNumber,
    ) -> Result<Vec<H256>, String> {
        self.inner.read().block_hashes_by_epoch(epoch_number)
    }

    pub fn transaction_by_hash(
        &self, hash: &H256,
    ) -> Option<Arc<SignedTransaction>> {
        let address = self
            .inner
            .write()
            .transaction_address_by_hash(hash, false)?;
        let block = self.block_by_hash(&address.block_hash, false)?;
        assert!(address.index < block.transactions.len());
        Some(block.transactions[address.index].clone())
    }

    pub fn block_by_hash_from_db(&self, hash: &H256) -> Option<Block> {
        debug!("Loading block {} from db", hash);
        let block = self.db.key_value().get(COL_BLOCKS, hash)
            .expect("Low level database error when fetching block. Some issue with disk?")?;
        let rlp = Rlp::new(&block);
        let mut block = Block::decode_with_tx_public(&rlp)
            .expect("Wrong block rlp format!");
        debug!("Finish constructing block {} from db", hash);
        //let mut block = rlp.as_val::<Block>().expect("Wrong block rlp
        // format!"); SynchronizationProtocolHandler::recover_public(
        //    &mut block,
        //    &mut *self.txpool.transaction_pubkey_cache.write(),
        //    &mut *self.cache_man.lock(),
        //    &*self.worker_pool.lock(),
        //)
        //.expect("Failed to recover public!");
        VerificationConfig::compute_header_pow_quality(&mut block.block_header);
        Some(block)
    }

    pub fn block_by_hash(
        &self, hash: &H256, update_cache: bool,
    ) -> Option<Arc<Block>> {
        // Check cache first
        {
            let read = self.blocks.read();
            if let Some(v) = read.get(hash) {
                return Some(v.clone());
            }
        }

        let block = self.block_by_hash_from_db(hash)?;
        let block = Arc::new(block);

        if update_cache {
            let mut write = self.blocks.write();
            write.insert(*hash, block.clone());
            self.cache_man.lock().note_used(CacheId::Block(*hash));
        }
        Some(block)
    }

    pub fn insert_block_to_kv(&self, block: Arc<Block>, persistent: bool) {
        let hash = block.hash();

        if persistent {
            let mut dbops = self.db.key_value().transaction();
            //dbops.put(COL_BLOCKS, &hash, &rlp::encode(block.as_ref()));
            dbops.put(COL_BLOCKS, &hash, &block.encode_with_tx_public());
            self.db
                .key_value()
                .write(dbops)
                .expect("crash for db failure");
        }

        self.blocks.write().insert(hash, block);
        self.cache_man.lock().note_used(CacheId::Block(hash));
    }

    pub fn remove_block_from_kv(&self, hash: &H256) {
        self.blocks.write().remove(hash);
        let mut dbops = self.db.key_value().transaction();
        dbops.delete(COL_BLOCKS, hash);
        self.db
            .key_value()
            .write(dbops)
            .expect("crash for db failure");
    }

    pub fn block_header_by_hash(
        &self, hash: &H256,
    ) -> Option<Arc<BlockHeader>> {
        // TODO If we persist headers, we should try to get it from db
        self.block_headers
            .read()
            .get(hash)
            .map(|header_ref| header_ref.clone())
    }

    pub fn block_height_by_hash(&self, hash: &H256) -> Option<u64> {
        let result = self.block_by_hash(hash, false)?;
        Some(result.block_header.height())
    }

    pub fn genesis_block(&self) -> Arc<Block> { self.genesis_block.clone() }

    pub fn verified_invalid(&self, hash: &H256) -> bool {
        self.invalid_blocks.read().contains(hash)
    }

    pub fn invalidate_block(&self, hash: &H256) {
        self.invalid_blocks.write().insert(hash.clone());
    }

    pub fn get_block_total_difficulty(&self, hash: &H256) -> Option<U256> {
        let mut w = self.inner.write();
        if let Some(idx) = w.indices.get(hash).cloned() {
            Some(w.weight_tree.subtree_weight(idx))
        } else {
            None
        }
    }

    pub fn get_block_epoch_number(&self, hash: &H256) -> Option<usize> {
        self.inner.read().get_block_epoch_number(hash)
    }

    pub fn gas_price(&self) -> Option<U256> {
        let inner = self.inner.read();
        let mut last_epoch_number = inner.best_epoch_number();
        let mut number_of_blocks_to_sample = GAS_PRICE_BLOCK_SAMPLE_SIZE;
        let mut tx_hashes = HashSet::new();
        let mut prices = Vec::new();

        loop {
            if number_of_blocks_to_sample == 0 || last_epoch_number == 0 {
                break;
            }
            if prices.len() == GAS_PRICE_TRANSACTION_SAMPLE_SIZE {
                break;
            }
            let mut hashes = inner
                .block_hashes_by_epoch(EpochNumber::Number(
                    last_epoch_number.into(),
                ))
                .unwrap();
            hashes.reverse();
            last_epoch_number -= 1;

            for hash in hashes {
                let block = self.block_by_hash(&hash, false).unwrap();
                for tx in block.transactions.iter() {
                    if tx_hashes.insert(tx.hash()) {
                        prices.push(tx.gas_price().clone());
                        if prices.len() == GAS_PRICE_TRANSACTION_SAMPLE_SIZE {
                            break;
                        }
                    }
                }
                number_of_blocks_to_sample -= 1;
                if number_of_blocks_to_sample == 0 {
                    break;
                }
            }
        }

        prices.sort();
        if prices.is_empty() {
            None
        } else {
            Some(prices[prices.len() / 2])
        }
    }

    pub fn get_balance(
        &self, address: H160, epoch_number: EpochNumber,
    ) -> Result<U256, String> {
        self.inner
            .read()
            .get_balance_validated(address, epoch_number)
    }

    pub fn get_related_transactions(
        &self, address: H160, num_txs: usize, epoch_number: EpochNumber,
    ) -> Result<Vec<Arc<SignedTransaction>>, String> {
        let inner = self.inner.read();
        inner.get_height_from_epoch_number(epoch_number).and_then(
            |best_epoch_number| {
                let mut transactions = Vec::new();
                if num_txs == 0 {
                    return Ok(transactions);
                }
                let earlist_epoch_number = if best_epoch_number
                    < EPOCH_LIMIT_OF_RELATED_TRANSACTIONS
                {
                    0
                } else {
                    best_epoch_number - EPOCH_LIMIT_OF_RELATED_TRANSACTIONS + 1
                };
                let mut current_epoch_number = best_epoch_number;
                let mut include_hashes = HashSet::new();

                loop {
                    let hashes = inner
                        .block_hashes_by_epoch(EpochNumber::Number(
                            current_epoch_number.into(),
                        ))
                        .unwrap();
                    for hash in hashes {
                        let block = self
                            .block_by_hash(&hash, false)
                            .expect("Error: Cannot get block by hash.");
                        for tx in block.transactions.iter() {
                            if include_hashes.contains(&tx.hash()) {
                                continue;
                            }
                            let mut is_valid = false;
                            if tx.sender() == address {
                                is_valid = true;
                            } else if let Action::Call(receiver_address) =
                                tx.action
                            {
                                if receiver_address == address {
                                    is_valid = true;
                                }
                            }
                            if is_valid {
                                transactions.push(tx.clone());
                                include_hashes.insert(tx.hash());
                                if transactions.len() == num_txs {
                                    return Ok(transactions);
                                }
                            }
                        }
                    }
                    if current_epoch_number == earlist_epoch_number {
                        break;
                    }
                    current_epoch_number -= 1;
                }

                Ok(transactions)
            },
        )
    }

    pub fn get_account(
        &self, address: H160, num_txs: usize, epoch_number: EpochNumber,
    ) -> Result<(U256, Vec<Arc<SignedTransaction>>), String> {
        let inner = self.inner.read();
        inner
            .get_balance_validated(address, epoch_number.clone())
            .and_then(|balance| {
                self.get_related_transactions(address, num_txs, epoch_number)
                    .and_then(|transactions| Ok((balance, transactions)))
            })
    }

    // TODO Merge logic.
    /// This is a very expensive call to force the engine to recompute the state
    /// root of a given block
    pub fn compute_state_for_block(
        &self, block_hash: &H256, inner: &mut ConsensusGraphInner,
    ) -> (H256, H256) {
        // If we already computed the state of the block before, we should not
        // do it again FIXME: propagate the error up
        info!("compute_state_for_block {:?}", block_hash);
        {
            let cached_state = inner
                .storage_manager
                .get_state_at(block_hash.clone())
                .unwrap();
            if cached_state.does_exist() {
                if let Some(receipts_root) =
                    inner.receipts_root_by_hash(&block_hash)
                {
                    return (
                        cached_state.get_state_root().unwrap().unwrap(),
                        receipts_root,
                    );
                }
            }
        }
        // FIXME: propagate the error up
        let me: usize = inner.indices.get(block_hash).unwrap().clone();
        let block_height = inner.arena[me].height as usize;
        let mut fork_height = block_height;
        let mut chain: Vec<usize> = Vec::new();
        let mut idx = me;
        while fork_height > 0
            && (fork_height >= inner.pivot_chain.len()
                || inner.pivot_chain[fork_height] != idx)
        {
            chain.push(idx);
            fork_height -= 1;
            idx = inner.arena[idx].parent;
        }
        // Because we have genesis at height 0, this should always be true
        debug_assert!(inner.pivot_chain[fork_height] == idx);
        debug!("Forked at index {}", idx);
        chain.push(idx);
        chain.reverse();
        let mut epoch_number_map: HashMap<usize, usize> = HashMap::new();

        // Construct epochs
        for fork_at in 1..chain.len() {
            // First, identify all the blocks in the current epoch of the
            // hypothetical pivot chain
            let mut queue = Vec::new();
            {
                let new_epoch_number = fork_at + fork_height;
                let enqueue_if_new =
                    |queue: &mut Vec<usize>,
                     epoch_number_map: &mut HashMap<usize, usize>,
                     index| {
                        let epoch_number =
                            inner.arena[index].data.epoch_number.borrow();
                        if (*epoch_number == NULL
                            || *epoch_number > fork_height)
                            && !epoch_number_map.contains_key(&index)
                        {
                            epoch_number_map.insert(index, new_epoch_number);
                            queue.push(index);
                        }
                    };

                let mut at = 0;
                enqueue_if_new(
                    &mut queue,
                    &mut epoch_number_map,
                    chain[fork_at],
                );
                while at < queue.len() {
                    let me = queue[at];
                    for referee in &inner.arena[me].referees {
                        enqueue_if_new(
                            &mut queue,
                            &mut epoch_number_map,
                            *referee,
                        );
                    }
                    enqueue_if_new(
                        &mut queue,
                        &mut epoch_number_map,
                        inner.arena[me].parent,
                    );
                    at += 1;
                }
            }

            // Second, sort all the blocks based on their topological order
            // and break ties with block hash
            let reversed_indices = inner.topological_sort(&queue);

            debug!(
                "Construct epoch_id={}, block_count={}",
                inner.arena[chain[fork_at]].hash,
                reversed_indices.len()
            );

            inner
                .indices_in_epochs
                .insert(chain[fork_at], reversed_indices);
        }

        let mut last_state_height =
            if inner.pivot_chain.len() > DEFERRED_STATE_EPOCH_COUNT as usize {
                inner.pivot_chain.len() - DEFERRED_STATE_EPOCH_COUNT as usize
            } else {
                0
            };

        last_state_height += 1;
        while last_state_height <= fork_height {
            // Check if the state has been computed
            if inner.storage_manager.state_exists(
                inner.arena[inner.pivot_chain[last_state_height]].hash,
            ) {
                if inner.epoch_executed(inner.pivot_chain[last_state_height]) {
                    debug!(
                        "Skip execution in prefix {:?}",
                        inner.arena[inner.pivot_chain[last_state_height]].hash
                    );
                    last_state_height += 1;
                    continue;
                }
            }
            let reversed_indices = inner
                .indices_in_epochs
                .get(&inner.pivot_chain[last_state_height])
                .unwrap();

            debug!(
                "Process tx epoch_id={}, block_count={}",
                inner.arena[inner.pivot_chain[last_state_height]].hash,
                reversed_indices.len()
            );

            let mut epoch_blocks = Vec::new();
            {
                for idx in reversed_indices {
                    let block = self
                        .block_by_hash(&inner.arena[*idx].hash, true)
                        .expect("Exist");
                    epoch_blocks.push(block);
                }
            }

            let mut state = State::new(
                StateDb::new(
                    self.storage_manager
                        .get_state_at(
                            inner.arena
                                [inner.pivot_chain[last_state_height - 1]]
                                .hash,
                        )
                        .unwrap(),
                ),
                0.into(),
                inner.vm.clone(),
            );
            inner.process_epoch_transactions(
                &mut state,
                &epoch_blocks,
                &self.txpool.unexecuted_transaction_addresses,
                false,
                &mut Vec::new(),
            );

            // Calculate the block reward for blocks inside the epoch
            // All transaction fees are shared among blocks inside one epoch
            if last_state_height > REWARD_EPOCH_COUNT as usize {
                let epoch_num = last_state_height - REWARD_EPOCH_COUNT as usize;
                let anticone_penalty_epoch_upper =
                    epoch_num + ANTICONE_PENALTY_UPPER_EPOCH_COUNT as usize;
                let pivot_block_upper =
                    inner.pivot_chain[anticone_penalty_epoch_upper];
                let pivot_index = inner.pivot_chain[epoch_num];
                debug_assert!(
                    epoch_num == inner.arena[pivot_index].height as usize
                );
                inner.process_rewards_and_fees(
                    &mut state,
                    pivot_index,
                    pivot_block_upper,
                    false,
                    |h| self.block_by_hash(h, true),
                );
            }

            // FIXME: We may want to propagate the error up
            state
                .commit(inner.arena[inner.pivot_chain[last_state_height]].hash)
                .unwrap();
            last_state_height += 1;
        }

        for fork_at in 1..chain.len() {
            // Check if the state has been computed
            if inner
                .storage_manager
                .state_exists(inner.arena[chain[fork_at]].hash)
            {
                if inner.epoch_executed(chain[fork_at]) {
                    debug!(
                        "Skip execution in fork {:?}",
                        inner.arena[chain[fork_at]].hash
                    );
                    continue;
                }
            }
            let reversed_indices =
                inner.indices_in_epochs.get(&chain[fork_at]).unwrap();

            debug!(
                "Process tx epoch_id={}, block_count={}",
                inner.arena[chain[fork_at]].hash,
                reversed_indices.len()
            );
            let mut epoch_blocks = Vec::new();
            {
                for idx in reversed_indices {
                    let block = self
                        .block_by_hash(&inner.arena[*idx].hash, true)
                        .expect("Exist");
                    epoch_blocks.push(block);
                }
            }

            let mut state = State::new(
                StateDb::new(
                    self.storage_manager
                        .get_state_at(inner.arena[chain[fork_at - 1]].hash)
                        .unwrap(),
                ),
                0.into(),
                inner.vm.clone(),
            );
            inner.process_epoch_transactions(
                &mut state,
                &epoch_blocks,
                &self.txpool.unexecuted_transaction_addresses,
                false,
                &mut Vec::new(),
            );

            // Calculate the block reward for blocks inside the epoch
            // All transaction fees are shared among blocks inside one epoch
            if fork_height + fork_at > REWARD_EPOCH_COUNT as usize {
                let epoch_num =
                    fork_height + fork_at - REWARD_EPOCH_COUNT as usize;
                let anticone_penalty_epoch_upper =
                    epoch_num + ANTICONE_PENALTY_UPPER_EPOCH_COUNT as usize;
                let pivot_block_upper =
                    if anticone_penalty_epoch_upper > fork_height {
                        chain[anticone_penalty_epoch_upper - fork_height]
                    } else {
                        inner.pivot_chain[anticone_penalty_epoch_upper]
                    };
                let pivot_index = if epoch_num > fork_height {
                    chain[epoch_num - fork_height]
                } else {
                    inner.pivot_chain[epoch_num]
                };
                debug_assert!(
                    epoch_num == inner.arena[pivot_index].height as usize
                );
                inner.process_rewards_and_fees(
                    &mut state,
                    pivot_index,
                    pivot_block_upper,
                    false,
                    |h| self.block_by_hash(h, true),
                );
            }

            // FIXME: We may want to propagate the error up
            state.commit(inner.arena[chain[fork_at]].hash).unwrap();
        }

        // FIXME: Propagate errors upward
        let state_root = inner
            .storage_manager
            .get_state_at(inner.arena[me].hash)
            .unwrap()
            .get_state_root()
            .unwrap()
            .unwrap();

        let receipts_root = inner.block_receipts_root.get(&me).unwrap().clone();

        (state_root, receipts_root)
    }

    pub fn compute_deferred_state_for_block(
        &self, block_hash: &H256, delay: usize,
    ) -> (H256, H256) {
        let inner = &mut *self.inner.write();

        // FIXME: Propagate errors upward
        let mut idx = inner.indices.get(block_hash).unwrap().clone();
        for _i in 0..delay {
            if idx == inner.genesis_block_index {
                break;
            }
            idx = inner.arena[idx].parent;
        }
        let hash = inner.arena[idx].hash;
        self.compute_state_for_block(&hash, inner)
    }

    fn check_block_full_validity(
        &self, new: usize, block: &Block, inner: &mut ConsensusGraphInner,
        sync_graph: &SynchronizationGraphInner,
    ) -> bool
    {
        if inner.arena[inner.arena[new].parent].data.partial_invalid {
            warn!(
                "Partially invalid due to partially invalid parent. {:?}",
                block.block_header.clone()
            );
            return false;
        }

        // Check whether the new block select the correct parent block
        if inner.arena[new].parent != *inner.pivot_chain.last().unwrap() {
            if !inner.check_correct_parent(new, sync_graph) {
                warn!(
                    "Partially invalid due to picking incorrect parent. {:?}",
                    block.block_header.clone()
                );
                return false;
            }
        }

        // Check if the state root is correct or not
        // TODO: We may want to optimize this because now on the chain switch we
        // are going to compute state twice
        let state_root_valid = if block.block_header.height()
            < DEFERRED_STATE_EPOCH_COUNT
        {
            *block.block_header.deferred_state_root()
                == inner.genesis_block_state_root
                && *block.block_header.deferred_receipts_root()
                    == inner.genesis_block_receipts_root
        } else {
            let mut deferred = new;
            for _ in 0..DEFERRED_STATE_EPOCH_COUNT {
                deferred = inner.arena[deferred].parent;
            }
            debug_assert!(
                block.block_header.height() - DEFERRED_STATE_EPOCH_COUNT
                    == inner.arena[deferred].height
            );
            debug!("Deferred block is {:?}", inner.arena[deferred].hash);

            if inner
                .storage_manager
                .contains_state(inner.arena[deferred].hash)
                && inner.block_receipts_root.contains_key(&deferred)
            {
                let mut valid = true;
                let correct_state_root = inner
                    .storage_manager
                    .get_state_at(inner.arena[deferred].hash)
                    .unwrap()
                    .get_state_root()
                    .unwrap()
                    .unwrap();
                if *block.block_header.deferred_state_root()
                    != correct_state_root
                {
                    warn!(
                        "Invalid state root: should be {:?}",
                        correct_state_root
                    );
                    valid = false;
                }
                let correct_receipts_root =
                    inner.block_receipts_root.get(&deferred).unwrap().clone();
                if *block.block_header.deferred_receipts_root()
                    != correct_receipts_root
                {
                    warn!(
                        "Invalid receipt root: should be {:?}",
                        correct_receipts_root
                    );
                    valid = false;
                }
                valid
            } else {
                // Call the expensive function to check this state root
                let deferred_hash = inner.arena[deferred].hash;
                let (state_root, receipts_root) =
                    self.compute_state_for_block(&deferred_hash, inner);
                *block.block_header.deferred_state_root() == state_root
                    && *block.block_header.deferred_receipts_root()
                        == receipts_root
            }
        };

        if !state_root_valid {
            warn!(
                "Partially invalid in fork due to deferred block. me={:?}",
                block.block_header.clone()
            );
            return false;
        }
        return true;
    }

    pub fn construct_pivot(&self, sync_inner: &SynchronizationGraphInner) {
        let mut inner = &mut *self.inner.write();

        assert_eq!(inner.pivot_chain.len(), 1);
        assert_eq!(inner.pivot_chain[0], inner.genesis_block_index);

        let mut new_pivot_chain = Vec::new();
        let mut u = inner.genesis_block_index;
        loop {
            new_pivot_chain.push(u);
            let mut heaviest = NULL;
            let mut heaviest_weight = U256::zero();
            for index in &inner.arena[u].children {
                let weight = inner.weight_tree.subtree_weight(*index);
                if heaviest == NULL
                    || weight > heaviest_weight
                    || (weight == heaviest_weight
                        && inner.arena[*index].hash
                            > inner.arena[heaviest].hash)
                {
                    heaviest = *index;
                    heaviest_weight = weight;
                }
            }
            if heaviest == NULL {
                break;
            }
            u = heaviest;
        }

        // Construct epochs
        let mut pivot_index = 0;
        while pivot_index < new_pivot_chain.len() {
            // First, identify all the blocks in the current epoch
            let mut queue = Vec::new();
            {
                let copy_of_fork_at = pivot_index;
                let enqueue_if_new = |queue: &mut Vec<usize>, index| {
                    let mut epoch_number =
                        inner.arena[index].data.epoch_number.borrow_mut();
                    if *epoch_number == NULL {
                        *epoch_number = copy_of_fork_at;
                        queue.push(index);
                    }
                };

                let mut at = 0;
                enqueue_if_new(&mut queue, new_pivot_chain[pivot_index]);
                while at < queue.len() {
                    let me = queue[at];
                    for referee in &inner.arena[me].referees {
                        enqueue_if_new(&mut queue, *referee);
                    }
                    enqueue_if_new(&mut queue, inner.arena[me].parent);
                    at += 1;
                }
            }

            // Second, sort all the blocks based on their topological order
            // and break ties with block hash
            let reversed_indices = inner.topological_sort(&queue);

            debug!(
                "Construct epoch_id={}, block_count={}",
                inner.arena[new_pivot_chain[pivot_index]].hash,
                reversed_indices.len()
            );

            inner
                .indices_in_epochs
                .insert(new_pivot_chain[pivot_index], reversed_indices);

            // Construct in-memory receipts root
            if new_pivot_chain.len() >= DEFERRED_STATE_EPOCH_COUNT as usize
                && pivot_index
                    < new_pivot_chain.len()
                        - DEFERRED_STATE_EPOCH_COUNT as usize
            {
                // This block's deferred block is pivot_index, so the
                // deferred_receipts_root in its header is the
                // receipts_root of pivot_index
                let future_block_hash = inner.arena[new_pivot_chain
                    [pivot_index + DEFERRED_STATE_EPOCH_COUNT as usize]]
                    .hash
                    .clone();
                inner.block_receipts_root.insert(
                    new_pivot_chain[pivot_index],
                    self.block_headers
                        .read()
                        .get(&future_block_hash)
                        .unwrap()
                        .deferred_receipts_root()
                        .clone(),
                );
            }

            pivot_index += 1;
        }

        // If the db is not corrupted, all unwrap in the following should pass.
        // TODO Verify db state in case of data missing
        // TODO Recompute missing data if needed
        inner.adjust_difficulty(
            *new_pivot_chain.last().expect("not empty"),
            sync_inner,
        );
        inner.pivot_chain = new_pivot_chain;
        // Compute receipts root for the deferred block of the mining block,
        // which is not in the db
        if inner.pivot_chain.len() > DEFERRED_STATE_EPOCH_COUNT as usize {
            let pivot_index = inner.pivot_chain
                [inner.pivot_chain.len() - DEFERRED_STATE_EPOCH_COUNT as usize];
            let pivot_hash = inner.arena[pivot_index].hash.clone();
            let epoch_indexes =
                inner.indices_in_epochs.get(&pivot_index).unwrap().clone();
            let mut epoch_receipts = Vec::with_capacity(epoch_indexes.len());
            for i in epoch_indexes {
                epoch_receipts.push(
                    inner
                        .block_receipts_by_hash_with_epoch(
                            &inner.arena[i].hash.clone(),
                            &pivot_hash,
                            true,
                        )
                        .unwrap(),
                );
            }
            inner.block_receipts_root.insert(
                pivot_index,
                BlockHeaderBuilder::compute_block_receipts_root(
                    &epoch_receipts,
                ),
            );
        }
    }

    pub fn on_new_block_construction_only(&self, hash: &H256) {
        let block = self.block_by_hash(hash, false).unwrap();

        let inner = &mut *self.inner.write();
        let me = inner.insert(block.as_ref());
        inner.compute_anticone(me);

        inner.weight_tree.make_tree(me);
        inner.weight_tree.link(inner.arena[me].parent, me);
        inner
            .weight_tree
            .update_weight(me, block.block_header.difficulty());
    }

    pub fn on_new_block(
        &self, hash: &H256, sync_inner_lock: &RwLock<SynchronizationGraphInner>,
    ) {
        let block = self.block_by_hash(hash, true).unwrap();

        info!(
            "insert new block into consensus: block_header={:?} tx_count={}",
            block.block_header,
            block.transactions.len(),
        );

        {
            // When a tx is executed successfully, it will be removed from
            // `unexecuted_transaction_addresses` If a tx is
            // executed with failure(InvalidNonce), or the block packing it is
            // never refered and executed, only the corresponding tx address
            // will be removed. After a tx is removed from
            // `unexecuted_transaction_addresses` because of
            // successful execution, its new nonce will be available in state
            // and it will not be inserted to tx pool again.
            let mut unexecuted_transaction_addresses =
                self.txpool.unexecuted_transaction_addresses.lock();
            let mut cache_man = self.cache_man.lock();
            for (idx, tx) in block.transactions.iter().enumerate() {
                self.txpool.remove_pending(tx.as_ref());
                self.txpool.remove_ready(tx.clone());
                // If an executed tx
                let tx_hash = tx.hash();
                if let Some(addr_set) =
                    unexecuted_transaction_addresses.get_mut(&tx_hash)
                {
                    addr_set.insert(TransactionAddress {
                        block_hash: hash.clone(),
                        index: idx,
                    });
                } else {
                    let mut addr_set = HashSet::new();
                    addr_set.insert(TransactionAddress {
                        block_hash: hash.clone(),
                        index: idx,
                    });
                    unexecuted_transaction_addresses.insert(tx_hash, addr_set);
                    cache_man.note_used(CacheId::UnexecutedTransactionAddress(
                        tx_hash,
                    ));
                }
            }
        }
        info!("Transaction pool size={}", self.txpool.len());

        let mut inner = &mut *self.inner.write();

        let me = inner.insert(block.as_ref());
        inner.compute_anticone(me);

        let fully_valid = self.check_block_full_validity(
            me,
            block.as_ref(),
            inner,
            &*sync_inner_lock.read(),
        );
        if !fully_valid {
            inner.arena[me].data.partial_invalid = true;
            return;
        }
        debug!("Block {} is fully valid", inner.arena[me].hash);

        inner.weight_tree.make_tree(me);
        inner.weight_tree.link(inner.arena[me].parent, me);
        inner
            .weight_tree
            .update_weight(me, block.block_header.difficulty());

        let last = inner.pivot_chain.last().cloned().unwrap();
        // TODO: constructing new_pivot_chain without cloning!
        let mut new_pivot_chain = inner.pivot_chain.clone();
        let fork_at = if inner.arena[me].parent == last {
            new_pivot_chain.push(me);
            inner.pivot_chain.len()
        } else {
            let lca = inner.weight_tree.lca(last, me);

            let fork_at = inner.arena[lca].height as usize + 1;
            assert!(fork_at < inner.pivot_chain.len());
            let prev = inner.pivot_chain[fork_at];
            let prev_weight = inner.weight_tree.subtree_weight(prev);
            let new = inner.weight_tree.ancestor_at(me, fork_at as usize);
            let new_weight = inner.weight_tree.subtree_weight(new);

            if prev_weight < new_weight
                || (prev_weight == new_weight
                    && inner.arena[prev].hash < inner.arena[new].hash)
            {
                // The new subtree is heavier, update pivot chain
                new_pivot_chain.truncate(fork_at);
                let mut u = new;
                loop {
                    new_pivot_chain.push(u);
                    let mut heaviest = NULL;
                    let mut heaviest_weight = U256::zero();
                    for index in &inner.arena[u].children {
                        let weight = inner.weight_tree.subtree_weight(*index);
                        if heaviest == NULL
                            || weight > heaviest_weight
                            || (weight == heaviest_weight
                                && inner.arena[*index].hash
                                    > inner.arena[heaviest].hash)
                        {
                            heaviest = *index;
                            heaviest_weight = weight;
                        }
                    }
                    if heaviest == NULL {
                        break;
                    }
                    u = heaviest;
                }
                fork_at
            } else {
                // The previous subtree is still heavier, nothing is updated
                inner.pivot_chain.len()
            }
        };
        debug!("Forked at index {}", new_pivot_chain[fork_at - 1]);

        if fork_at < inner.pivot_chain.len() {
            let enqueue_if_obsolete = |queue: &mut VecDeque<usize>, index| {
                let mut epoch_number =
                    inner.arena[index].data.epoch_number.borrow_mut();
                if *epoch_number != NULL && *epoch_number >= fork_at {
                    *epoch_number = NULL;
                    queue.push_back(index);
                }
            };

            let mut queue = VecDeque::new();
            enqueue_if_obsolete(&mut queue, last);
            while let Some(me) = queue.pop_front() {
                for referee in inner.arena[me].referees.clone() {
                    enqueue_if_obsolete(&mut queue, referee);
                }
                enqueue_if_obsolete(&mut queue, inner.arena[me].parent);
            }
        }

        assert_ne!(fork_at, 0);

        // Construct epochs
        let mut pivot_index = fork_at;
        while pivot_index < new_pivot_chain.len() {
            // First, identify all the blocks in the current epoch
            let mut queue = Vec::new();
            {
                let copy_of_fork_at = pivot_index;
                let enqueue_if_new = |queue: &mut Vec<usize>, index| {
                    let mut epoch_number =
                        inner.arena[index].data.epoch_number.borrow_mut();
                    if *epoch_number == NULL {
                        *epoch_number = copy_of_fork_at;
                        queue.push(index);
                    }
                };

                let mut at = 0;
                enqueue_if_new(&mut queue, new_pivot_chain[pivot_index]);
                while at < queue.len() {
                    let me = queue[at];
                    for referee in &inner.arena[me].referees {
                        enqueue_if_new(&mut queue, *referee);
                    }
                    enqueue_if_new(&mut queue, inner.arena[me].parent);
                    at += 1;
                }
            }

            // Second, sort all the blocks based on their topological order
            // and break ties with block hash
            let reversed_indices = inner.topological_sort(&queue);

            debug!(
                "Construct epoch_id={}, block_count={}",
                inner.arena[new_pivot_chain[pivot_index]].hash,
                reversed_indices.len()
            );

            inner
                .indices_in_epochs
                .insert(new_pivot_chain[pivot_index], reversed_indices);

            pivot_index += 1;
        }

        let mut to_pending = Vec::new();
        let to_state_pos =
            if new_pivot_chain.len() < DEFERRED_STATE_EPOCH_COUNT as usize {
                0 as usize
            } else {
                new_pivot_chain.len() - DEFERRED_STATE_EPOCH_COUNT as usize + 1
            };

        let mut state_at = fork_at;
        if fork_at + DEFERRED_STATE_EPOCH_COUNT as usize
            > inner.pivot_chain.len()
        {
            if inner.pivot_chain.len() > DEFERRED_STATE_EPOCH_COUNT as usize {
                state_at = inner.pivot_chain.len()
                    - DEFERRED_STATE_EPOCH_COUNT as usize
                    + 1;
            } else {
                state_at = 1;
            }
        }

        // Apply transactions in the determined total order
        while state_at < to_state_pos {
            let pivot_hash = inner.arena[new_pivot_chain[state_at]].hash;
            let reversed_indices = inner
                .indices_in_epochs
                .get(&new_pivot_chain[state_at])
                .unwrap();
            let mut epoch_blocks = Vec::new();
            {
                for idx in reversed_indices {
                    let block = self
                        .block_by_hash(&inner.arena[*idx].hash, true)
                        .expect("Exist");
                    epoch_blocks.push(block);
                }
            }
            // FIXME Cannot skip executing if in-memory data are missing
            // (Recovering) Using block_receipts may fail to skip
            // some executed epoch if it's evicted from mem
            if inner
                .storage_manager
                .state_exists(inner.arena[new_pivot_chain[state_at]].hash)
                && inner
                    .block_receipts
                    .contains_key(&new_pivot_chain[state_at])
            {
                debug!("Try to compute epoch={:?}", pivot_hash);
                if inner.epoch_executed(new_pivot_chain[state_at]) {
                    debug!("Skip epoch {:?}", pivot_hash);
                    inner.recover_executed_tx_address(
                        &epoch_blocks,
                        &pivot_hash,
                    );
                    state_at += 1;
                    continue;
                }
            }
            info!(
                "Process tx epoch_id={}, block_count={}",
                inner.arena[new_pivot_chain[state_at]].hash,
                epoch_blocks.len()
            );
            let mut state = State::new(
                StateDb::new(
                    self.storage_manager
                        .get_state_at(
                            inner.arena[new_pivot_chain[state_at - 1]].hash,
                        )
                        .unwrap(),
                ),
                0.into(),
                inner.vm.clone(),
            );
            inner.process_epoch_transactions(
                &mut state,
                &epoch_blocks,
                &self.txpool.unexecuted_transaction_addresses,
                true,
                &mut to_pending,
            );

            // Calculate the block reward for blocks inside the epoch
            // All transaction fees are shared among blocks inside one epoch
            if state_at > REWARD_EPOCH_COUNT as usize {
                let epoch_num = state_at - REWARD_EPOCH_COUNT as usize;
                let anticone_penalty_epoch_upper =
                    epoch_num + ANTICONE_PENALTY_UPPER_EPOCH_COUNT as usize;
                let pivot_index = new_pivot_chain[epoch_num];
                debug_assert!(
                    epoch_num == inner.arena[pivot_index].height as usize
                );
                debug_assert!(
                    epoch_num
                        == *inner.arena[pivot_index].data.epoch_number.borrow()
                );
                inner.process_rewards_and_fees(
                    &mut state,
                    pivot_index,
                    new_pivot_chain[anticone_penalty_epoch_upper],
                    true,
                    |h| self.block_by_hash(h, true),
                );
            }

            let epoch_id = inner.arena[new_pivot_chain[state_at]].hash;
            // FIXME: We may want to propagate the error up
            state.commit_and_notify(epoch_id, &self.txpool).unwrap();
            info!(
                "Epoch {:?} has state_root={:?} receipt_root={:?}",
                epoch_id,
                inner
                    .storage_manager
                    .get_state_at(epoch_id)
                    .unwrap()
                    .get_state_root()
                    .unwrap(),
                inner
                    .block_receipts_root
                    .get(&new_pivot_chain[state_at])
                    .unwrap()
            );

            state_at += 1;
        }

        if state_at > 1 {
            state_at -= 1;
            let state = inner
                .storage_manager
                .get_state_at(inner.arena[new_pivot_chain[state_at]].hash)
                .unwrap();
            self.txpool.recycle_future_transactions(to_pending, state);
        }

        inner.adjust_difficulty(
            *new_pivot_chain.last().expect("not empty"),
            &*sync_inner_lock.read(),
        );
        inner.pivot_chain = new_pivot_chain;
    }

    pub fn best_block_hash(&self) -> H256 {
        self.inner.read().best_block_hash()
    }

    pub fn best_state_epoch_number(&self) -> usize {
        self.inner.read().best_state_epoch_number()
    }

    pub fn epoch_hash(&self, epoch_number: usize) -> H256 {
        self.inner.read().epoch_hash(epoch_number)
    }

    pub fn get_hash_from_epoch_number(
        &self, epoch_number: EpochNumber,
    ) -> Result<H256, String> {
        self.inner.read().get_hash_from_epoch_number(epoch_number)
    }

    pub fn get_transaction_receipt(&self, hash: &H256) -> Option<Receipt> {
        self.inner.write().get_transaction_receipt(hash)
    }

    pub fn get_transaction_info_by_hash(
        &self, hash: &H256,
    ) -> Option<(SignedTransaction, Receipt, TransactionAddress)> {
        let mut inner = self.inner.write();
        if let Some((receipt, address)) =
            inner.get_transaction_receipt_with_address(hash)
        {
            let block = self.block_by_hash(&address.block_hash, false)?;
            assert!(address.index < block.transactions.len());
            let transaction = (*block.transactions[address.index]).clone();
            Some((transaction, receipt, address))
        } else {
            None
        }
    }

    pub fn get_epoch_hash_for_block(&self, hash: &H256) -> Option<H256> {
        self.inner.read().get_epoch_hash_for_block(hash)
    }

    pub fn block_receipts_by_hash(
        &self, hash: &H256,
    ) -> Option<Arc<Vec<Receipt>>> {
        self.inner.write().block_receipts_by_hash(hash, false)
    }

    pub fn transaction_address_by_hash(
        &self, hash: &H256,
    ) -> Option<TransactionAddress> {
        self.inner.write().transaction_address_by_hash(hash, false)
    }

    pub fn transaction_count(
        &self, address: H160, epoch_number: EpochNumber,
    ) -> Result<U256, String> {
        self.inner.read().transaction_count(address, epoch_number)
    }

    pub fn best_state_block_hash(&self) -> H256 {
        self.inner.read().best_state_block_hash()
    }

    pub fn block_count(&self) -> usize { self.inner.read().indices.len() }

    pub fn call_virtual(
<<<<<<< HEAD
        &self, tx: &SignedTransaction,
    ) -> Result<Vec<u8>, ExecutionError> {
        self.inner
            .write()
            .call_virtual(tx)
            .map(|(output, _)| output)
    }

    pub fn estimate_gas(
        &self, tx: &SignedTransaction,
    ) -> Result<U256, ExecutionError> {
        self.inner
            .write()
            .call_virtual(tx)
            .map(|(_, gas_used)| gas_used)
=======
        &self, tx: &SignedTransaction, epoch: EpochNumber
    ) -> Result<Vec<u8>, String> {
        self.inner.write().call_virtual(tx, epoch)
>>>>>>> fd6723b8
    }

    pub fn persist_terminals(&self) {
        let terminals = {
            let inner = self.inner.read();
            let mut terminals =
                Vec::with_capacity(inner.parental_terminals.len());
            for index in &inner.parental_terminals {
                terminals.push(inner.arena[*index].hash);
            }
            terminals
        };

        let mut rlp_stream = RlpStream::new();
        rlp_stream.begin_list(terminals.len());
        for hash in terminals {
            rlp_stream.append(&hash);
        }

        let mut dbops = self.db.key_value().transaction();
        dbops.put(COL_MISC, b"terminals", &rlp_stream.drain());
        self.db.key_value().write(dbops).expect("db error");
    }

    pub fn logs(
        &self, filter: Filter,
    ) -> Result<Vec<LocalizedLogEntry>, FilterError> {
        let block_hashes = if filter.block_hashes.is_none() {
            if filter.from_epoch >= filter.to_epoch {
                return Err(FilterError::InvalidEpochNumber {
                    from_epoch: filter.from_epoch,
                    to_epoch: filter.to_epoch,
                });
            }

            let inner = self.inner.read();

            if filter.from_epoch >= inner.pivot_chain.len() {
                return Ok(Vec::new());
            }

            let from_epoch = filter.from_epoch;
            let to_epoch = min(filter.to_epoch, inner.pivot_chain.len());

            let blooms = filter.bloom_possibilities();
            let bloom_match = |block_log_bloom: &Bloom| {
                blooms
                    .iter()
                    .any(|bloom| block_log_bloom.contains_bloom(bloom))
            };

            let mut blocks = Vec::new();
            for epoch_idx in from_epoch..to_epoch {
                for index in inner
                    .indices_in_epochs
                    .get(&inner.pivot_chain[epoch_idx])
                    .unwrap()
                {
                    let hash = inner.arena[*index].hash;
                    if let Some(block_log_bloom) =
                        inner.block_log_blooms.get(index)
                    {
                        if !bloom_match(block_log_bloom) {
                            continue;
                        }
                    }
                    blocks.push(hash);
                }
            }

            blocks
        } else {
            filter.block_hashes.as_ref().unwrap().clone()
        };

        Ok(self.logs_from_blocks(
            block_hashes,
            |entry| filter.matches(entry),
            filter.limit,
        ))
    }

    /// Returns logs matching given filter. The order of logs returned will be
    /// the same as the order of the blocks provided. And it's the callers
    /// responsibility to sort blocks provided in advance.
    pub fn logs_from_blocks<F>(
        &self, mut blocks: Vec<H256>, matches: F, limit: Option<usize>,
    ) -> Vec<LocalizedLogEntry>
    where
        F: Fn(&LogEntry) -> bool + Send + Sync,
        Self: Sized,
    {
        // sort in reverse order
        blocks.reverse();

        let mut logs = blocks
            .chunks(128)
            .flat_map(move |blocks_chunk| {
                blocks_chunk.into_par_iter()
                    .filter_map(|hash| self.block_receipts_by_hash(&hash).map(|r| (hash, (*r).clone())))
                    .filter_map(|(hash, receipts)| self.block_by_hash(&hash, false).map(|b| (hash, receipts, b.transaction_hashes())))
                    .flat_map(|(hash, mut receipts, mut hashes)| {
                        if receipts.len() != hashes.len() {
                            warn!("Block ({}) has different number of receipts ({}) to transactions ({}). Database corrupt?", hash, receipts.len(), hashes.len());
                            assert!(false);
                        }
                        let mut log_index = receipts.iter().fold(0, |sum, receipt| sum + receipt.logs.len());

                        let receipts_len = receipts.len();
                        hashes.reverse();
                        receipts.reverse();
                        receipts.into_iter()
                            .map(|receipt| receipt.logs)
                            .zip(hashes)
                            .enumerate()
                            .flat_map(move |(index, (mut logs, tx_hash))| {
                                let current_log_index = log_index;
                                let no_of_logs = logs.len();
                                log_index -= no_of_logs;

                                logs.reverse();
                                logs.into_iter()
                                    .enumerate()
                                    .map(move |(i, log)| LocalizedLogEntry {
                                        entry: log,
                                        block_hash: *hash,
                                        transaction_hash: tx_hash,
                                        // iterating in reverse order
                                        transaction_index: receipts_len - index - 1,
                                        transaction_log_index: no_of_logs - i - 1,
                                        log_index: current_log_index - i - 1,
                                    })
                            })
                            .filter(|log_entry| matches(&log_entry.entry))
                            .take(limit.unwrap_or(::std::usize::MAX))
                            .collect::<Vec<_>>()
                    })
                    .collect::<Vec<_>>()
            })
            .take(limit.unwrap_or(::std::usize::MAX))
            .collect::<Vec<LocalizedLogEntry>>();
        logs.reverse();
        logs
    }
}

type BlockReceipts = Arc<Vec<Receipt>>;
type EpochIndex = usize;

#[derive(Default, Debug)]
pub struct BlockReceiptsInfo {
    info_with_epoch: Vec<(EpochIndex, BlockReceipts)>,
}

impl HeapSizeOf for BlockReceiptsInfo {
    fn heap_size_of_children(&self) -> usize {
        self.info_with_epoch.heap_size_of_children()
    }
}

impl BlockReceiptsInfo {
    /// `epoch` is the index of the epoch id in consensus arena
    pub fn get_receipts_at_epoch(
        &self, epoch: EpochIndex,
    ) -> Option<BlockReceipts> {
        for (e_id, receipts) in &self.info_with_epoch {
            if *e_id == epoch {
                return Some(receipts.clone());
            }
        }
        None
    }

    /// Insert the tx fee when the block is included in epoch `epoch`
    pub fn insert_receipts_at_epoch(
        &mut self, epoch: EpochIndex, receipts: BlockReceipts,
    ) {
        // If it's inserted before, the fee must be the same, so we do not add
        // duplicate entry
        if self.get_receipts_at_epoch(epoch).is_none() {
            self.info_with_epoch.push((epoch, receipts));
        }
    }

    /// Only keep the tx fee in the given `epoch`
    /// Called after we process rewards, and other fees will not be used w.h.p.
    pub fn retain_epoch(&mut self, epoch: EpochIndex) {
        self.info_with_epoch.retain(|(e_id, _)| *e_id == epoch);
    }
}<|MERGE_RESOLUTION|>--- conflicted
+++ resolved
@@ -872,25 +872,16 @@
     }
 
     pub fn call_virtual(
-<<<<<<< HEAD
-        &self, tx: &SignedTransaction,
-    ) -> Result<(Vec<u8>, U256), ExecutionError> {
-=======
-        &self, tx: &SignedTransaction, epoch: EpochNumber
-    ) -> Result<Vec<u8>, String> {
+        &self, tx: &SignedTransaction, epoch: EpochNumber,
+    ) -> Result<(Vec<u8>, U256), String> {
         // only allow to call against stated epoch
         self.validate_stated_epoch(&epoch)?;
 
         let epoch_id = self.get_hash_from_epoch_number(epoch)?;
->>>>>>> fd6723b8
         let spec = Spec::new_spec();
         let machine = new_machine();
         let mut state = State::new(
-            StateDb::new(
-                self.storage_manager
-                    .get_state_at(epoch_id)
-                    .unwrap(),
-            ),
+            StateDb::new(self.storage_manager.get_state_at(epoch_id).unwrap()),
             0.into(),
             self.vm.clone(),
         );
@@ -905,12 +896,8 @@
         let mut ex = Executive::new(&mut state, &mut env, &machine, &spec);
         let r = ex.transact(tx);
         trace!("Execution result {:?}", r);
-<<<<<<< HEAD
         r.map(|r| (r.output, r.gas_used))
-=======
-        r.map(|r| r.output)
             .map_err(|e| format!("execution error: {:?}", e))
->>>>>>> fd6723b8
     }
 
     pub fn recompute_states<F>(&mut self, pivot_index: usize, get_block: &F)
@@ -2664,27 +2651,19 @@
     pub fn block_count(&self) -> usize { self.inner.read().indices.len() }
 
     pub fn call_virtual(
-<<<<<<< HEAD
-        &self, tx: &SignedTransaction,
-    ) -> Result<Vec<u8>, ExecutionError> {
+        &self, tx: &SignedTransaction, epoch: EpochNumber,
+    ) -> Result<Vec<u8>, String> {
         self.inner
             .write()
-            .call_virtual(tx)
+            .call_virtual(tx, epoch)
             .map(|(output, _)| output)
     }
 
-    pub fn estimate_gas(
-        &self, tx: &SignedTransaction,
-    ) -> Result<U256, ExecutionError> {
+    pub fn estimate_gas(&self, tx: &SignedTransaction) -> Result<U256, String> {
         self.inner
             .write()
-            .call_virtual(tx)
+            .call_virtual(tx, EpochNumber::LatestState)
             .map(|(_, gas_used)| gas_used)
-=======
-        &self, tx: &SignedTransaction, epoch: EpochNumber
-    ) -> Result<Vec<u8>, String> {
-        self.inner.write().call_virtual(tx, epoch)
->>>>>>> fd6723b8
     }
 
     pub fn persist_terminals(&self) {
