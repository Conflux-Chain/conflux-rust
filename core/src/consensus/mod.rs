// Copyright 2019 Conflux Foundation. All rights reserved.
// Conflux is free software and distributed under GNU General Public License.
// See http://www.gnu.org/licenses/

use crate::{
    cache_manager::{CacheId, CacheManager},
    db::{COL_BLOCKS, COL_BLOCK_RECEIPTS, COL_MISC, COL_TX_ADDRESS},
    executive::{ExecutionError, Executive},
    ext_db::SystemDB,
    hash::KECCAK_EMPTY_LIST_RLP,
    machine::new_machine,
    pow::ProofOfWorkConfig,
    state::{CleanupMode, State},
    statedb::StateDb,
    storage::{state::StateTrait, StorageManager, StorageManagerTrait},
    sync::SynchronizationGraphInner,
    transaction_pool::SharedTransactionPool,
    verification::VerificationConfig,
    vm::{EnvInfo, Spec},
    vm_factory::VmFactory,
};
use cfx_types::{Address, Bloom, H160, H256, U256, U512};
use heapsize::HeapSizeOf;
use link_cut_tree::LinkCutTree;
use parking_lot::{Mutex, RwLock};
use primitives::{
    filter::{Filter, FilterError},
    log_entry::{LocalizedLogEntry, LogEntry},
    receipt::{
        Receipt, TRANSACTION_OUTCOME_EXCEPTION, TRANSACTION_OUTCOME_SUCCESS,
    },
    transaction::Action,
    Block, BlockHeader, BlockHeaderBuilder, EpochNumber, SignedTransaction,
    TransactionAddress,
};
use rayon::prelude::*;
use rlp::{Rlp, RlpStream};
use slab::Slab;
use std::{
    cell::RefCell,
    cmp::min,
    collections::{HashMap, HashSet, VecDeque},
    iter::FromIterator,
    sync::Arc,
};

const HEAVY_BLOCK_THRESHOLD: usize = 2000;
pub const HEAVY_BLOCK_DIFFICULTY_RATIO: usize = 240;

pub const DEFERRED_STATE_EPOCH_COUNT: u64 = 5;

/// `REWARD_EPOCH_COUNT` needs to be larger than
/// `ANTICONE_PENALTY_UPPER_EPOCH_COUNT`. If we cannot cache receipts of recent
/// `REWARD_EPOCH_COUNT` epochs, the receipts will be loaded from db, which may
/// lead to performance downgrade
const REWARD_EPOCH_COUNT: u64 = 12;
const ANTICONE_PENALTY_UPPER_EPOCH_COUNT: u64 = 10;
const ANTICONE_PENALTY_RATIO: u64 = 100;
/// 900 Conflux tokens
const BASE_MINING_REWARD: u64 = 900;
/// The unit of one Conflux token: 10 ** 18
const CONFLUX_TOKEN: u64 = 1_000_000_000_000_000_000;
const GAS_PRICE_BLOCK_SAMPLE_SIZE: usize = 100;
const GAS_PRICE_TRANSACTION_SAMPLE_SIZE: usize = 10000;

const NULL: usize = !0;
const EPOCH_LIMIT_OF_RELATED_TRANSACTIONS: usize = 100;

pub struct ConsensusGraphNodeData {
    pub epoch_number: RefCell<usize>,
    pub partial_invalid: bool,
    pub anticone: HashSet<usize>,
}

unsafe impl Sync for ConsensusGraphNodeData {}

impl ConsensusGraphNodeData {
    pub fn new(epoch_number: usize) -> Self {
        ConsensusGraphNodeData {
            epoch_number: RefCell::new(epoch_number),
            partial_invalid: false,
            anticone: HashSet::new(),
        }
    }
}

pub struct ConsensusGraphNode {
    pub hash: H256,
    pub height: u64,
    pub difficulty: U256,
    /// The total difficulty of its past set (include itself)
    pub past_difficulty: U256,
    pub pow_quality: U256,
    pub parent: usize,
    pub children: Vec<usize>,
    pub referrers: Vec<usize>,
    pub referees: Vec<usize>,
    pub data: ConsensusGraphNodeData,
}

pub struct ConsensusGraphInner {
    pub arena: Slab<ConsensusGraphNode>,
    pub indices: HashMap<H256, usize>,
    pub pivot_chain: Vec<usize>,
    pub block_receipts_root: HashMap<usize, H256>,
    pub block_receipts: HashMap<usize, BlockReceiptsInfo>,
    // FIXME add log_blooms to BlockReceiptsInfo
    pub block_log_blooms: HashMap<usize, Bloom>,
    pub transaction_addresses: HashMap<H256, TransactionAddress>,
    pub terminal_hashes: HashSet<H256>,
    genesis_block_index: usize,
    genesis_block_state_root: H256,
    genesis_block_receipts_root: H256,
    parental_terminals: HashSet<usize>,
    indices_in_epochs: HashMap<usize, Vec<usize>>,
    vm: VmFactory,
    weight_tree: LinkCutTree,
    pow_config: ProofOfWorkConfig,
    pub current_difficulty: U256,
    pub db: Arc<SystemDB>,
    pub cache_man: Arc<Mutex<CacheManager<CacheId>>>,
    pub storage_manager: Arc<StorageManager>,
}

impl ConsensusGraphInner {
    pub fn with_genesis_block(
        genesis_block: &Block, storage_manager: Arc<StorageManager>,
        vm: VmFactory, pow_config: ProofOfWorkConfig, db: Arc<SystemDB>,
        cache_man: Arc<Mutex<CacheManager<CacheId>>>,
    ) -> Self
    {
        let mut inner = ConsensusGraphInner {
            arena: Slab::new(),
            indices: HashMap::new(),
            pivot_chain: Vec::new(),
            block_receipts_root: Default::default(),
            block_receipts: Default::default(),
            block_log_blooms: Default::default(),
            transaction_addresses: Default::default(),
            terminal_hashes: Default::default(),
            genesis_block_index: NULL,
            genesis_block_state_root: genesis_block
                .block_header
                .deferred_state_root()
                .clone(),
            genesis_block_receipts_root: genesis_block
                .block_header
                .deferred_receipts_root()
                .clone(),
            parental_terminals: HashSet::new(),
            indices_in_epochs: HashMap::new(),
            vm,
            weight_tree: LinkCutTree::new(),
            pow_config,
            current_difficulty: pow_config.initial_difficulty.into(),
            db,
            cache_man,
            storage_manager,
        };

        // NOTE: Only genesis block will be first inserted into consensus graph
        // and then into synchronization graph. All the other blocks will be
        // inserted first into synchronization graph then consensus graph.
        // At current point, genesis block is not in synchronization graph,
        // so we cannot compute its past_difficulty from
        // sync_graph.total_difficulty_in_own_epoch().
        // For genesis block, its past_difficulty is simply its own difficulty.
        inner.genesis_block_index = inner
            .insert(genesis_block, *genesis_block.block_header.difficulty());
        inner.weight_tree.make_tree(inner.genesis_block_index);
        inner.weight_tree.update_weight(
            inner.genesis_block_index,
            genesis_block.block_header.difficulty(),
        );
        *inner.arena[inner.genesis_block_index]
            .data
            .epoch_number
            .borrow_mut() = 0;
        inner.pivot_chain.push(inner.genesis_block_index);
        inner.parental_terminals.insert(inner.genesis_block_index);
        assert!(inner.genesis_block_receipts_root == KECCAK_EMPTY_LIST_RLP);
        inner.block_receipts_root.insert(
            inner.genesis_block_index,
            inner.genesis_block_receipts_root,
        );
        inner
            .indices_in_epochs
            .insert(0, vec![inner.genesis_block_index]);

        inner
    }

    pub fn check_mining_heavy_block(
        &mut self, parent_index: usize, light_difficulty: U256,
    ) -> bool {
        let mut index = parent_index;
        let mut parent = self.arena[index].parent;
        let total_difficulty =
            self.weight_tree.subtree_weight(self.genesis_block_index);

        while index != self.genesis_block_index {
            debug_assert!(parent != NULL);
            let m = total_difficulty - self.arena[parent].past_difficulty;
            let n = self.weight_tree.subtree_weight(index);
            if ((U512::from(2) * U512::from(m - n)) > U512::from(n))
                && (U512::from(m)
                    > (U512::from(HEAVY_BLOCK_THRESHOLD)
                        * U512::from(light_difficulty)))
            {
                return true;
            }
            index = parent;
            parent = self.arena[index].parent;
        }

        false
    }

<<<<<<< HEAD
    pub fn check_heavy_block(&mut self, me: usize) -> bool {
        
    }

=======
>>>>>>> f2a967ce
    pub fn insert(&mut self, block: &Block, past_difficulty: U256) -> usize {
        let hash = block.hash();

        let parent = if *block.block_header.parent_hash() != H256::default() {
            self.indices
                .get(block.block_header.parent_hash())
                .cloned()
                .unwrap()
        } else {
            NULL
        };
        let referees: Vec<usize> = block
            .block_header
            .referee_hashes()
            .iter()
            .map(|hash| self.indices.get(hash).cloned().unwrap())
            .collect();
        for referee in &referees {
            self.terminal_hashes.remove(&self.arena[*referee].hash);
        }
        let index = self.arena.insert(ConsensusGraphNode {
            hash,
            height: block.block_header.height(),
            difficulty: *block.block_header.difficulty(),
            past_difficulty,
            pow_quality: block.block_header.pow_quality,
            parent,
            children: Vec::new(),
            referees,
            referrers: Vec::new(),
            data: ConsensusGraphNodeData::new(NULL),
        });
        self.indices.insert(hash, index);

        if parent != NULL {
            self.parental_terminals.remove(&parent);
            self.terminal_hashes.remove(&self.arena[parent].hash);
            self.arena[parent].children.push(index);
        }
        self.parental_terminals.insert(index);
        self.terminal_hashes.insert(hash);
        let referees = self.arena[index].referees.clone();
        for referee in referees {
            self.arena[referee].referrers.push(index);
        }
        debug!(
            "Block {} inserted into Consensus with index {}",
            hash, index
        );

        index
    }

    pub fn epoch_executed(&mut self, epoch_index: usize) -> bool {
        // `block_receipts_root` is not computed when recovering from db with
        // fast_recover == false And we should force it to recompute
        // without checking receipts when fast_recover == false
        if !self.block_receipts_root.contains_key(&epoch_index) {
            return false;
        }
        if let Some(reversed_indices) = self.indices_in_epochs.get(&epoch_index)
        {
            // Clone to avoid holding immutable reference of self
            for i in reversed_indices.clone() {
                if let Some(fees) = self.block_receipts.get(&i) {
                    if fees.get_receipts_at_epoch(epoch_index).is_none() {
                        return false;
                    }
                } else {
                    // Check receipts from disk
                    if self
                        .block_receipts_by_hash_with_epoch(
                            &self.arena[i].hash.clone(),
                            &self.arena[epoch_index].hash.clone(),
                            true,
                        )
                        .is_none()
                    {
                        return false;
                    }
                }
            }
            true
        } else {
            false
        }
    }

    fn check_correct_parent(
        &mut self, me_in_consensus: usize,
        sync_graph: &SynchronizationGraphInner,
    ) -> bool
    {
        struct ForkPointInfo {
            pivot_index: usize,
            fork_total_difficulty: U256,
        }

        let me_in_sync = *sync_graph
            .indices
            .get(&self.arena[me_in_consensus].hash)
            .unwrap();

        let mut fork_points: HashMap<usize, ForkPointInfo> = HashMap::new();
        let mut pivot_points: HashMap<usize, U256> = HashMap::new();
        let mut min_fork_height = u64::max_value();

        let anticone = &self.arena[me_in_consensus].data.anticone;

        // Avoid unnecessarily following pathes that result in the same fork
        // points.
        let mut visited_indices = HashSet::new();

        // Given that the parent of `me` is checked, we just need to check the
        // fork points whose difficulty are affected by blocks in this
        // new epoch.
        'outer: for sync_index in
            &sync_graph.arena[me_in_sync].blockset_in_own_view_of_epoch
        {
            let mut fork = *self
                .indices
                .get(&sync_graph.arena[*sync_index].block_header.hash())
                .expect("In consensus graph");
            visited_indices.insert(fork);
            let mut me = me_in_consensus;
            while self.arena[me].height > self.arena[fork].height {
                me = self.arena[me].parent;
            }
            if me == fork {
                //FIXME: Maybe we should treat this as invalid block.
                continue;
            }
            while self.arena[fork].height > self.arena[me].height {
                fork = self.arena[fork].parent;
                if visited_indices.contains(&fork) {
                    continue 'outer;
                }
            }
            debug_assert!(fork != me);
            let mut prev_fork = NULL;
            let mut prev_me = NULL;
            while fork != me {
                prev_fork = fork;
                prev_me = me;
                debug_assert!(self.arena[fork].height == self.arena[me].height);
                fork = self.arena[fork].parent;
                me = self.arena[me].parent;
                if visited_indices.contains(&fork) {
                    continue 'outer;
                }
            }
            fork_points.entry(prev_fork).or_insert(ForkPointInfo {
                pivot_index: prev_me,
                fork_total_difficulty: self
                    .weight_tree
                    .subtree_weight(prev_fork),
            });

            // `prev_me` can be equal to `me_in_consensus` if the block is
            // malicously constructed,
            // which may cause index out of bound error here because it has not
            // been inserted to weight_tree
            let prev_me_weight = if prev_me != me_in_consensus {
                self.weight_tree.subtree_weight(prev_me)
            } else {
                0.into()
            };
            pivot_points.entry(prev_me).or_insert(prev_me_weight);

            min_fork_height = min(min_fork_height, self.arena[prev_me].height);
        }
        debug!(
            "Get {} fork_points, {} pivot_points",
            fork_points.len(),
            pivot_points.len()
        );

        if fork_points.is_empty() {
            debug_assert!(pivot_points.is_empty());
            return true;
        }

        // Remove difficulty contribution of anticone for fork points
        for index in anticone {
            if self.arena[*index].data.partial_invalid {
                continue;
            }
            let difficulty = self.arena[*index].difficulty;
            let mut upper = self.arena[*index].parent;
            debug_assert!(upper != NULL);
            loop {
                if self.arena[upper].height < min_fork_height {
                    break;
                }

                if let Some(fork_info) = fork_points.get_mut(&upper) {
                    debug_assert!(!pivot_points.contains_key(&upper));
                    fork_info.fork_total_difficulty -= difficulty;
                    break;
                } else if pivot_points.contains_key(&upper) {
                    let height = self.arena[upper].height;
                    for (pivot_index, pivot_total_difficulty) in
                        pivot_points.iter_mut()
                    {
                        if self.arena[*pivot_index].height <= height {
                            *pivot_total_difficulty -= difficulty;
                        }
                    }
                    break;
                }
                upper = self.arena[upper].parent;
            }
        }
        debug!("Finish difficulty contribution removal");

        // Check the pivot selection decision.
        for (index, fork_info) in fork_points {
            if (fork_info.fork_total_difficulty, self.arena[index].hash)
                > (
                    pivot_points.get(&fork_info.pivot_index).unwrap().clone(),
                    self.arena[fork_info.pivot_index].hash,
                )
            {
                return false;
            }
        }

        true
    }

    pub fn compute_anticone(&mut self, me: usize) {
        let parent = self.arena[me].parent;
        debug_assert!(parent != NULL);
        debug_assert!(self.arena[me].children.is_empty());
        debug_assert!(self.arena[me].referrers.is_empty());

        // Compute future set of parent
        let mut parent_futures: HashSet<usize> = HashSet::new();
        let mut queue: VecDeque<usize> = VecDeque::new();
        let mut visited: HashSet<usize> = HashSet::new();
        queue.push_back(parent);
        while let Some(index) = queue.pop_front() {
            if visited.contains(&index) {
                continue;
            }
            if index != parent && index != me {
                parent_futures.insert(index);
            }

            visited.insert(index);
            for child in &self.arena[index].children {
                queue.push_back(*child);
            }
            for referrer in &self.arena[index].referrers {
                queue.push_back(*referrer);
            }
        }

        let anticone = {
            let parent_anticone = &self.arena[parent].data.anticone;
            let mut my_past: HashSet<usize> = HashSet::new();
            debug_assert!(queue.is_empty());
            queue.push_back(me);
            while let Some(index) = queue.pop_front() {
                if my_past.contains(&index) {
                    continue;
                }

                debug_assert!(index != parent);
                if index != me {
                    my_past.insert(index);
                }

                let idx_parent = self.arena[index].parent;
                debug_assert!(idx_parent != NULL);
                if parent_anticone.contains(&idx_parent)
                    || parent_futures.contains(&idx_parent)
                {
                    queue.push_back(idx_parent);
                }

                for referee in &self.arena[index].referees {
                    if parent_anticone.contains(referee)
                        || parent_futures.contains(referee)
                    {
                        queue.push_back(*referee);
                    }
                }
            }
            parent_futures
                .union(parent_anticone)
                .cloned()
                .collect::<HashSet<_>>()
                .difference(&my_past)
                .cloned()
                .collect::<HashSet<_>>()
        };

        for index in &anticone {
            self.arena[*index].data.anticone.insert(me);
        }

        debug!(
            "Block {} anticone size {}",
            self.arena[me].hash,
            anticone.len()
        );
        self.arena[me].data.anticone = anticone;
    }

    fn topological_sort(&self, queue: &Vec<usize>) -> Vec<usize> {
        let index_set: HashSet<usize> =
            HashSet::from_iter(queue.iter().cloned());
        let mut num_incoming_edges = HashMap::new();

        for me in queue {
            num_incoming_edges.entry(*me).or_insert(0);
            let parent = self.arena[*me].parent;
            if index_set.contains(&parent) {
                *num_incoming_edges.entry(parent).or_insert(0) += 1;
            }
            for referee in &self.arena[*me].referees {
                if index_set.contains(referee) {
                    *num_incoming_edges.entry(*referee).or_insert(0) += 1;
                }
            }
        }

        let mut candidates = HashSet::new();
        let mut reversed_indices = Vec::new();

        for me in queue {
            if num_incoming_edges[me] == 0 {
                candidates.insert(*me);
            }
        }
        while !candidates.is_empty() {
            let me = candidates
                .iter()
                .max_by_key(|index| self.arena[**index].hash)
                .cloned()
                .unwrap();
            candidates.remove(&me);
            reversed_indices.push(me);

            let parent = self.arena[me].parent;
            if index_set.contains(&parent) {
                num_incoming_edges.entry(parent).and_modify(|e| *e -= 1);
                if num_incoming_edges[&parent] == 0 {
                    candidates.insert(parent);
                }
            }
            for referee in &self.arena[me].referees {
                if index_set.contains(referee) {
                    num_incoming_edges.entry(*referee).and_modify(|e| *e -= 1);
                    if num_incoming_edges[referee] == 0 {
                        candidates.insert(*referee);
                    }
                }
            }
        }
        reversed_indices.reverse();
        reversed_indices
    }

    fn process_epoch_transactions(
        &mut self, state: &mut State, epoch_blocks: &Vec<Arc<Block>>,
        unexecuted_transaction_addresses_lock: &Mutex<
            HashMap<H256, HashSet<TransactionAddress>>,
        >,
        on_latest: bool, to_pending: &mut Vec<Arc<SignedTransaction>>,
    )
    {
        let pivot_block = epoch_blocks.last().expect("Epoch not empty");
        let spec = Spec::new_spec();
        let machine = new_machine();
        let mut epoch_receipts = Vec::with_capacity(epoch_blocks.len());
        for block in epoch_blocks.iter() {
            let mut receipts = Vec::new();
            debug!(
                "process txs in block: hash={:?}, tx count={:?}",
                block.hash(),
                block.transactions.len()
            );
            let mut env = EnvInfo {
                number: 0, // TODO: replace 0 with correct cardinal number
                author: block.block_header.author().clone(),
                timestamp: block.block_header.timestamp(),
                difficulty: block.block_header.difficulty().clone(),
                gas_used: U256::zero(),
                gas_limit: U256::from(block.block_header.gas_limit()),
            };
            let mut accumulated_fee: U256 = 0.into();
            let mut ex = Executive::new(state, &mut env, &machine, &spec);
            let mut n_invalid_nonce = 0;
            let mut n_ok = 0;
            let mut n_other = 0;
            let mut last_cumulative_gas_used = U256::zero();
            {
                let mut unexecuted_transaction_addresses =
                    unexecuted_transaction_addresses_lock.lock();
                for (idx, transaction) in block.transactions.iter().enumerate()
                {
                    let mut tx_outcome_status = TRANSACTION_OUTCOME_EXCEPTION;
                    let mut transaction_logs = Vec::new();

                    let r = ex.transact(transaction);
                    // TODO Store fine-grained output status in receipts.
                    // Note now NotEnoughCash has
                    // outcome_status=TRANSACTION_OUTCOME_EXCEPTION,
                    // but its nonce is increased, which might need fixing.
                    match r {
                        Err(ExecutionError::NotEnoughBaseGas {
                            required: _,
                            got: _,
                        })
                        | Err(ExecutionError::SenderMustExist {})
                        | Err(ExecutionError::Internal(_)) => {
                            warn!(
                                    "tx execution error: transaction={:?}, err={:?}",
                                    transaction, r
                                );
                        }
                        Err(ExecutionError::InvalidNonce { expected, got }) => {
                            n_invalid_nonce += 1;
                            trace!("tx execution InvalidNonce without inc_nonce: transaction={:?}, err={:?}", transaction.clone(), r);
                            // Add future transactions back to pool if we are
                            // not verifying forking chain
                            if on_latest && got > expected {
                                trace!(
                                        "To re-add transaction ({:?}) to pending pool",
                                        transaction.clone()
                                    );
                                to_pending.push(transaction.clone());
                            }
                        }
                        Ok(executed) => {
                            last_cumulative_gas_used =
                                executed.cumulative_gas_used;
                            n_ok += 1;
                            trace!("tx executed successfully: transaction={:?}, result={:?}, in block {:?}", transaction, executed, block.hash());
                            accumulated_fee += executed.fee;
                            transaction_logs = executed.logs;
                            tx_outcome_status = TRANSACTION_OUTCOME_SUCCESS;
                        }
                        _ => {
                            n_other += 1;
                            trace!("tx executed: transaction={:?}, result={:?}, in block {:?}", transaction, r, block.hash());
                        }
                    }
                    let receipt = Receipt::new(
                        tx_outcome_status,
                        last_cumulative_gas_used,
                        transaction_logs,
                    );
                    receipts.push(receipt);

                    if on_latest {
                        let hash = transaction.hash();
                        let tx_addr = TransactionAddress {
                            block_hash: block.hash(),
                            index: idx,
                        };
                        if tx_outcome_status == TRANSACTION_OUTCOME_SUCCESS {
                            self.insert_transaction_address_to_kv(
                                &hash, &tx_addr,
                            );
                            if self.transaction_addresses.contains_key(&hash) {
                                self.transaction_addresses
                                    .insert(hash, tx_addr);
                                self.cache_man.lock().note_used(
                                    CacheId::TransactionAddress(hash),
                                );
                            }
                            unexecuted_transaction_addresses.remove(&hash);
                        } else {
                            let mut remove = false;
                            if let Some(addr_set) =
                                unexecuted_transaction_addresses.get_mut(&hash)
                            {
                                addr_set.remove(&tx_addr);
                                if addr_set.is_empty() {
                                    remove = true;
                                }
                            }
                            if remove {
                                // If a tx is not executed in all blocks, we
                                // will pack it again
                                // and it has already been in to_pending now.
                                unexecuted_transaction_addresses.remove(&hash);
                            }
                        }
                    }
                }
            }

            let block_receipts = Arc::new(receipts);
            self.insert_block_receipts_to_kv(
                block.hash(),
                pivot_block.hash(),
                block_receipts.clone(),
                on_latest,
            );
            epoch_receipts.push(block_receipts);
            debug!(
                "n_invalid_nonce={}, n_ok={}, n_other={}",
                n_invalid_nonce, n_ok, n_other
            );
        }
        self.block_receipts_root.insert(
            *self.indices.get(&pivot_block.hash()).expect("in arena"),
            BlockHeaderBuilder::compute_block_receipts_root(&epoch_receipts),
        );
        debug!("Finish processing tx for epoch");
    }

    // TODO remove stored fees in forks after processing rewards, and recompute
    // if it's needed in the future
    fn process_rewards_and_fees<F>(
        &mut self, state: &mut State, pivot_index: usize,
        pivot_block_upper: usize, on_latest: bool, get_block: F,
    ) where
        F: Fn(&H256) -> Option<Arc<Block>>,
    {
        /// (Fee, PackingBlockIndexSet)
        struct TxExecutionInfo(U256, HashSet<usize>);

        let pivot_hash = self.arena[pivot_index].hash.clone();
        debug!("Process rewards and fees for {:?}", pivot_hash);
        let difficulty = self.arena[pivot_index].difficulty;
        let mut rewards: Vec<(Address, U256)> = Vec::new();

        // Tx fee for each block in this epoch
        let mut tx_fee = HashMap::new();
        // Author of each block in this epoch
        let mut authors = HashMap::new();

        // Compute tx_fee of each block based on gas_used and gas_price of every
        // tx
        let indices_in_epoch =
            self.indices_in_epochs.get(&pivot_index).unwrap().clone();
        for index in &indices_in_epoch {
            let block_hash = self.arena[*index].hash;
            let block = get_block(&block_hash).expect("exist");
            authors.insert(*index, block.block_header.author().clone());

            let receipts = match self.block_receipts_by_hash_with_epoch(
                &block_hash,
                &pivot_hash,
                true,
            ) {
                Some(receipts) => receipts,
                None => {
                    debug_assert!(!on_latest);
                    // Pivot index is on pivot chain of the block whose state is being computed. If pivot index is on local pivit chain, \
                    // the receipts is computed before and not removed (in
                    // memory or in db); if it's used for verifying a long fork,
                    // it's computed before along the verification.");
                    self.recompute_states(pivot_index, &get_block);
                    self.block_receipts_by_hash_with_epoch(
                        &block_hash,
                        &pivot_hash,
                        true,
                    )
                    .unwrap()
                }
            };

            let mut last_gas_used = U256::zero();
            debug_assert!(receipts.len() == block.transactions.len());
            for (idx, tx) in block.transactions.iter().enumerate() {
                let gas_used = receipts[idx].gas_used - last_gas_used;
                let fee = tx.gas_price * gas_used;
                let info = tx_fee
                    .entry(tx.hash())
                    .or_insert(TxExecutionInfo(fee, HashSet::default()));
                info.1.insert(*index);
                if !fee.is_zero() {
                    debug_assert!(info.1.len() == 1 || info.0.is_zero());
                    info.0 = fee;
                }
                last_gas_used = receipts[idx].gas_used;
            }
        }

        let mut block_tx_fees = HashMap::new();
        for TxExecutionInfo(fee, block_set) in tx_fee.values() {
            let block_count = U256::from(block_set.len());
            let quotient: U256 = *fee / block_count;
            let mut remainder: U256 = *fee - (block_count * quotient);
            for block_index in block_set {
                let reward =
                    block_tx_fees.entry(*block_index).or_insert(U256::zero());
                *reward += quotient;
                if !remainder.is_zero() {
                    *reward += 1.into();
                    remainder -= 1.into();
                }
            }
        }

        for index in &indices_in_epoch {
            if self.arena[*index].data.partial_invalid {
                continue;
            }

            let mut reward: U512 =
                if self.arena[*index].pow_quality >= difficulty {
                    U512::from(BASE_MINING_REWARD) * U512::from(CONFLUX_TOKEN)
                } else {
                    debug!(
                        "Block {} pow_quality {} is less than difficulty {}!",
                        self.arena[*index].hash,
                        self.arena[*index].pow_quality,
                        difficulty
                    );
                    0.into()
                };

            // Add tx fee to base reward, and penalize them together
            if let Some(fee) = block_tx_fees.get(index) {
                reward += U512::from(*fee);
            }

            if reward > 0.into() {
                let anticone_set = self.arena[*index]
                    .data
                    .anticone
                    .difference(&self.arena[pivot_block_upper].data.anticone)
                    .cloned()
                    .collect::<HashSet<_>>();

                let mut anticone_difficulty: U512 = 0.into();
                for a_index in anticone_set {
                    anticone_difficulty +=
                        U512::from(self.arena[a_index].difficulty);
                }

                let penalty = reward * anticone_difficulty
                    / U512::from(self.arena[*index].difficulty)
                    * anticone_difficulty
                    / U512::from(self.arena[*index].difficulty)
                    / U512::from(ANTICONE_PENALTY_RATIO)
                    / U512::from(ANTICONE_PENALTY_RATIO);

                if penalty > reward {
                    debug!("Block {} penalty {} larger than reward {}! anticone_difficulty={}", self.arena[*index].hash, penalty, reward, anticone_difficulty);
                    reward = 0.into();
                } else {
                    reward -= penalty;
                }
            }

            debug_assert!(reward <= U512::from(U256::max_value()));
            let reward = U256::from(reward);
            let author = *authors.get(index).unwrap();
            rewards.push((author, reward));
            if on_latest {
                self.block_receipts
                    .get_mut(index)
                    .expect("exists")
                    .retain_epoch(pivot_index);
            }
        }
        debug!("Give rewards reward={:?}", rewards);

        for (address, reward) in rewards {
            state
                .add_balance(&address, &reward, CleanupMode::ForceCreate)
                .unwrap();
        }
    }

    pub fn adjust_difficulty(
        &mut self, new_best_index: usize,
        sync_inner: &SynchronizationGraphInner,
    )
    {
        let old_best_index = *self.pivot_chain.last().expect("not empty");
        if old_best_index == self.arena[new_best_index].parent {
            // Pivot chain prolonged
            assert!(
                self.current_difficulty
                    == self.arena[new_best_index].difficulty
            );
        }

        let epoch = self.arena[new_best_index].height;
        if epoch == 0 {
            // This may happen since the block at height 1 may have wrong
            // state root and do not update the pivot chain.
            self.current_difficulty = self.pow_config.initial_difficulty.into();
        } else if epoch
            == (epoch / self.pow_config.difficulty_adjustment_epoch_period)
                * self.pow_config.difficulty_adjustment_epoch_period
        {
            self.current_difficulty =
                sync_inner.target_difficulty(&self.arena[new_best_index].hash);
        } else {
            self.current_difficulty = self.arena[new_best_index].difficulty;
        }
    }

    pub fn call_virtual(
        &self, tx: &SignedTransaction, epoch: EpochNumber,
    ) -> Result<(Vec<u8>, U256), String> {
        // only allow to call against stated epoch
        self.validate_stated_epoch(&epoch)?;

        let epoch_id = self.get_hash_from_epoch_number(epoch)?;
        let spec = Spec::new_spec();
        let machine = new_machine();
        let mut state = State::new(
            StateDb::new(self.storage_manager.get_state_at(epoch_id).unwrap()),
            0.into(),
            self.vm.clone(),
        );
        let mut env = EnvInfo {
            number: 0, // TODO: replace 0 with correct cardinal number
            author: Default::default(),
            timestamp: Default::default(),
            difficulty: Default::default(),
            gas_used: U256::zero(),
            gas_limit: tx.gas.clone(),
        };
        let mut ex = Executive::new(&mut state, &mut env, &machine, &spec);
        let r = ex.transact(tx);
        trace!("Execution result {:?}", r);
        r.map(|r| (r.output, r.gas_used))
            .map_err(|e| format!("execution error: {:?}", e))
    }

    pub fn recompute_states<F>(&mut self, pivot_index: usize, get_block: &F)
    where F: Fn(&H256) -> Option<Arc<Block>> {
        let reversed_indices =
            self.indices_in_epochs.get(&pivot_index).unwrap();

        let mut epoch_blocks = Vec::new();
        {
            for idx in reversed_indices {
                let block = get_block(&self.arena[*idx].hash).expect("Exist");
                epoch_blocks.push(block);
            }
        }
        debug!(
            "Recompute receipts epoch_id={}, block_count={}",
            self.arena[pivot_index].hash,
            reversed_indices.len()
        );
        // TODO This clone is only needed to pass borrow check. Needs to be
        // refactored.
        let storage_manager = self.storage_manager.clone();
        let mut state = State::new(
            StateDb::new(
                storage_manager
                    .get_state_at(
                        self.arena[self.arena[pivot_index].parent].hash,
                    )
                    .unwrap(),
            ),
            0.into(),
            self.vm.clone(),
        );
        self.process_epoch_transactions(
            &mut state,
            &epoch_blocks,
            &Mutex::new(Default::default()),
            false,
            &mut Vec::new(),
        );
    }

    pub fn best_block_hash(&self) -> H256 {
        self.arena[*self.pivot_chain.last().unwrap()].hash
    }

    pub fn best_state_epoch_number(&self) -> usize {
        let pivot_len = self.pivot_chain.len();
        if pivot_len < DEFERRED_STATE_EPOCH_COUNT as usize {
            0
        } else {
            pivot_len - DEFERRED_STATE_EPOCH_COUNT as usize
        }
    }

    pub fn best_state_index(&self) -> usize {
        self.pivot_chain[self.best_state_epoch_number()]
    }

    pub fn best_state_block_hash(&self) -> H256 {
        self.arena[self.best_state_index()].hash
    }

    pub fn best_epoch_number(&self) -> usize { self.pivot_chain.len() - 1 }

    pub fn deferred_state_root(&self, chain: &[usize]) -> Option<H256> {
        let chain_len = chain.len();
        let index = if chain_len < DEFERRED_STATE_EPOCH_COUNT as usize {
            0
        } else {
            chain_len - DEFERRED_STATE_EPOCH_COUNT as usize
        };
        let state = self
            .storage_manager
            .get_state_at(self.arena[chain[index]].hash)
            .unwrap();
        trace!(
            "get state, hash ({:?}), chain len: {}, chain index: {}",
            self.arena[chain[index]].hash,
            chain_len,
            index
        );
        state.get_state_root().unwrap()
    }

    pub fn deferred_state_root_following_best_block(&self) -> H256 {
        self.deferred_state_root(&self.pivot_chain).unwrap()
    }

    pub fn deferred_receipts_root(&self, chain: &[usize]) -> Option<H256> {
        let chain_len = chain.len();
        let index = if chain_len < DEFERRED_STATE_EPOCH_COUNT as usize {
            0
        } else {
            chain_len - DEFERRED_STATE_EPOCH_COUNT as usize
        };

        let root = self.block_receipts_root.get(&chain[index])?;
        Some(root.clone())
    }

    pub fn deferred_receipts_root_following_best_block(&self) -> H256 {
        self.deferred_receipts_root(&self.pivot_chain).unwrap()
    }

    pub fn get_height_from_epoch_number(
        &self, epoch_number: EpochNumber,
    ) -> Result<usize, String> {
        Ok(match epoch_number {
            EpochNumber::Earliest => 0,
            EpochNumber::LatestMined => self.best_epoch_number(),
            EpochNumber::LatestState => self.best_state_epoch_number(),
            EpochNumber::Number(num) => {
                let epoch_num: usize = num.as_usize();
                if epoch_num > self.best_epoch_number() {
                    return Err("Invalid params: expected a numbers with less than largest epoch number.".to_owned());
                }
                epoch_num
            }
        })
    }

    pub fn get_index_from_epoch_number(
        &self, epoch_number: EpochNumber,
    ) -> Result<usize, String> {
        self.get_height_from_epoch_number(epoch_number)
            .and_then(|height| Ok(self.pivot_chain[height]))
    }

    pub fn get_hash_from_epoch_number(
        &self, epoch_number: EpochNumber,
    ) -> Result<H256, String> {
        self.get_index_from_epoch_number(epoch_number)
            .and_then(|index| Ok(self.arena[index].hash))
    }

    pub fn block_hashes_by_epoch(
        &self, epoch_number: EpochNumber,
    ) -> Result<Vec<H256>, String> {
        debug!(
            "block_hashes_by_epoch epoch_number={:?} pivot_chain.len={:?}",
            epoch_number,
            self.pivot_chain.len()
        );
        self.get_index_from_epoch_number(epoch_number)
            .and_then(|index| {
                Ok(self
                    .indices_in_epochs
                    .get(&index)
                    .unwrap()
                    .into_iter()
                    .map(|index| self.arena[*index].hash)
                    .collect())
            })
    }

    pub fn epoch_hash(&self, epoch_number: usize) -> H256 {
        assert!(epoch_number < self.pivot_chain.len());
        self.arena[self.pivot_chain[epoch_number]].hash
    }

    pub fn get_epoch_hash_for_block(&self, hash: &H256) -> Option<H256> {
        self.indices.get(hash).and_then(|block_index| {
            let epoch_number =
                self.arena[*block_index].data.epoch_number.borrow().clone();
            Some(self.epoch_hash(epoch_number))
        })
    }

    pub fn get_balance(
        &self, address: H160, epoch_number: EpochNumber,
    ) -> Result<U256, String> {
        let hash = self.get_hash_from_epoch_number(epoch_number)?;
        let state_db =
            StateDb::new(self.storage_manager.get_state_at(hash).unwrap());
        Ok(
            if let Ok(maybe_acc) = state_db.get_account(&address, false) {
                maybe_acc.map_or(U256::zero(), |acc| acc.balance).into()
            } else {
                0.into()
            },
        )
    }

    pub fn terminal_hashes(&self) -> Vec<H256> {
        self.terminal_hashes
            .iter()
            .map(|hash| hash.clone())
            .collect()
    }

    pub fn get_block_epoch_number(&self, hash: &H256) -> Option<usize> {
        if let Some(idx) = self.indices.get(hash) {
            Some(self.arena[*idx].data.epoch_number.borrow().clone())
        } else {
            None
        }
    }

    pub fn block_receipts_by_hash_from_db(
        &self, hash: &H256,
    ) -> Option<(H256, Vec<Receipt>)> {
        trace!("Read receipts from db {}", hash);
        let block_receipts = self.db.key_value().get(COL_BLOCK_RECEIPTS, hash)
            .expect("Low level database error when fetching block receipts. Some issue with disk?")?;
        let rlp = Rlp::new(&block_receipts);
        let epoch: H256 = rlp.val_at(0).expect("encoded");
        let block_receipts = rlp.list_at(1).expect("encoded");
        Some((epoch, block_receipts))
    }

    /// Return None if receipts for corresponding epoch is not computed before
    /// or has been overwritten by another new pivot chain in db
    pub fn block_receipts_by_hash_with_epoch(
        &mut self, hash: &H256, assumed_epoch: &H256, update_cache: bool,
    ) -> Option<Arc<Vec<Receipt>>> {
        let index = self.indices.get(hash)?;
        let assumed_pivot_index = self.indices.get(assumed_epoch)?;
        // Check cache first
        let maybe_receipts =
            self.block_receipts.get(index).and_then(|receipt_info| {
                receipt_info.get_receipts_at_epoch(*assumed_pivot_index)
            });
        if maybe_receipts.is_some() {
            return maybe_receipts;
        }
        let (epoch, block_receipts) =
            self.block_receipts_by_hash_from_db(hash)?;
        if epoch != *assumed_epoch {
            debug!(
                "epoch from db {} does not match assumed {}",
                epoch, assumed_epoch
            );
            return None;
        }
        let block_receipts = Arc::new(block_receipts);
        if update_cache {
            self.block_receipts
                .entry(*index)
                .or_insert(BlockReceiptsInfo::default())
                .insert_receipts_at_epoch(
                    *assumed_pivot_index,
                    block_receipts.clone(),
                );
            self.cache_man
                .lock()
                .note_used(CacheId::BlockReceipts(*index));
        }
        Some(block_receipts)
    }

    pub fn block_receipts_by_hash(
        &mut self, hash: &H256, update_cache: bool,
    ) -> Option<Arc<Vec<Receipt>>> {
        self.get_epoch_hash_for_block(hash).and_then(|epoch| {
            trace!("Block {} is in epoch {}", hash, epoch);
            self.block_receipts_by_hash_with_epoch(hash, &epoch, update_cache)
        })
    }

    pub fn receipts_root_by_hash(&self, hash: &H256) -> Option<H256> {
        self.indices.get(hash).and_then(|index| {
            self.block_receipts_root.get(&index).map(Clone::clone)
        })
    }

    fn transaction_address_by_hash_from_db(
        &self, hash: &H256,
    ) -> Option<TransactionAddress> {
        let tx_index_encoded = self.db.key_value().get(COL_TX_ADDRESS, hash).expect("Low level database error when fetching transaction index. Some issue with disk?")?;
        let rlp = Rlp::new(&tx_index_encoded);
        let tx_index: TransactionAddress =
            rlp.as_val().expect("Wrong tx index rlp format!");
        Some(tx_index)
    }

    pub fn transaction_address_by_hash(
        &mut self, hash: &H256, update_cache: bool,
    ) -> Option<TransactionAddress> {
        if let Some(index) = self.transaction_addresses.get(hash) {
            return Some(index.clone());
        }
        self.transaction_address_by_hash_from_db(hash)
            .map(|address| {
                if update_cache {
                    self.transaction_addresses
                        .insert(hash.clone(), address.clone());
                    self.cache_man
                        .lock()
                        .note_used(CacheId::TransactionAddress(*hash));
                }
                address
            })
    }

    fn insert_transaction_address_to_kv(
        &self, hash: &H256, tx_address: &TransactionAddress,
    ) {
        let mut dbops = self.db.key_value().transaction();
        dbops.put(COL_TX_ADDRESS, hash, &rlp::encode(tx_address));
        self.db
            .key_value()
            .write(dbops)
            .expect("crash for db failure");
    }

    pub fn get_transaction_receipt(
        &mut self, tx_hash: &H256,
    ) -> Option<Receipt> {
        trace!("Get receipt {}", tx_hash);
        let address = self.transaction_address_by_hash(tx_hash, false)?;
        trace!("Got address {:?}", address);
        // receipts should never be None if address is not None because
        let receipts =
            self.block_receipts_by_hash(&address.block_hash, false)?;
        trace!("Get receipts");
        receipts.get(address.index).map(Clone::clone)
    }

    pub fn get_transaction_receipt_with_address(
        &mut self, tx_hash: &H256,
    ) -> Option<(Receipt, TransactionAddress)> {
        trace!("Get receipt with tx_hash {}", tx_hash);
        let address = self.transaction_address_by_hash(tx_hash, false)?;
        // receipts should never be None if address is not None because
        let receipts =
            self.block_receipts_by_hash(&address.block_hash, false)?;
        Some((
            receipts
                .get(address.index)
                .expect("Error: can't get receipt by tx_address ")
                .clone(),
            address,
        ))
    }

    pub fn insert_block_receipts_to_kv(
        &mut self, hash: H256, epoch: H256, block_receipts: Arc<Vec<Receipt>>,
        persistent: bool,
    )
    {
        if persistent {
            let mut dbops = self.db.key_value().transaction();
            let mut rlp_stream = RlpStream::new_list(2);
            rlp_stream.append(&epoch);
            rlp_stream.append_list(&*block_receipts);
            dbops.put(COL_BLOCK_RECEIPTS, &hash, &rlp_stream.drain());
            self.db
                .key_value()
                .write(dbops)
                .expect("crash for db failure");
        }

        let index = *self.indices.get(&hash).expect("in arena");
        let epoch_index = *self.indices.get(&epoch).expect("in arena");
        // TODO: make it managed by cache manager
        self.block_log_blooms.insert(
            index,
            block_receipts.iter().fold(Bloom::zero(), |mut b, r| {
                b.accrue_bloom(&r.log_bloom);
                b
            }),
        );

        let receipt_info = self
            .block_receipts
            .entry(index)
            .or_insert(BlockReceiptsInfo::default());
        receipt_info.insert_receipts_at_epoch(epoch_index, block_receipts);
        self.cache_man
            .lock()
            .note_used(CacheId::BlockReceipts(index));
    }

    pub fn all_blocks_with_topo_order(&self) -> Vec<H256> {
        let epoch_number = self.best_epoch_number();
        let mut current_number = 0;
        let mut hashes = Vec::new();
        while current_number <= epoch_number {
            let epoch_hashes = self
                .block_hashes_by_epoch(EpochNumber::Number(
                    current_number.into(),
                ))
                .unwrap();
            for hash in epoch_hashes {
                hashes.push(hash);
            }
            current_number += 1;
        }
        hashes
    }

    fn validate_stated_epoch(
        &self, epoch_number: &EpochNumber,
    ) -> Result<(), String> {
        match epoch_number {
            EpochNumber::LatestMined => {
                return Err("Latest mined epoch is not executed".into());
            }
            EpochNumber::Number(num) => {
                let latest_state_epoch = self.best_state_epoch_number();
                if num.as_usize() > latest_state_epoch {
                    return Err(format!("Specified epoch {} is not executed, the latest state epoch is {}", num, latest_state_epoch));
                }
            }
            _ => {}
        }

        Ok(())
    }

    pub fn transaction_count(
        &self, address: H160, epoch_number: EpochNumber,
    ) -> Result<U256, String> {
        self.validate_stated_epoch(&epoch_number)?;

        let hash = self.get_hash_from_epoch_number(epoch_number)?;
        let state_db =
            StateDb::new(self.storage_manager.get_state_at(hash).unwrap());
        let state = State::new(state_db, 0.into(), Default::default());
        state
            .nonce(&address)
            .map_err(|err| format!("Get transaction count error: {:?}", err))
    }

    pub fn get_balance_validated(
        &self, address: H160, epoch_number: EpochNumber,
    ) -> Result<U256, String> {
        self.validate_stated_epoch(&epoch_number)?;
        self.get_balance(address, epoch_number)
    }

    pub fn check_block_pivot_assumption(
        &self, pivot_hash: &H256, epoch: usize,
    ) -> Result<(), String> {
        let last_number = self
            .get_height_from_epoch_number(EpochNumber::LatestState)
            .unwrap();
        let hash =
            self.get_hash_from_epoch_number(EpochNumber::Number(epoch.into()))?;
        if epoch > last_number || hash != *pivot_hash {
            return Err("Error: pivot chain assumption failed".to_owned());
        }
        Ok(())
    }

    pub fn recover_executed_tx_address(
        &mut self, epoch_blocks: &Vec<Arc<Block>>, epoch_hash: &H256,
    ) {
        for block in epoch_blocks {
            let block_hash = block.hash();
            let receipts = self
                .block_receipts_by_hash_with_epoch(
                    &block_hash,
                    epoch_hash,
                    true,
                )
                .expect("receipts of skipped pivot block should exist");
            for (idx, tx) in block.transactions.iter().enumerate() {
                if receipts.get(idx).unwrap().outcome_status
                    == TRANSACTION_OUTCOME_SUCCESS
                {
                    self.insert_transaction_address_to_kv(
                        &tx.hash,
                        &TransactionAddress {
                            block_hash,
                            index: idx,
                        },
                    )
                }
            }
        }
    }
}

pub struct ConsensusGraph {
    pub inner: RwLock<ConsensusGraphInner>,
    pub block_headers: Arc<RwLock<HashMap<H256, Arc<BlockHeader>>>>,
    pub blocks: Arc<RwLock<HashMap<H256, Arc<Block>>>>,
    genesis_block: Arc<Block>,
    pub txpool: SharedTransactionPool,
    // This db is used to persist information related to
    // ledger structure, like block- or transaction-related
    // stuffs.
    pub db: Arc<SystemDB>,
    pub cache_man: Arc<Mutex<CacheManager<CacheId>>>,
    pub invalid_blocks: RwLock<HashSet<H256>>,
    storage_manager: Arc<StorageManager>,
}

pub type SharedConsensusGraph = Arc<ConsensusGraph>;

impl ConsensusGraph {
    pub fn with_genesis_block(
        genesis_block: Block, storage_manager: Arc<StorageManager>,
        vm: VmFactory, txpool: SharedTransactionPool, db: Arc<SystemDB>,
        cache_man: Arc<Mutex<CacheManager<CacheId>>>,
        pow_config: ProofOfWorkConfig,
    ) -> Self
    {
        let consensus_graph = ConsensusGraph {
            inner: RwLock::new(ConsensusGraphInner::with_genesis_block(
                &genesis_block,
                storage_manager.clone(),
                vm,
                pow_config,
                db.clone(),
                cache_man.clone(),
            )),
            blocks: Arc::new(RwLock::new(HashMap::new())),
            block_headers: Arc::new(RwLock::new(HashMap::new())),
            genesis_block: Arc::new(genesis_block),
            txpool,
            db,
            cache_man,
            invalid_blocks: RwLock::new(HashSet::new()),
            storage_manager,
        };

        let genesis = consensus_graph.genesis_block();
        consensus_graph
            .block_headers
            .write()
            .insert(genesis.hash(), Arc::new(genesis.block_header.clone()));
        consensus_graph.insert_block_to_kv(genesis, true);

        consensus_graph
    }

    pub fn check_mining_heavy_block(
        &self, parent_hash: &H256, light_difficulty: &U256,
    ) -> bool {
        let mut inner = self.inner.write();

        let parent_index = *inner.indices.get(parent_hash).unwrap();
        inner.check_mining_heavy_block(parent_index, *light_difficulty)
    }

    pub fn get_height_from_epoch_number(
        &self, epoch_number: EpochNumber,
    ) -> Result<usize, String> {
        self.inner.read().get_height_from_epoch_number(epoch_number)
    }

    pub fn best_epoch_number(&self) -> usize {
        self.inner.read().best_epoch_number()
    }

    pub fn block_hashes_by_epoch(
        &self, epoch_number: EpochNumber,
    ) -> Result<Vec<H256>, String> {
        self.inner.read().block_hashes_by_epoch(epoch_number)
    }

    pub fn transaction_by_hash(
        &self, hash: &H256,
    ) -> Option<Arc<SignedTransaction>> {
        let address = self
            .inner
            .write()
            .transaction_address_by_hash(hash, false)?;
        let block = self.block_by_hash(&address.block_hash, false)?;
        assert!(address.index < block.transactions.len());
        Some(block.transactions[address.index].clone())
    }

    pub fn block_by_hash_from_db(&self, hash: &H256) -> Option<Block> {
        debug!("Loading block {} from db", hash);
        let block = self.db.key_value().get(COL_BLOCKS, hash)
            .expect("Low level database error when fetching block. Some issue with disk?")?;
        let rlp = Rlp::new(&block);
        let mut block = Block::decode_with_tx_public(&rlp)
            .expect("Wrong block rlp format!");
        debug!("Finish constructing block {} from db", hash);
        //let mut block = rlp.as_val::<Block>().expect("Wrong block rlp
        // format!"); SynchronizationProtocolHandler::recover_public(
        //    &mut block,
        //    &mut *self.txpool.transaction_pubkey_cache.write(),
        //    &mut *self.cache_man.lock(),
        //    &*self.worker_pool.lock(),
        //)
        //.expect("Failed to recover public!");
        VerificationConfig::compute_header_pow_quality(&mut block.block_header);
        Some(block)
    }

    pub fn block_by_hash(
        &self, hash: &H256, update_cache: bool,
    ) -> Option<Arc<Block>> {
        // Check cache first
        {
            let read = self.blocks.read();
            if let Some(v) = read.get(hash) {
                return Some(v.clone());
            }
        }

        let block = self.block_by_hash_from_db(hash)?;
        let block = Arc::new(block);

        if update_cache {
            let mut write = self.blocks.write();
            write.insert(*hash, block.clone());
            self.cache_man.lock().note_used(CacheId::Block(*hash));
        }
        Some(block)
    }

    pub fn insert_block_to_kv(&self, block: Arc<Block>, persistent: bool) {
        let hash = block.hash();

        if persistent {
            let mut dbops = self.db.key_value().transaction();
            //dbops.put(COL_BLOCKS, &hash, &rlp::encode(block.as_ref()));
            dbops.put(COL_BLOCKS, &hash, &block.encode_with_tx_public());
            self.db
                .key_value()
                .write(dbops)
                .expect("crash for db failure");
        }

        self.blocks.write().insert(hash, block);
        self.cache_man.lock().note_used(CacheId::Block(hash));
    }

    pub fn remove_block_from_kv(&self, hash: &H256) {
        self.blocks.write().remove(hash);
        let mut dbops = self.db.key_value().transaction();
        dbops.delete(COL_BLOCKS, hash);
        self.db
            .key_value()
            .write(dbops)
            .expect("crash for db failure");
    }

    pub fn block_header_by_hash(
        &self, hash: &H256,
    ) -> Option<Arc<BlockHeader>> {
        // TODO If we persist headers, we should try to get it from db
        self.block_headers
            .read()
            .get(hash)
            .map(|header_ref| header_ref.clone())
    }

    pub fn block_height_by_hash(&self, hash: &H256) -> Option<u64> {
        let result = self.block_by_hash(hash, false)?;
        Some(result.block_header.height())
    }

    pub fn genesis_block(&self) -> Arc<Block> { self.genesis_block.clone() }

    pub fn verified_invalid(&self, hash: &H256) -> bool {
        self.invalid_blocks.read().contains(hash)
    }

    pub fn invalidate_block(&self, hash: &H256) {
        self.invalid_blocks.write().insert(hash.clone());
    }

    pub fn get_block_total_difficulty(&self, hash: &H256) -> Option<U256> {
        let mut w = self.inner.write();
        if let Some(idx) = w.indices.get(hash).cloned() {
            Some(w.weight_tree.subtree_weight(idx))
        } else {
            None
        }
    }

    pub fn get_block_epoch_number(&self, hash: &H256) -> Option<usize> {
        self.inner.read().get_block_epoch_number(hash)
    }

    pub fn gas_price(&self) -> Option<U256> {
        let inner = self.inner.read();
        let mut last_epoch_number = inner.best_epoch_number();
        let mut number_of_blocks_to_sample = GAS_PRICE_BLOCK_SAMPLE_SIZE;
        let mut tx_hashes = HashSet::new();
        let mut prices = Vec::new();

        loop {
            if number_of_blocks_to_sample == 0 || last_epoch_number == 0 {
                break;
            }
            if prices.len() == GAS_PRICE_TRANSACTION_SAMPLE_SIZE {
                break;
            }
            let mut hashes = inner
                .block_hashes_by_epoch(EpochNumber::Number(
                    last_epoch_number.into(),
                ))
                .unwrap();
            hashes.reverse();
            last_epoch_number -= 1;

            for hash in hashes {
                let block = self.block_by_hash(&hash, false).unwrap();
                for tx in block.transactions.iter() {
                    if tx_hashes.insert(tx.hash()) {
                        prices.push(tx.gas_price().clone());
                        if prices.len() == GAS_PRICE_TRANSACTION_SAMPLE_SIZE {
                            break;
                        }
                    }
                }
                number_of_blocks_to_sample -= 1;
                if number_of_blocks_to_sample == 0 {
                    break;
                }
            }
        }

        prices.sort();
        if prices.is_empty() {
            None
        } else {
            Some(prices[prices.len() / 2])
        }
    }

    pub fn get_balance(
        &self, address: H160, epoch_number: EpochNumber,
    ) -> Result<U256, String> {
        self.inner
            .read()
            .get_balance_validated(address, epoch_number)
    }

    pub fn get_related_transactions(
        &self, address: H160, num_txs: usize, epoch_number: EpochNumber,
    ) -> Result<Vec<Arc<SignedTransaction>>, String> {
        let inner = self.inner.read();
        inner.get_height_from_epoch_number(epoch_number).and_then(
            |best_epoch_number| {
                let mut transactions = Vec::new();
                if num_txs == 0 {
                    return Ok(transactions);
                }
                let earlist_epoch_number = if best_epoch_number
                    < EPOCH_LIMIT_OF_RELATED_TRANSACTIONS
                {
                    0
                } else {
                    best_epoch_number - EPOCH_LIMIT_OF_RELATED_TRANSACTIONS + 1
                };
                let mut current_epoch_number = best_epoch_number;
                let mut include_hashes = HashSet::new();

                loop {
                    let hashes = inner
                        .block_hashes_by_epoch(EpochNumber::Number(
                            current_epoch_number.into(),
                        ))
                        .unwrap();
                    for hash in hashes {
                        let block = self
                            .block_by_hash(&hash, false)
                            .expect("Error: Cannot get block by hash.");
                        for tx in block.transactions.iter() {
                            if include_hashes.contains(&tx.hash()) {
                                continue;
                            }
                            let mut is_valid = false;
                            if tx.sender() == address {
                                is_valid = true;
                            } else if let Action::Call(receiver_address) =
                                tx.action
                            {
                                if receiver_address == address {
                                    is_valid = true;
                                }
                            }
                            if is_valid {
                                transactions.push(tx.clone());
                                include_hashes.insert(tx.hash());
                                if transactions.len() == num_txs {
                                    return Ok(transactions);
                                }
                            }
                        }
                    }
                    if current_epoch_number == earlist_epoch_number {
                        break;
                    }
                    current_epoch_number -= 1;
                }

                Ok(transactions)
            },
        )
    }

    pub fn get_account(
        &self, address: H160, num_txs: usize, epoch_number: EpochNumber,
    ) -> Result<(U256, Vec<Arc<SignedTransaction>>), String> {
        let inner = self.inner.read();
        inner
            .get_balance_validated(address, epoch_number.clone())
            .and_then(|balance| {
                self.get_related_transactions(address, num_txs, epoch_number)
                    .and_then(|transactions| Ok((balance, transactions)))
            })
    }

    // TODO Merge logic.
    /// This is a very expensive call to force the engine to recompute the state
    /// root of a given block
    pub fn compute_state_for_block(
        &self, block_hash: &H256, inner: &mut ConsensusGraphInner,
    ) -> (H256, H256) {
        // If we already computed the state of the block before, we should not
        // do it again FIXME: propagate the error up
        info!("compute_state_for_block {:?}", block_hash);
        {
            let cached_state = inner
                .storage_manager
                .get_state_at(block_hash.clone())
                .unwrap();
            if cached_state.does_exist() {
                if let Some(receipts_root) =
                    inner.receipts_root_by_hash(&block_hash)
                {
                    return (
                        cached_state.get_state_root().unwrap().unwrap(),
                        receipts_root,
                    );
                }
            }
        }
        // FIXME: propagate the error up
        let me: usize = inner.indices.get(block_hash).unwrap().clone();
        let block_height = inner.arena[me].height as usize;
        let mut fork_height = block_height;
        let mut chain: Vec<usize> = Vec::new();
        let mut idx = me;
        while fork_height > 0
            && (fork_height >= inner.pivot_chain.len()
                || inner.pivot_chain[fork_height] != idx)
        {
            chain.push(idx);
            fork_height -= 1;
            idx = inner.arena[idx].parent;
        }
        // Because we have genesis at height 0, this should always be true
        debug_assert!(inner.pivot_chain[fork_height] == idx);
        debug!("Forked at index {}", idx);
        chain.push(idx);
        chain.reverse();
        let mut epoch_number_map: HashMap<usize, usize> = HashMap::new();

        // Construct epochs
        for fork_at in 1..chain.len() {
            // First, identify all the blocks in the current epoch of the
            // hypothetical pivot chain
            let mut queue = Vec::new();
            {
                let new_epoch_number = fork_at + fork_height;
                let enqueue_if_new =
                    |queue: &mut Vec<usize>,
                     epoch_number_map: &mut HashMap<usize, usize>,
                     index| {
                        let epoch_number =
                            inner.arena[index].data.epoch_number.borrow();
                        if (*epoch_number == NULL
                            || *epoch_number > fork_height)
                            && !epoch_number_map.contains_key(&index)
                        {
                            epoch_number_map.insert(index, new_epoch_number);
                            queue.push(index);
                        }
                    };

                let mut at = 0;
                enqueue_if_new(
                    &mut queue,
                    &mut epoch_number_map,
                    chain[fork_at],
                );
                while at < queue.len() {
                    let me = queue[at];
                    for referee in &inner.arena[me].referees {
                        enqueue_if_new(
                            &mut queue,
                            &mut epoch_number_map,
                            *referee,
                        );
                    }
                    enqueue_if_new(
                        &mut queue,
                        &mut epoch_number_map,
                        inner.arena[me].parent,
                    );
                    at += 1;
                }
            }

            // Second, sort all the blocks based on their topological order
            // and break ties with block hash
            let reversed_indices = inner.topological_sort(&queue);

            debug!(
                "Construct epoch_id={}, block_count={}",
                inner.arena[chain[fork_at]].hash,
                reversed_indices.len()
            );

            inner
                .indices_in_epochs
                .insert(chain[fork_at], reversed_indices);
        }

        let mut last_state_height =
            if inner.pivot_chain.len() > DEFERRED_STATE_EPOCH_COUNT as usize {
                inner.pivot_chain.len() - DEFERRED_STATE_EPOCH_COUNT as usize
            } else {
                0
            };

        last_state_height += 1;
        while last_state_height <= fork_height {
            // Check if the state has been computed
            if inner.storage_manager.state_exists(
                inner.arena[inner.pivot_chain[last_state_height]].hash,
            ) {
                if inner.epoch_executed(inner.pivot_chain[last_state_height]) {
                    debug!(
                        "Skip execution in prefix {:?}",
                        inner.arena[inner.pivot_chain[last_state_height]].hash
                    );
                    last_state_height += 1;
                    continue;
                }
            }
            let reversed_indices = inner
                .indices_in_epochs
                .get(&inner.pivot_chain[last_state_height])
                .unwrap();

            debug!(
                "Process tx epoch_id={}, block_count={}",
                inner.arena[inner.pivot_chain[last_state_height]].hash,
                reversed_indices.len()
            );

            let mut epoch_blocks = Vec::new();
            {
                for idx in reversed_indices {
                    let block = self
                        .block_by_hash(&inner.arena[*idx].hash, true)
                        .expect("Exist");
                    epoch_blocks.push(block);
                }
            }

            let mut state = State::new(
                StateDb::new(
                    self.storage_manager
                        .get_state_at(
                            inner.arena
                                [inner.pivot_chain[last_state_height - 1]]
                                .hash,
                        )
                        .unwrap(),
                ),
                0.into(),
                inner.vm.clone(),
            );
            inner.process_epoch_transactions(
                &mut state,
                &epoch_blocks,
                &self.txpool.unexecuted_transaction_addresses,
                false,
                &mut Vec::new(),
            );

            // Calculate the block reward for blocks inside the epoch
            // All transaction fees are shared among blocks inside one epoch
            if last_state_height > REWARD_EPOCH_COUNT as usize {
                let epoch_num = last_state_height - REWARD_EPOCH_COUNT as usize;
                let anticone_penalty_epoch_upper =
                    epoch_num + ANTICONE_PENALTY_UPPER_EPOCH_COUNT as usize;
                let pivot_block_upper =
                    inner.pivot_chain[anticone_penalty_epoch_upper];
                let pivot_index = inner.pivot_chain[epoch_num];
                debug_assert!(
                    epoch_num == inner.arena[pivot_index].height as usize
                );
                inner.process_rewards_and_fees(
                    &mut state,
                    pivot_index,
                    pivot_block_upper,
                    false,
                    |h| self.block_by_hash(h, true),
                );
            }

            // FIXME: We may want to propagate the error up
            state
                .commit(inner.arena[inner.pivot_chain[last_state_height]].hash)
                .unwrap();
            last_state_height += 1;
        }

        for fork_at in 1..chain.len() {
            // Check if the state has been computed
            if inner
                .storage_manager
                .state_exists(inner.arena[chain[fork_at]].hash)
            {
                if inner.epoch_executed(chain[fork_at]) {
                    debug!(
                        "Skip execution in fork {:?}",
                        inner.arena[chain[fork_at]].hash
                    );
                    continue;
                }
            }
            let reversed_indices =
                inner.indices_in_epochs.get(&chain[fork_at]).unwrap();

            debug!(
                "Process tx epoch_id={}, block_count={}",
                inner.arena[chain[fork_at]].hash,
                reversed_indices.len()
            );
            let mut epoch_blocks = Vec::new();
            {
                for idx in reversed_indices {
                    let block = self
                        .block_by_hash(&inner.arena[*idx].hash, true)
                        .expect("Exist");
                    epoch_blocks.push(block);
                }
            }

            let mut state = State::new(
                StateDb::new(
                    self.storage_manager
                        .get_state_at(inner.arena[chain[fork_at - 1]].hash)
                        .unwrap(),
                ),
                0.into(),
                inner.vm.clone(),
            );
            inner.process_epoch_transactions(
                &mut state,
                &epoch_blocks,
                &self.txpool.unexecuted_transaction_addresses,
                false,
                &mut Vec::new(),
            );

            // Calculate the block reward for blocks inside the epoch
            // All transaction fees are shared among blocks inside one epoch
            if fork_height + fork_at > REWARD_EPOCH_COUNT as usize {
                let epoch_num =
                    fork_height + fork_at - REWARD_EPOCH_COUNT as usize;
                let anticone_penalty_epoch_upper =
                    epoch_num + ANTICONE_PENALTY_UPPER_EPOCH_COUNT as usize;
                let pivot_block_upper =
                    if anticone_penalty_epoch_upper > fork_height {
                        chain[anticone_penalty_epoch_upper - fork_height]
                    } else {
                        inner.pivot_chain[anticone_penalty_epoch_upper]
                    };
                let pivot_index = if epoch_num > fork_height {
                    chain[epoch_num - fork_height]
                } else {
                    inner.pivot_chain[epoch_num]
                };
                debug_assert!(
                    epoch_num == inner.arena[pivot_index].height as usize
                );
                inner.process_rewards_and_fees(
                    &mut state,
                    pivot_index,
                    pivot_block_upper,
                    false,
                    |h| self.block_by_hash(h, true),
                );
            }

            // FIXME: We may want to propagate the error up
            state.commit(inner.arena[chain[fork_at]].hash).unwrap();
        }

        // FIXME: Propagate errors upward
        let state_root = inner
            .storage_manager
            .get_state_at(inner.arena[me].hash)
            .unwrap()
            .get_state_root()
            .unwrap()
            .unwrap();

        let receipts_root = inner.block_receipts_root.get(&me).unwrap().clone();
        debug!(
            "Epoch {:?} has state_root={:?} receipts_root={:?}",
            inner.arena[me].hash, state_root, receipts_root
        );

        (state_root, receipts_root)
    }

    pub fn compute_deferred_state_for_block(
        &self, block_hash: &H256, delay: usize,
    ) -> (H256, H256) {
        let inner = &mut *self.inner.write();

        // FIXME: Propagate errors upward
        let mut idx = inner.indices.get(block_hash).unwrap().clone();
        for _i in 0..delay {
            if idx == inner.genesis_block_index {
                break;
            }
            idx = inner.arena[idx].parent;
        }
        let hash = inner.arena[idx].hash;
        self.compute_state_for_block(&hash, inner)
    }

    fn check_block_full_validity(
        &self, new: usize, block: &Block, inner: &mut ConsensusGraphInner,
        sync_graph: &SynchronizationGraphInner,
    ) -> bool
    {
        if inner.arena[inner.arena[new].parent].data.partial_invalid {
            warn!(
                "Partially invalid due to partially invalid parent. {:?}",
                block.block_header.clone()
            );
            return false;
        }

        // Check heavy block
        let my_hash = inner.arena[new].hash;
        let my_index_in_sync_graph = *sync_graph.indices.get(&my_hash).unwrap();
        let is_heavy = sync_graph.arena[my_index_in_sync_graph].is_heavy;
        if is_heavy {
            if !inner.check_heavy_block(new) {
                warn!(
                    "Partially invalid due to invalid heavy block. {:?}",
                    block.block_header.clone()
                );
                return false;
            }
        }

        // Check whether the new block select the correct parent block
        if inner.arena[new].parent != *inner.pivot_chain.last().unwrap() {
            if !inner.check_correct_parent(new, sync_graph) {
                warn!(
                    "Partially invalid due to picking incorrect parent. {:?}",
                    block.block_header.clone()
                );
                return false;
            }
        }

        // Check if the state root is correct or not
        // TODO: We may want to optimize this because now on the chain switch we
        // are going to compute state twice
        let state_root_valid = if block.block_header.height()
            < DEFERRED_STATE_EPOCH_COUNT
        {
            *block.block_header.deferred_state_root()
                == inner.genesis_block_state_root
                && *block.block_header.deferred_receipts_root()
                    == inner.genesis_block_receipts_root
        } else {
            let mut deferred = new;
            for _ in 0..DEFERRED_STATE_EPOCH_COUNT {
                deferred = inner.arena[deferred].parent;
            }
            debug_assert!(
                block.block_header.height() - DEFERRED_STATE_EPOCH_COUNT
                    == inner.arena[deferred].height
            );
            debug!("Deferred block is {:?}", inner.arena[deferred].hash);

            if inner
                .storage_manager
                .contains_state(inner.arena[deferred].hash)
                && inner.block_receipts_root.contains_key(&deferred)
            {
                let mut valid = true;
                let correct_state_root = inner
                    .storage_manager
                    .get_state_at(inner.arena[deferred].hash)
                    .unwrap()
                    .get_state_root()
                    .unwrap()
                    .unwrap();
                if *block.block_header.deferred_state_root()
                    != correct_state_root
                {
                    warn!(
                        "Invalid state root: should be {:?}",
                        correct_state_root
                    );
                    valid = false;
                }
                let correct_receipts_root =
                    inner.block_receipts_root.get(&deferred).unwrap().clone();
                if *block.block_header.deferred_receipts_root()
                    != correct_receipts_root
                {
                    warn!(
                        "Invalid receipt root: should be {:?}",
                        correct_receipts_root
                    );
                    valid = false;
                }
                valid
            } else {
                // Call the expensive function to check this state root
                let deferred_hash = inner.arena[deferred].hash;
                let (state_root, receipts_root) =
                    self.compute_state_for_block(&deferred_hash, inner);
                *block.block_header.deferred_state_root() == state_root
                    && *block.block_header.deferred_receipts_root()
                        == receipts_root
            }
        };

        if !state_root_valid {
            warn!(
                "Partially invalid in fork due to deferred block. me={:?}",
                block.block_header.clone()
            );
            return false;
        }
        return true;
    }

    pub fn construct_pivot(&self, sync_inner: &SynchronizationGraphInner) {
        let mut inner = &mut *self.inner.write();

        assert_eq!(inner.pivot_chain.len(), 1);
        assert_eq!(inner.pivot_chain[0], inner.genesis_block_index);

        let mut new_pivot_chain = Vec::new();
        let mut u = inner.genesis_block_index;
        loop {
            new_pivot_chain.push(u);
            let mut heaviest = NULL;
            let mut heaviest_weight = U256::zero();
            for index in &inner.arena[u].children {
                let weight = inner.weight_tree.subtree_weight(*index);
                if heaviest == NULL
                    || weight > heaviest_weight
                    || (weight == heaviest_weight
                        && inner.arena[*index].hash
                            > inner.arena[heaviest].hash)
                {
                    heaviest = *index;
                    heaviest_weight = weight;
                }
            }
            if heaviest == NULL {
                break;
            }
            u = heaviest;
        }

        // Construct epochs
        let mut pivot_index = 1;
        while pivot_index < new_pivot_chain.len() {
            // First, identify all the blocks in the current epoch
            let mut queue = Vec::new();
            {
                let copy_of_fork_at = pivot_index;
                let enqueue_if_new = |queue: &mut Vec<usize>, index| {
                    let mut epoch_number =
                        inner.arena[index].data.epoch_number.borrow_mut();
                    if *epoch_number == NULL {
                        *epoch_number = copy_of_fork_at;
                        queue.push(index);
                    }
                };

                let mut at = 0;
                enqueue_if_new(&mut queue, new_pivot_chain[pivot_index]);
                while at < queue.len() {
                    let me = queue[at];
                    for referee in &inner.arena[me].referees {
                        enqueue_if_new(&mut queue, *referee);
                    }
                    enqueue_if_new(&mut queue, inner.arena[me].parent);
                    at += 1;
                }
            }

            // Second, sort all the blocks based on their topological order
            // and break ties with block hash
            let reversed_indices = inner.topological_sort(&queue);

            debug!(
                "Construct epoch_id={}, block_count={}",
                inner.arena[new_pivot_chain[pivot_index]].hash,
                reversed_indices.len()
            );

            inner
                .indices_in_epochs
                .insert(new_pivot_chain[pivot_index], reversed_indices);

            // Construct in-memory receipts root
            if new_pivot_chain.len() >= DEFERRED_STATE_EPOCH_COUNT as usize
                && pivot_index
                    < new_pivot_chain.len()
                        - DEFERRED_STATE_EPOCH_COUNT as usize
            {
                // This block's deferred block is pivot_index, so the
                // deferred_receipts_root in its header is the
                // receipts_root of pivot_index
                let future_block_hash = inner.arena[new_pivot_chain
                    [pivot_index + DEFERRED_STATE_EPOCH_COUNT as usize]]
                    .hash
                    .clone();
                inner.block_receipts_root.insert(
                    new_pivot_chain[pivot_index],
                    self.block_headers
                        .read()
                        .get(&future_block_hash)
                        .unwrap()
                        .deferred_receipts_root()
                        .clone(),
                );
            }

            pivot_index += 1;
        }

        // If the db is not corrupted, all unwrap in the following should pass.
        // TODO Verify db state in case of data missing
        // TODO Recompute missing data if needed
        inner.adjust_difficulty(
            *new_pivot_chain.last().expect("not empty"),
            sync_inner,
        );
        inner.pivot_chain = new_pivot_chain;
        // Compute receipts root for the deferred block of the mining block,
        // which is not in the db
        if inner.pivot_chain.len() > DEFERRED_STATE_EPOCH_COUNT as usize {
            let pivot_index = inner.pivot_chain
                [inner.pivot_chain.len() - DEFERRED_STATE_EPOCH_COUNT as usize];
            let pivot_hash = inner.arena[pivot_index].hash.clone();
            let epoch_indexes =
                inner.indices_in_epochs.get(&pivot_index).unwrap().clone();
            let mut epoch_receipts = Vec::with_capacity(epoch_indexes.len());
            for i in epoch_indexes {
                epoch_receipts.push(
                    inner
                        .block_receipts_by_hash_with_epoch(
                            &inner.arena[i].hash.clone(),
                            &pivot_hash,
                            true,
                        )
                        .unwrap(),
                );
            }
            inner.block_receipts_root.insert(
                pivot_index,
                BlockHeaderBuilder::compute_block_receipts_root(
                    &epoch_receipts,
                ),
            );
        }
    }

    pub fn on_new_block_construction_only(
        &self, hash: &H256, sync_inner: &SynchronizationGraphInner,
    ) {
        let block = self.block_by_hash(hash, false).unwrap();

        let inner = &mut *self.inner.write();
        let difficulty_in_my_epoch =
            sync_inner.total_difficulty_in_own_epoch(hash);
        let parent_idx =
            *inner.indices.get(block.block_header.parent_hash()).unwrap();
        let past_difficulty =
            inner.arena[parent_idx].past_difficulty + difficulty_in_my_epoch;

        let me = inner.insert(block.as_ref(), past_difficulty);
        inner.compute_anticone(me);

        inner.weight_tree.make_tree(me);
        inner.weight_tree.link(inner.arena[me].parent, me);
        inner
            .weight_tree
            .update_weight(me, block.block_header.difficulty());
    }

    pub fn on_new_block(
        &self, hash: &H256, sync_inner_lock: &RwLock<SynchronizationGraphInner>,
    ) {
        let block = self.block_by_hash(hash, true).unwrap();

        info!(
            "insert new block into consensus: block_header={:?} tx_count={}",
            block.block_header,
            block.transactions.len(),
        );

        {
            // When a tx is executed successfully, it will be removed from
            // `unexecuted_transaction_addresses` If a tx is
            // executed with failure(InvalidNonce), or the block packing it is
            // never refered and executed, only the corresponding tx address
            // will be removed. After a tx is removed from
            // `unexecuted_transaction_addresses` because of
            // successful execution, its new nonce will be available in state
            // and it will not be inserted to tx pool again.
            let mut unexecuted_transaction_addresses =
                self.txpool.unexecuted_transaction_addresses.lock();
            let mut cache_man = self.cache_man.lock();
            for (idx, tx) in block.transactions.iter().enumerate() {
                self.txpool.remove_pending(tx.as_ref());
                self.txpool.remove_ready(tx.clone());
                // If an executed tx
                let tx_hash = tx.hash();
                if let Some(addr_set) =
                    unexecuted_transaction_addresses.get_mut(&tx_hash)
                {
                    addr_set.insert(TransactionAddress {
                        block_hash: hash.clone(),
                        index: idx,
                    });
                } else {
                    let mut addr_set = HashSet::new();
                    addr_set.insert(TransactionAddress {
                        block_hash: hash.clone(),
                        index: idx,
                    });
                    unexecuted_transaction_addresses.insert(tx_hash, addr_set);
                    cache_man.note_used(CacheId::UnexecutedTransactionAddress(
                        tx_hash,
                    ));
                }
            }
        }
        info!("Transaction pool size={}", self.txpool.len());

        let mut inner = &mut *self.inner.write();

        let difficulty_in_my_epoch =
            sync_inner_lock.read().total_difficulty_in_own_epoch(hash);
        let parent_idx =
            *inner.indices.get(block.block_header.parent_hash()).unwrap();
        let past_difficulty =
            inner.arena[parent_idx].past_difficulty + difficulty_in_my_epoch;

        let me = inner.insert(block.as_ref(), past_difficulty);
        inner.compute_anticone(me);

        let fully_valid = self.check_block_full_validity(
            me,
            block.as_ref(),
            inner,
            &*sync_inner_lock.read(),
        );
        if !fully_valid {
            inner.arena[me].data.partial_invalid = true;
            return;
        }
        debug!("Block {} is fully valid", inner.arena[me].hash);

        inner.weight_tree.make_tree(me);
        inner.weight_tree.link(inner.arena[me].parent, me);
        inner
            .weight_tree
            .update_weight(me, block.block_header.difficulty());

        let last = inner.pivot_chain.last().cloned().unwrap();
        // TODO: constructing new_pivot_chain without cloning!
        let mut new_pivot_chain = inner.pivot_chain.clone();
        let fork_at = if inner.arena[me].parent == last {
            new_pivot_chain.push(me);
            inner.pivot_chain.len()
        } else {
            let lca = inner.weight_tree.lca(last, me);

            let fork_at = inner.arena[lca].height as usize + 1;
            assert!(fork_at < inner.pivot_chain.len());
            let prev = inner.pivot_chain[fork_at];
            let prev_weight = inner.weight_tree.subtree_weight(prev);
            let new = inner.weight_tree.ancestor_at(me, fork_at as usize);
            let new_weight = inner.weight_tree.subtree_weight(new);

            if prev_weight < new_weight
                || (prev_weight == new_weight
                    && inner.arena[prev].hash < inner.arena[new].hash)
            {
                // The new subtree is heavier, update pivot chain
                new_pivot_chain.truncate(fork_at);
                let mut u = new;
                loop {
                    new_pivot_chain.push(u);
                    let mut heaviest = NULL;
                    let mut heaviest_weight = U256::zero();
                    for index in &inner.arena[u].children {
                        let weight = inner.weight_tree.subtree_weight(*index);
                        if heaviest == NULL
                            || weight > heaviest_weight
                            || (weight == heaviest_weight
                                && inner.arena[*index].hash
                                    > inner.arena[heaviest].hash)
                        {
                            heaviest = *index;
                            heaviest_weight = weight;
                        }
                    }
                    if heaviest == NULL {
                        break;
                    }
                    u = heaviest;
                }
                fork_at
            } else {
                // The previous subtree is still heavier, nothing is updated
                inner.pivot_chain.len()
            }
        };
        debug!("Forked at index {}", new_pivot_chain[fork_at - 1]);

        if fork_at < inner.pivot_chain.len() {
            let enqueue_if_obsolete = |queue: &mut VecDeque<usize>, index| {
                let mut epoch_number =
                    inner.arena[index].data.epoch_number.borrow_mut();
                if *epoch_number != NULL && *epoch_number >= fork_at {
                    *epoch_number = NULL;
                    queue.push_back(index);
                }
            };

            let mut queue = VecDeque::new();
            enqueue_if_obsolete(&mut queue, last);
            while let Some(me) = queue.pop_front() {
                for referee in inner.arena[me].referees.clone() {
                    enqueue_if_obsolete(&mut queue, referee);
                }
                enqueue_if_obsolete(&mut queue, inner.arena[me].parent);
            }
        }

        assert_ne!(fork_at, 0);

        // Construct epochs
        let mut pivot_index = fork_at;
        while pivot_index < new_pivot_chain.len() {
            // First, identify all the blocks in the current epoch
            let mut queue = Vec::new();
            {
                let copy_of_fork_at = pivot_index;
                let enqueue_if_new = |queue: &mut Vec<usize>, index| {
                    let mut epoch_number =
                        inner.arena[index].data.epoch_number.borrow_mut();
                    if *epoch_number == NULL {
                        *epoch_number = copy_of_fork_at;
                        queue.push(index);
                    }
                };

                let mut at = 0;
                enqueue_if_new(&mut queue, new_pivot_chain[pivot_index]);
                while at < queue.len() {
                    let me = queue[at];
                    for referee in &inner.arena[me].referees {
                        enqueue_if_new(&mut queue, *referee);
                    }
                    enqueue_if_new(&mut queue, inner.arena[me].parent);
                    at += 1;
                }
            }

            // Second, sort all the blocks based on their topological order
            // and break ties with block hash
            let reversed_indices = inner.topological_sort(&queue);

            debug!(
                "Construct epoch_id={}, block_count={}",
                inner.arena[new_pivot_chain[pivot_index]].hash,
                reversed_indices.len()
            );

            inner
                .indices_in_epochs
                .insert(new_pivot_chain[pivot_index], reversed_indices);

            pivot_index += 1;
        }

        let mut to_pending = Vec::new();
        let to_state_pos =
            if new_pivot_chain.len() < DEFERRED_STATE_EPOCH_COUNT as usize {
                0 as usize
            } else {
                new_pivot_chain.len() - DEFERRED_STATE_EPOCH_COUNT as usize + 1
            };

        let mut state_at = fork_at;
        if fork_at + DEFERRED_STATE_EPOCH_COUNT as usize
            > inner.pivot_chain.len()
        {
            if inner.pivot_chain.len() > DEFERRED_STATE_EPOCH_COUNT as usize {
                state_at = inner.pivot_chain.len()
                    - DEFERRED_STATE_EPOCH_COUNT as usize
                    + 1;
            } else {
                state_at = 1;
            }
        }

        // Apply transactions in the determined total order
        while state_at < to_state_pos {
            let pivot_hash = inner.arena[new_pivot_chain[state_at]].hash;
            let reversed_indices = inner
                .indices_in_epochs
                .get(&new_pivot_chain[state_at])
                .unwrap();
            let mut epoch_blocks = Vec::new();
            {
                for idx in reversed_indices {
                    let block = self
                        .block_by_hash(&inner.arena[*idx].hash, true)
                        .expect("Exist");
                    epoch_blocks.push(block);
                }
            }
            // FIXME Cannot skip executing if in-memory data are missing
            // (Recovering) Using block_receipts may fail to skip
            // some executed epoch if it's evicted from mem
            if inner
                .storage_manager
                .state_exists(inner.arena[new_pivot_chain[state_at]].hash)
                && inner
                    .block_receipts
                    .contains_key(&new_pivot_chain[state_at])
            {
                debug!("Try to compute epoch={:?}", pivot_hash);
                if inner.epoch_executed(new_pivot_chain[state_at]) {
                    debug!("Skip epoch {:?}", pivot_hash);
                    inner.recover_executed_tx_address(
                        &epoch_blocks,
                        &pivot_hash,
                    );
                    state_at += 1;
                    continue;
                }
            }
            info!(
                "Process tx epoch_id={}, block_count={}",
                inner.arena[new_pivot_chain[state_at]].hash,
                epoch_blocks.len()
            );
            let mut state = State::new(
                StateDb::new(
                    self.storage_manager
                        .get_state_at(
                            inner.arena[new_pivot_chain[state_at - 1]].hash,
                        )
                        .unwrap(),
                ),
                0.into(),
                inner.vm.clone(),
            );
            inner.process_epoch_transactions(
                &mut state,
                &epoch_blocks,
                &self.txpool.unexecuted_transaction_addresses,
                true,
                &mut to_pending,
            );

            // Calculate the block reward for blocks inside the epoch
            // All transaction fees are shared among blocks inside one epoch
            if state_at > REWARD_EPOCH_COUNT as usize {
                let epoch_num = state_at - REWARD_EPOCH_COUNT as usize;
                let anticone_penalty_epoch_upper =
                    epoch_num + ANTICONE_PENALTY_UPPER_EPOCH_COUNT as usize;
                let pivot_index = new_pivot_chain[epoch_num];
                debug_assert!(
                    epoch_num == inner.arena[pivot_index].height as usize
                );
                debug_assert!(
                    epoch_num
                        == *inner.arena[pivot_index].data.epoch_number.borrow()
                );
                inner.process_rewards_and_fees(
                    &mut state,
                    pivot_index,
                    new_pivot_chain[anticone_penalty_epoch_upper],
                    true,
                    |h| self.block_by_hash(h, true),
                );
            }

            let epoch_id = inner.arena[new_pivot_chain[state_at]].hash;
            // FIXME: We may want to propagate the error up
            state.commit_and_notify(epoch_id, &self.txpool).unwrap();
            info!(
                "Epoch {:?} has state_root={:?} receipt_root={:?}",
                epoch_id,
                inner
                    .storage_manager
                    .get_state_at(epoch_id)
                    .unwrap()
                    .get_state_root()
                    .unwrap(),
                inner
                    .block_receipts_root
                    .get(&new_pivot_chain[state_at])
                    .unwrap()
            );

            state_at += 1;
        }

        if state_at > 1 {
            state_at -= 1;
            let state = inner
                .storage_manager
                .get_state_at(inner.arena[new_pivot_chain[state_at]].hash)
                .unwrap();
            self.txpool.recycle_future_transactions(to_pending, state);
        }

        inner.adjust_difficulty(
            *new_pivot_chain.last().expect("not empty"),
            &*sync_inner_lock.read(),
        );
        inner.pivot_chain = new_pivot_chain;
    }

    pub fn best_block_hash(&self) -> H256 {
        self.inner.read().best_block_hash()
    }

    pub fn best_state_epoch_number(&self) -> usize {
        self.inner.read().best_state_epoch_number()
    }

    pub fn epoch_hash(&self, epoch_number: usize) -> H256 {
        self.inner.read().epoch_hash(epoch_number)
    }

    pub fn get_hash_from_epoch_number(
        &self, epoch_number: EpochNumber,
    ) -> Result<H256, String> {
        self.inner.read().get_hash_from_epoch_number(epoch_number)
    }

    pub fn get_transaction_receipt(&self, hash: &H256) -> Option<Receipt> {
        self.inner.write().get_transaction_receipt(hash)
    }

    pub fn get_transaction_info_by_hash(
        &self, hash: &H256,
    ) -> Option<(SignedTransaction, Receipt, TransactionAddress)> {
        let mut inner = self.inner.write();
        if let Some((receipt, address)) =
            inner.get_transaction_receipt_with_address(hash)
        {
            let block = self.block_by_hash(&address.block_hash, false)?;
            assert!(address.index < block.transactions.len());
            let transaction = (*block.transactions[address.index]).clone();
            Some((transaction, receipt, address))
        } else {
            None
        }
    }

    pub fn get_epoch_hash_for_block(&self, hash: &H256) -> Option<H256> {
        self.inner.read().get_epoch_hash_for_block(hash)
    }

    pub fn block_receipts_by_hash(
        &self, hash: &H256,
    ) -> Option<Arc<Vec<Receipt>>> {
        self.inner.write().block_receipts_by_hash(hash, false)
    }

    pub fn transaction_address_by_hash(
        &self, hash: &H256,
    ) -> Option<TransactionAddress> {
        self.inner.write().transaction_address_by_hash(hash, false)
    }

    pub fn transaction_count(
        &self, address: H160, epoch_number: EpochNumber,
    ) -> Result<U256, String> {
        self.inner.read().transaction_count(address, epoch_number)
    }

    pub fn best_state_block_hash(&self) -> H256 {
        self.inner.read().best_state_block_hash()
    }

    pub fn block_count(&self) -> usize { self.inner.read().indices.len() }

    pub fn call_virtual(
        &self, tx: &SignedTransaction, epoch: EpochNumber,
    ) -> Result<Vec<u8>, String> {
        self.inner
            .write()
            .call_virtual(tx, epoch)
            .map(|(output, _)| output)
    }

    pub fn estimate_gas(&self, tx: &SignedTransaction) -> Result<U256, String> {
        self.inner
            .write()
            .call_virtual(tx, EpochNumber::LatestState)
            .map(|(_, gas_used)| gas_used)
    }

    pub fn persist_terminals(&self) {
        let terminals = {
            let inner = self.inner.read();
            let mut terminals =
                Vec::with_capacity(inner.parental_terminals.len());
            for index in &inner.parental_terminals {
                terminals.push(inner.arena[*index].hash);
            }
            terminals
        };

        let mut rlp_stream = RlpStream::new();
        rlp_stream.begin_list(terminals.len());
        for hash in terminals {
            rlp_stream.append(&hash);
        }

        let mut dbops = self.db.key_value().transaction();
        dbops.put(COL_MISC, b"terminals", &rlp_stream.drain());
        self.db.key_value().write(dbops).expect("db error");
    }

    pub fn logs(
        &self, filter: Filter,
    ) -> Result<Vec<LocalizedLogEntry>, FilterError> {
        let block_hashes = if filter.block_hashes.is_none() {
            if filter.from_epoch >= filter.to_epoch {
                return Err(FilterError::InvalidEpochNumber {
                    from_epoch: filter.from_epoch,
                    to_epoch: filter.to_epoch,
                });
            }

            let inner = self.inner.read();

            if filter.from_epoch >= inner.pivot_chain.len() {
                return Ok(Vec::new());
            }

            let from_epoch = filter.from_epoch;
            let to_epoch = min(filter.to_epoch, inner.pivot_chain.len());

            let blooms = filter.bloom_possibilities();
            let bloom_match = |block_log_bloom: &Bloom| {
                blooms
                    .iter()
                    .any(|bloom| block_log_bloom.contains_bloom(bloom))
            };

            let mut blocks = Vec::new();
            for epoch_idx in from_epoch..to_epoch {
                for index in inner
                    .indices_in_epochs
                    .get(&inner.pivot_chain[epoch_idx])
                    .unwrap()
                {
                    let hash = inner.arena[*index].hash;
                    if let Some(block_log_bloom) =
                        inner.block_log_blooms.get(index)
                    {
                        if !bloom_match(block_log_bloom) {
                            continue;
                        }
                    }
                    blocks.push(hash);
                }
            }

            blocks
        } else {
            filter.block_hashes.as_ref().unwrap().clone()
        };

        Ok(self.logs_from_blocks(
            block_hashes,
            |entry| filter.matches(entry),
            filter.limit,
        ))
    }

    /// Returns logs matching given filter. The order of logs returned will be
    /// the same as the order of the blocks provided. And it's the callers
    /// responsibility to sort blocks provided in advance.
    pub fn logs_from_blocks<F>(
        &self, mut blocks: Vec<H256>, matches: F, limit: Option<usize>,
    ) -> Vec<LocalizedLogEntry>
    where
        F: Fn(&LogEntry) -> bool + Send + Sync,
        Self: Sized,
    {
        // sort in reverse order
        blocks.reverse();

        let mut logs = blocks
            .chunks(128)
            .flat_map(move |blocks_chunk| {
                blocks_chunk.into_par_iter()
                    .filter_map(|hash| self.block_receipts_by_hash(&hash).map(|r| (hash, (*r).clone())))
                    .filter_map(|(hash, receipts)| self.block_by_hash(&hash, false).map(|b| (hash, receipts, b.transaction_hashes())))
                    .flat_map(|(hash, mut receipts, mut hashes)| {
                        if receipts.len() != hashes.len() {
                            warn!("Block ({}) has different number of receipts ({}) to transactions ({}). Database corrupt?", hash, receipts.len(), hashes.len());
                            assert!(false);
                        }
                        let mut log_index = receipts.iter().fold(0, |sum, receipt| sum + receipt.logs.len());

                        let receipts_len = receipts.len();
                        hashes.reverse();
                        receipts.reverse();
                        receipts.into_iter()
                            .map(|receipt| receipt.logs)
                            .zip(hashes)
                            .enumerate()
                            .flat_map(move |(index, (mut logs, tx_hash))| {
                                let current_log_index = log_index;
                                let no_of_logs = logs.len();
                                log_index -= no_of_logs;

                                logs.reverse();
                                logs.into_iter()
                                    .enumerate()
                                    .map(move |(i, log)| LocalizedLogEntry {
                                        entry: log,
                                        block_hash: *hash,
                                        transaction_hash: tx_hash,
                                        // iterating in reverse order
                                        transaction_index: receipts_len - index - 1,
                                        transaction_log_index: no_of_logs - i - 1,
                                        log_index: current_log_index - i - 1,
                                    })
                            })
                            .filter(|log_entry| matches(&log_entry.entry))
                            .take(limit.unwrap_or(::std::usize::MAX))
                            .collect::<Vec<_>>()
                    })
                    .collect::<Vec<_>>()
            })
            .take(limit.unwrap_or(::std::usize::MAX))
            .collect::<Vec<LocalizedLogEntry>>();
        logs.reverse();
        logs
    }
}

type BlockReceipts = Arc<Vec<Receipt>>;
type EpochIndex = usize;

#[derive(Default, Debug)]
pub struct BlockReceiptsInfo {
    info_with_epoch: Vec<(EpochIndex, BlockReceipts)>,
}

impl HeapSizeOf for BlockReceiptsInfo {
    fn heap_size_of_children(&self) -> usize {
        self.info_with_epoch.heap_size_of_children()
    }
}

impl BlockReceiptsInfo {
    /// `epoch` is the index of the epoch id in consensus arena
    pub fn get_receipts_at_epoch(
        &self, epoch: EpochIndex,
    ) -> Option<BlockReceipts> {
        for (e_id, receipts) in &self.info_with_epoch {
            if *e_id == epoch {
                return Some(receipts.clone());
            }
        }
        None
    }

    /// Insert the tx fee when the block is included in epoch `epoch`
    pub fn insert_receipts_at_epoch(
        &mut self, epoch: EpochIndex, receipts: BlockReceipts,
    ) {
        // If it's inserted before, the fee must be the same, so we do not add
        // duplicate entry
        if self.get_receipts_at_epoch(epoch).is_none() {
            self.info_with_epoch.push((epoch, receipts));
        }
    }

    /// Only keep the tx fee in the given `epoch`
    /// Called after we process rewards, and other fees will not be used w.h.p.
    pub fn retain_epoch(&mut self, epoch: EpochIndex) {
        self.info_with_epoch.retain(|(e_id, _)| *e_id == epoch);
    }
}<|MERGE_RESOLUTION|>--- conflicted
+++ resolved
@@ -216,13 +216,10 @@
         false
     }
 
-<<<<<<< HEAD
     pub fn check_heavy_block(&mut self, me: usize) -> bool {
-        
-    }
-
-=======
->>>>>>> f2a967ce
+        true
+    }
+
     pub fn insert(&mut self, block: &Block, past_difficulty: U256) -> usize {
         let hash = block.hash();
 
