--- conflicted
+++ resolved
@@ -42,11 +42,6 @@
 };
 use rayon::prelude::*;
 use std::{
-<<<<<<< HEAD
-    any::Any,
-    cmp::Reverse,
-=======
->>>>>>> 33fd60bb
     collections::{HashMap, HashSet},
     sync::Arc,
     thread::sleep,
@@ -219,23 +214,6 @@
         )
     }
 
-<<<<<<< HEAD
-=======
-    /// Compute the expected difficulty of a new block given its parent
-    pub fn expected_difficulty(&self, parent_hash: &H256) -> U256 {
-        let inner = self.inner.read();
-        inner.expected_difficulty(parent_hash)
-    }
-
-    /// This function is a wrapper function for the function in the confirmation
-    /// meter. The synchronization layer is supposed to call this function
-    /// every 2 * BLOCK_PROPAGATION_DELAY seconds
-    pub fn update_total_weight_delta_heartbeat(&self) {
-        self.confirmation_meter
-            .update_total_weight_delta_heartbeat();
-    }
-
->>>>>>> 33fd60bb
     /// Wait for the generation and the execution completion of a block in the
     /// consensus graph. This API is used mainly for testing purpose
     pub fn wait_for_generation(&self, hash: &H256) {
@@ -298,29 +276,6 @@
         })
     }
 
-<<<<<<< HEAD
-=======
-    #[inline]
-    pub fn best_epoch_number(&self) -> u64 {
-        self.best_info.read_recursive().best_epoch_number
-    }
-
-    #[inline]
-    pub fn get_block_epoch_number(&self, hash: &H256) -> Option<u64> {
-        self.inner.read_recursive().get_block_epoch_number(hash)
-    }
-
-    #[inline]
-    pub fn get_block_hashes_by_epoch(
-        &self, epoch_number: EpochNumber,
-    ) -> Result<Vec<H256>, String> {
-        self.get_height_from_epoch_number(epoch_number)
-            .and_then(|height| {
-                self.inner.read_recursive().block_hashes_by_epoch(height)
-            })
-    }
-
->>>>>>> 33fd60bb
     /// Get the average gas price of the last GAS_PRICE_TRANSACTION_SAMPLE_SIZE
     /// blocks
     pub fn gas_price(&self) -> Option<U256> {
@@ -570,35 +525,266 @@
         )
     }
 
-<<<<<<< HEAD
-=======
-    /// This function is called after a new block appended to the
-    /// ConsensusGraph. Because BestInformation is often queried outside. We
-    /// store a version of best_info outside the inner to prevent keep
-    /// getting inner locks.
-    pub fn update_best_info(&self, inner: &ConsensusGraphInner) {
-        let mut best_info = self.best_info.write();
-
-        let terminal_hashes = inner.terminal_hashes();
-        let (terminal_block_hashes, bounded_terminal_block_hashes) =
-            if terminal_hashes.len() > REFEREE_BOUND {
-                (Some(terminal_hashes), inner.best_terminals(REFEREE_BOUND))
-            } else {
-                (None, terminal_hashes)
-            };
-
-        *best_info = Arc::new(BestInformation {
-            best_block_hash: inner.best_block_hash(),
-            best_epoch_number: inner.best_epoch_number(),
-            current_difficulty: inner.current_difficulty,
-            terminal_block_hashes,
-            bounded_terminal_block_hashes,
-        });
-    }
+    pub fn best_block_hash(&self) -> H256 {
+        self.best_info.read_recursive().best_block_hash
+    }
+
+    /// Returns the latest epoch with executed state.
+    pub fn executed_best_state_epoch_number(&self) -> u64 {
+        self.inner
+            .read_recursive()
+            .executed_best_state_epoch_number()
+    }
+
+    /// Returns the latest epoch whose state execution has been enqueued.
+    /// And this state should be the `deferred_state` of the block being mined.
+    ///
+    /// Note that the state may not exist, and the caller should wait for the
+    /// result if the state is going to be used.
+    pub fn best_state_epoch_number(&self) -> u64 {
+        self.inner.read_recursive().best_state_epoch_number()
+    }
+
+    pub fn get_transaction_receipt_and_block_info(
+        &self, tx_hash: &H256,
+    ) -> Option<(BlockExecutionResultWithEpoch, TransactionAddress, H256)> {
+        let (results_with_epoch, address) = {
+            let inner = self.inner.read();
+            let address = self.data_man.transaction_address_by_hash(
+                tx_hash, false, /* update_cache */
+            )?;
+            (
+                inner.block_execution_results_by_hash(
+                    &address.block_hash,
+                    true,
+                )?,
+                address,
+            )
+        };
+        let epoch_hash = results_with_epoch.0;
+        // FIXME handle state_root in snapshot
+        // We already has transaction address with epoch_hash executed, so we
+        // can always get the state_root with `wait_for_result`
+        let state_root = self
+            .executor
+            .wait_for_result(epoch_hash)
+            .state_root_with_aux_info
+            .state_root
+            .compute_state_root_hash();
+        Some((results_with_epoch, address, state_root))
+    }
+
+    pub fn transaction_count(
+        &self, address: H160,
+        block_hash_or_epoch_number: BlockHashOrEpochNumber,
+    ) -> Result<U256, String>
+    {
+        let epoch_number = match block_hash_or_epoch_number {
+            BlockHashOrEpochNumber::BlockHash(hash) => EpochNumber::Number(
+                self.inner
+                    .read()
+                    .get_block_epoch_number(&hash)
+                    .ok_or("block epoch number is NULL")?,
+            ),
+            BlockHashOrEpochNumber::EpochNumber(epoch_number) => epoch_number,
+        };
+        let state_db = self.get_state_db_by_epoch_number(epoch_number)?;
+        let state = State::new(
+            state_db,
+            0.into(),           /* account_start_nonce */
+            Default::default(), /* vm */
+        );
+        state
+            .nonce(&address)
+            .map_err(|err| format!("Get transaction count error: {:?}", err))
+    }
+
+    /// Estimate the gas of a transaction
+    pub fn estimate_gas(
+        &self, tx: &SignedTransaction, epoch: EpochNumber,
+    ) -> Result<U256, String> {
+        self.call_virtual(tx, epoch).map(|(_, gas_used)| gas_used)
+    }
+
+    pub fn logs(
+        &self, filter: Filter,
+    ) -> Result<Vec<LocalizedLogEntry>, FilterError> {
+        let block_hashes = if filter.block_hashes.is_none() {
+            let inner = self.inner.read();
+            // at most best_epoch
+            let from_epoch =
+                self.get_height_from_epoch_number(filter.from_epoch.clone())?;
+
+            // at most best_epoch
+            let to_epoch =
+                self.get_height_from_epoch_number(filter.to_epoch.clone())?;
+
+            if from_epoch > to_epoch {
+                return Err(FilterError::InvalidEpochNumber {
+                    from_epoch,
+                    to_epoch,
+                });
+            }
+
+            let blooms = filter.bloom_possibilities();
+            let mut blocks = vec![];
+            for epoch_number in from_epoch..(to_epoch + 1) {
+                if epoch_number <= inner.get_cur_era_genesis_height() {
+                    // Blocks before (including) `cur_era_genesis` does not has
+                    // epoch set in memory, so we should get
+                    // the epoch set from db
+                    let epoch_set = self
+                        .data_man
+                        .epoch_set_hashes_from_db(epoch_number)
+                        .expect("epoch set past checkpoint should exist");
+                    let epoch_hash = epoch_set.last().expect("Not empty");
+                    for hash in &epoch_set {
+                        if self.block_matches_bloom(hash, epoch_hash, &blooms) {
+                            blocks.push(*hash);
+                        }
+                    }
+                } else {
+                    // Use the epoch set maintained in memory
+                    let epoch_hash = &inner.arena
+                        [inner.get_pivot_block_arena_index(epoch_number)]
+                    .hash;
+                    for index in inner.get_ordered_executable_epoch_blocks(
+                        inner.get_pivot_block_arena_index(epoch_number),
+                    ) {
+                        let hash = &inner.arena[*index].hash;
+                        if self.block_matches_bloom(hash, epoch_hash, &blooms) {
+                            blocks.push(*hash);
+                        }
+                    }
+                }
+            }
+            blocks
+        } else {
+            filter.block_hashes.as_ref().unwrap().clone()
+        };
+
+        Ok(self.logs_from_blocks(
+            block_hashes,
+            |entry| filter.matches(entry),
+            filter.limit,
+        ))
+    }
+
+    /// Return `true` if block log_bloom exists and matches some filter in given
+    /// `blooms`.
+    fn block_matches_bloom(
+        &self, block_hash: &H256, epoch_hash: &H256, blooms: &Vec<Bloom>,
+    ) -> bool {
+        if let Some(block_log_bloom) = self
+            .data_man
+            .block_execution_result_by_hash_with_epoch(
+                block_hash, epoch_hash, false, /* update_cache */
+            )
+            .map(|r| r.bloom)
+        {
+            if blooms
+                .iter()
+                .any(|bloom| block_log_bloom.contains_bloom(bloom))
+            {
+                return true;
+            }
+        }
+        false
+    }
+
+    /// Returns logs matching given filter. The order of logs returned will be
+    /// the same as the order of the blocks provided. And it's the callers
+    /// responsibility to sort blocks provided in advance.
+    pub fn logs_from_blocks<F>(
+        &self, mut blocks: Vec<H256>, matches: F, limit: Option<usize>,
+    ) -> Vec<LocalizedLogEntry>
+    where
+        F: Fn(&LogEntry) -> bool + Send + Sync,
+        Self: Sized,
+    {
+        // sort in reverse order
+        blocks.reverse();
+
+        let mut logs = blocks
+            .chunks(128)
+            .flat_map(move |blocks_chunk| {
+                blocks_chunk.into_par_iter()
+                    .filter_map(|hash|
+                        self.inner.read().block_execution_results_by_hash(&hash, false /* update_cache */).map(|r| (hash, r.0, (*r.1.receipts).clone()))
+                    )
+                    .filter_map(|(hash, epoch_hash, receipts)| self.data_man.block_by_hash(&hash, false /* update_cache */).map(|b| (hash, epoch_hash, receipts, b.transaction_hashes())))
+                    .filter_map(|(hash, epoch_hash, receipts, hashes)| self.data_man.block_by_hash(&epoch_hash, false /* update_cache */).map(|b| (hash, b.block_header.height(), receipts, hashes)))
+                    .flat_map(|(hash, epoch, mut receipts, mut hashes)| {
+                        if receipts.len() != hashes.len() {
+                            warn!("Block ({}) has different number of receipts ({}) to transactions ({}). Database corrupt?", hash, receipts.len(), hashes.len());
+                            assert!(false);
+                        }
+                        let mut log_index = receipts.iter().fold(0, |sum, receipt| sum + receipt.logs.len());
+
+                        let receipts_len = receipts.len();
+                        hashes.reverse();
+                        receipts.reverse();
+                        receipts.into_iter()
+                            .map(|receipt| receipt.logs)
+                            .zip(hashes)
+                            .enumerate()
+                            .flat_map(move |(index, (mut logs, tx_hash))| {
+                                let current_log_index = log_index;
+                                let no_of_logs = logs.len();
+                                log_index -= no_of_logs;
+
+                                logs.reverse();
+                                logs.into_iter()
+                                    .enumerate()
+                                    .map(move |(i, log)| LocalizedLogEntry {
+                                        entry: log,
+                                        block_hash: *hash,
+                                        epoch_number: epoch,
+                                        transaction_hash: tx_hash,
+                                        // iterating in reverse order
+                                        transaction_index: receipts_len - index - 1,
+                                        transaction_log_index: no_of_logs - i - 1,
+                                        log_index: current_log_index - i - 1,
+                                    })
+                            })
+                            .filter(|log_entry| matches(&log_entry.entry))
+                            .take(limit.unwrap_or(::std::usize::MAX))
+                            .collect::<Vec<_>>()
+                    })
+                    .collect::<Vec<_>>()
+            })
+            .take(limit.unwrap_or(::std::usize::MAX))
+            .collect::<Vec<LocalizedLogEntry>>();
+        logs.reverse();
+        logs
+    }
+
+    pub fn call_virtual(
+        &self, tx: &SignedTransaction, epoch: EpochNumber,
+    ) -> Result<(Vec<u8>, U256), String> {
+        // only allow to call against stated epoch
+        self.validate_stated_epoch(&epoch)?;
+        let epoch_id = self.get_hash_from_epoch_number(epoch)?;
+        self.executor.call_virtual(tx, &epoch_id)
+    }
+
+    /// Get the number of processed blocks (i.e., the number of calls to
+    /// on_new_block()
+    pub fn get_processed_block_count(&self) -> usize {
+        self.statistics.get_consensus_graph_processed_block_count()
+    }
+}
+
+impl Drop for ConsensusGraph {
+    fn drop(&mut self) { self.executor.stop(); }
+}
+
+impl ConsensusGraphTrait for ConsensusGraph {
+    fn as_any(&self) -> &dyn Any { self }
 
     /// This is the main function that SynchronizationGraph calls to deliver a
     /// new block to the consensus graph.
-    pub fn on_new_block(
+    fn on_new_block(
         &self, hash: &H256, ignore_body: bool, update_best_info: bool,
     ) {
         let _timer =
@@ -671,16 +857,6 @@
             }
 
             *self.latest_inserted_block.lock() = *hash;
-
-            // Skip updating best info during recovery
-            if update_best_info {
-                self.update_best_info(inner);
-                self.txpool
-                    .notify_new_best_info(self.best_info.read().clone())
-                    // FIXME: propogate error.
-                    .expect(&concat!(file!(), ":", line!(), ":", column!()));
-            }
-
             if inner.inner_conf.enable_state_expose {
                 if let Some(arena_index) = inner.hash_to_arena_indices.get(hash)
                 {
@@ -708,412 +884,6 @@
                 }
             }
         }
-    }
-
->>>>>>> 33fd60bb
-    pub fn best_block_hash(&self) -> H256 {
-        self.best_info.read_recursive().best_block_hash
-    }
-
-    /// Returns the latest epoch with executed state.
-    pub fn executed_best_state_epoch_number(&self) -> u64 {
-        self.inner
-            .read_recursive()
-            .executed_best_state_epoch_number()
-    }
-
-    /// Returns the latest epoch whose state execution has been enqueued.
-    /// And this state should be the `deferred_state` of the block being mined.
-    ///
-    /// Note that the state may not exist, and the caller should wait for the
-    /// result if the state is going to be used.
-    pub fn best_state_epoch_number(&self) -> u64 {
-        self.inner.read_recursive().best_state_epoch_number()
-    }
-
-<<<<<<< HEAD
-=======
-    #[inline]
-    pub fn get_hash_from_epoch_number(
-        &self, epoch_number: EpochNumber,
-    ) -> Result<H256, String> {
-        self.get_height_from_epoch_number(epoch_number)
-            .and_then(|height| {
-                self.inner.read().get_pivot_hash_from_epoch_number(height)
-            })
-    }
-
-    #[inline]
-    pub fn get_transaction_info_by_hash(
-        &self, hash: &H256,
-    ) -> Option<(SignedTransaction, Receipt, TransactionAddress)> {
-        // We need to hold the inner lock to ensure that tx_address and receipts
-        // are consistent
-        let inner = self.inner.read();
-        if let Some((receipt, address)) =
-            inner.get_transaction_receipt_with_address(hash)
-        {
-            let block = self.data_man.block_by_hash(
-                &address.block_hash,
-                false, /* update_cache */
-            )?;
-            let transaction = (*block.transactions[address.index]).clone();
-            Some((transaction, receipt, address))
-        } else {
-            None
-        }
-    }
-
->>>>>>> 33fd60bb
-    pub fn get_transaction_receipt_and_block_info(
-        &self, tx_hash: &H256,
-    ) -> Option<(BlockExecutionResultWithEpoch, TransactionAddress, H256)> {
-        let (results_with_epoch, address) = {
-            let inner = self.inner.read();
-            let address = self.data_man.transaction_address_by_hash(
-                tx_hash, false, /* update_cache */
-            )?;
-            (
-                inner.block_execution_results_by_hash(
-                    &address.block_hash,
-                    true,
-                )?,
-                address,
-            )
-        };
-        let epoch_hash = results_with_epoch.0;
-        // FIXME handle state_root in snapshot
-        // We already has transaction address with epoch_hash executed, so we
-        // can always get the state_root with `wait_for_result`
-        let state_root = self
-            .executor
-            .wait_for_result(epoch_hash)
-            .state_root_with_aux_info
-            .state_root
-            .compute_state_root_hash();
-        Some((results_with_epoch, address, state_root))
-    }
-
-    pub fn transaction_count(
-        &self, address: H160,
-        block_hash_or_epoch_number: BlockHashOrEpochNumber,
-    ) -> Result<U256, String>
-    {
-        let epoch_number = match block_hash_or_epoch_number {
-            BlockHashOrEpochNumber::BlockHash(hash) => EpochNumber::Number(
-                self.inner
-                    .read()
-                    .get_block_epoch_number(&hash)
-                    .ok_or("block epoch number is NULL")?,
-            ),
-            BlockHashOrEpochNumber::EpochNumber(epoch_number) => epoch_number,
-        };
-        let state_db = self.get_state_db_by_epoch_number(epoch_number)?;
-        let state = State::new(
-            state_db,
-            0.into(),           /* account_start_nonce */
-            Default::default(), /* vm */
-        );
-        state
-            .nonce(&address)
-            .map_err(|err| format!("Get transaction count error: {:?}", err))
-    }
-
-    /// Estimate the gas of a transaction
-    pub fn estimate_gas(
-        &self, tx: &SignedTransaction, epoch: EpochNumber,
-    ) -> Result<U256, String> {
-        self.call_virtual(tx, epoch).map(|(_, gas_used)| gas_used)
-    }
-
-    pub fn logs(
-        &self, filter: Filter,
-    ) -> Result<Vec<LocalizedLogEntry>, FilterError> {
-        let block_hashes = if filter.block_hashes.is_none() {
-            let inner = self.inner.read();
-            // at most best_epoch
-            let from_epoch =
-                self.get_height_from_epoch_number(filter.from_epoch.clone())?;
-
-            // at most best_epoch
-            let to_epoch =
-                self.get_height_from_epoch_number(filter.to_epoch.clone())?;
-
-            if from_epoch > to_epoch {
-                return Err(FilterError::InvalidEpochNumber {
-                    from_epoch,
-                    to_epoch,
-                });
-            }
-
-            let blooms = filter.bloom_possibilities();
-            let mut blocks = vec![];
-            for epoch_number in from_epoch..(to_epoch + 1) {
-                if epoch_number <= inner.get_cur_era_genesis_height() {
-                    // Blocks before (including) `cur_era_genesis` does not has
-                    // epoch set in memory, so we should get
-                    // the epoch set from db
-                    let epoch_set = self
-                        .data_man
-                        .epoch_set_hashes_from_db(epoch_number)
-                        .expect("epoch set past checkpoint should exist");
-                    let epoch_hash = epoch_set.last().expect("Not empty");
-                    for hash in &epoch_set {
-                        if self.block_matches_bloom(hash, epoch_hash, &blooms) {
-                            blocks.push(*hash);
-                        }
-                    }
-                } else {
-                    // Use the epoch set maintained in memory
-                    let epoch_hash = &inner.arena
-                        [inner.get_pivot_block_arena_index(epoch_number)]
-                    .hash;
-                    for index in inner.get_ordered_executable_epoch_blocks(
-                        inner.get_pivot_block_arena_index(epoch_number),
-                    ) {
-                        let hash = &inner.arena[*index].hash;
-                        if self.block_matches_bloom(hash, epoch_hash, &blooms) {
-                            blocks.push(*hash);
-                        }
-                    }
-                }
-            }
-            blocks
-        } else {
-            filter.block_hashes.as_ref().unwrap().clone()
-        };
-
-        Ok(self.logs_from_blocks(
-            block_hashes,
-            |entry| filter.matches(entry),
-            filter.limit,
-        ))
-    }
-
-    /// Return `true` if block log_bloom exists and matches some filter in given
-    /// `blooms`.
-    fn block_matches_bloom(
-        &self, block_hash: &H256, epoch_hash: &H256, blooms: &Vec<Bloom>,
-    ) -> bool {
-        if let Some(block_log_bloom) = self
-            .data_man
-            .block_execution_result_by_hash_with_epoch(
-                block_hash, epoch_hash, false, /* update_cache */
-            )
-            .map(|r| r.bloom)
-        {
-            if blooms
-                .iter()
-                .any(|bloom| block_log_bloom.contains_bloom(bloom))
-            {
-                return true;
-            }
-        }
-        false
-    }
-
-    /// Returns logs matching given filter. The order of logs returned will be
-    /// the same as the order of the blocks provided. And it's the callers
-    /// responsibility to sort blocks provided in advance.
-    pub fn logs_from_blocks<F>(
-        &self, mut blocks: Vec<H256>, matches: F, limit: Option<usize>,
-    ) -> Vec<LocalizedLogEntry>
-    where
-        F: Fn(&LogEntry) -> bool + Send + Sync,
-        Self: Sized,
-    {
-        // sort in reverse order
-        blocks.reverse();
-
-        let mut logs = blocks
-            .chunks(128)
-            .flat_map(move |blocks_chunk| {
-                blocks_chunk.into_par_iter()
-                    .filter_map(|hash|
-                        self.inner.read().block_execution_results_by_hash(&hash, false /* update_cache */).map(|r| (hash, r.0, (*r.1.receipts).clone()))
-                    )
-                    .filter_map(|(hash, epoch_hash, receipts)| self.data_man.block_by_hash(&hash, false /* update_cache */).map(|b| (hash, epoch_hash, receipts, b.transaction_hashes())))
-                    .filter_map(|(hash, epoch_hash, receipts, hashes)| self.data_man.block_by_hash(&epoch_hash, false /* update_cache */).map(|b| (hash, b.block_header.height(), receipts, hashes)))
-                    .flat_map(|(hash, epoch, mut receipts, mut hashes)| {
-                        if receipts.len() != hashes.len() {
-                            warn!("Block ({}) has different number of receipts ({}) to transactions ({}). Database corrupt?", hash, receipts.len(), hashes.len());
-                            assert!(false);
-                        }
-                        let mut log_index = receipts.iter().fold(0, |sum, receipt| sum + receipt.logs.len());
-
-                        let receipts_len = receipts.len();
-                        hashes.reverse();
-                        receipts.reverse();
-                        receipts.into_iter()
-                            .map(|receipt| receipt.logs)
-                            .zip(hashes)
-                            .enumerate()
-                            .flat_map(move |(index, (mut logs, tx_hash))| {
-                                let current_log_index = log_index;
-                                let no_of_logs = logs.len();
-                                log_index -= no_of_logs;
-
-                                logs.reverse();
-                                logs.into_iter()
-                                    .enumerate()
-                                    .map(move |(i, log)| LocalizedLogEntry {
-                                        entry: log,
-                                        block_hash: *hash,
-                                        epoch_number: epoch,
-                                        transaction_hash: tx_hash,
-                                        // iterating in reverse order
-                                        transaction_index: receipts_len - index - 1,
-                                        transaction_log_index: no_of_logs - i - 1,
-                                        log_index: current_log_index - i - 1,
-                                    })
-                            })
-                            .filter(|log_entry| matches(&log_entry.entry))
-                            .take(limit.unwrap_or(::std::usize::MAX))
-                            .collect::<Vec<_>>()
-                    })
-                    .collect::<Vec<_>>()
-            })
-            .take(limit.unwrap_or(::std::usize::MAX))
-            .collect::<Vec<LocalizedLogEntry>>();
-        logs.reverse();
-        logs
-    }
-
-    pub fn call_virtual(
-        &self, tx: &SignedTransaction, epoch: EpochNumber,
-    ) -> Result<(Vec<u8>, U256), String> {
-        // only allow to call against stated epoch
-        self.validate_stated_epoch(&epoch)?;
-        let epoch_id = self.get_hash_from_epoch_number(epoch)?;
-        self.executor.call_virtual(tx, &epoch_id)
-    }
-
-<<<<<<< HEAD
-=======
-    // FIXME store this in BlockDataManager
-    /// Return the sequence number of the current era genesis hash.
-    pub fn current_era_genesis_seq_num(&self) -> u64 {
-        self.inner.read_recursive().current_era_genesis_seq_num()
-    }
-
->>>>>>> 33fd60bb
-    /// Get the number of processed blocks (i.e., the number of calls to
-    /// on_new_block()
-    pub fn get_processed_block_count(&self) -> usize {
-        self.statistics.get_consensus_graph_processed_block_count()
-    }
-}
-
-impl Drop for ConsensusGraph {
-    fn drop(&mut self) { self.executor.stop(); }
-}
-
-impl ConsensusGraphTrait for ConsensusGraph {
-    fn as_any(&self) -> &dyn Any { self }
-
-    /// This is the main function that SynchronizationGraph calls to deliver a
-    /// new block to the consensus graph.
-    fn on_new_block(
-        &self, hash: &H256, ignore_body: bool, update_best_info: bool,
-    ) {
-        let _timer =
-            MeterTimer::time_func(CONSENSIS_ON_NEW_BLOCK_TIMER.as_ref());
-        self.statistics.inc_consensus_graph_processed_block_count();
-
-        let block_opt = if ignore_body {
-            None
-        } else {
-            self.data_man.block_by_hash(hash, true /* update_cache */)
-        };
-
-        let header_opt = if ignore_body {
-            self.data_man.block_header_by_hash(hash)
-        } else {
-            None
-        };
-
-        {
-            let inner = &mut *self.inner.write();
-            if !ignore_body {
-                let block = block_opt.unwrap();
-                debug!(
-                    "insert new block into consensus: block_header={:?} tx_count={}, block_size={}",
-                    block.block_header,
-                    block.transactions.len(),
-                    block.size(),
-                );
-                self.new_block_handler.on_new_block(
-                    inner,
-                    &self.confirmation_meter,
-                    hash,
-                    &block.block_header,
-                    Some(block.transactions.clone()),
-                );
-            } else {
-                // This `ignore_body` case will only be used when
-                // 1. archive node is in `CatchUpRecoverBlockFromDB` phase
-                // 2. full node is in `CatchUpRecoverBlockHeaderFromDB`,
-                // `CatchUpSyncBlockHeader` or `CatchUpRecoverBlockFromDB` phase
-                let header = header_opt.unwrap();
-                debug!(
-                    "insert new block_header into consensus: block_header={:?}",
-                    header
-                );
-                self.new_block_handler.on_new_block(
-                    inner,
-                    &self.confirmation_meter,
-                    hash,
-                    header.as_ref(),
-                    None,
-                );
-            }
-
-            // for full node, we should recover state_valid for pivot block
-            let mut pivot_block_state_valid_map =
-                self.pivot_block_state_valid_map.lock();
-            if !pivot_block_state_valid_map.is_empty()
-                && pivot_block_state_valid_map.contains_key(&hash)
-            {
-                let arena_index =
-                    *inner.hash_to_arena_indices.get(&hash).unwrap();
-                trace!(
-                    "Restore state_valid: hash={:?} height={}",
-                    hash,
-                    inner.arena[arena_index].height
-                );
-                inner.arena[arena_index].data.state_valid =
-                    pivot_block_state_valid_map.remove(&hash);
-            }
-
-            *self.latest_inserted_block.lock() = *hash;
-
-            if inner.inner_conf.enable_state_expose {
-                if let Some(arena_index) = inner.hash_to_arena_indices.get(hash)
-                {
-                    let local_info = self
-                        .data_man
-                        .local_block_info_from_db(hash)
-                        .expect("local block info must exist in db");
-                    let era_block = inner.arena[*arena_index].era_block();
-                    let era_block_hash = if era_block != NULL {
-                        inner.arena[era_block].hash
-                    } else {
-                        Default::default()
-                    };
-                    STATE_EXPOSER.consensus_graph.lock().block_state_vec.push(
-                        ConsensusGraphBlockState {
-                            block_hash: *hash,
-                            best_block_hash: inner.best_block_hash(),
-                            block_status: local_info.get_status(),
-                            past_era_weight: inner.arena[*arena_index]
-                                .past_era_weight(),
-                            era_block_hash,
-                            adaptive: inner.arena[*arena_index].adaptive(),
-                        },
-                    )
-                }
-            }
-        }
 
         // Skip updating best info during recovery
         if update_best_info {
@@ -1125,11 +895,18 @@
         }
     }
 
+    /// This function is a wrapper function for the function in the confirmation
+    /// meter. The synchronization layer is supposed to call this function
+    /// every 2 * BLOCK_PROPAGATION_DELAY seconds
+    fn update_total_weight_delta_heartbeat(&self) {
+        self.confirmation_meter
+            .update_total_weight_delta_heartbeat();
+    }
+
     /// This function returns the set of blocks that are two eras farther from
     /// current era. They can be safely garbage collected.
-<<<<<<< HEAD
     fn retrieve_old_era_blocks(&self) -> Option<H256> {
-        self.inner.read().old_era_block_set.lock().pop_front()
+        self.inner.read().pop_old_era_block_set()
     }
 
     /// construct_pivot_state() rebuild pivot chain state info from db
@@ -1161,13 +938,10 @@
         inner.expected_difficulty(parent_hash)
     }
 
-    /// FIXME store this in BlockDataManager
+    // FIXME store this in BlockDataManager
     /// Return the sequence number of the current era genesis hash.
     fn current_era_genesis_seq_num(&self) -> u64 {
-        let inner = self.inner.read_recursive();
-        inner.arena[inner.cur_era_genesis_block_arena_index]
-            .data
-            .sequence_number
+        self.inner.read_recursive().current_era_genesis_seq_num()
     }
 
     fn get_data_manager(&self) -> &Arc<BlockDataManager> { &self.data_man }
@@ -1191,7 +965,7 @@
     ) -> Result<H256, String> {
         self.get_height_from_epoch_number(epoch_number)
             .and_then(|height| {
-                self.inner.read().get_hash_from_epoch_number(height)
+                self.inner.read().get_pivot_hash_from_epoch_number(height)
             })
     }
 
@@ -1255,10 +1029,6 @@
         } else {
             panic!("get_best_state: Error for hash {}", best_state_hash);
         }
-=======
-    pub fn retrieve_old_era_blocks(&self) -> Option<H256> {
-        self.inner.read().pop_old_era_block_set()
->>>>>>> 33fd60bb
     }
 
     /// Find a trusted blame block for snapshot full sync
@@ -1313,18 +1083,7 @@
         let terminal_hashes = inner.terminal_hashes();
         let (terminal_block_hashes, bounded_terminal_block_hashes) =
             if terminal_hashes.len() > REFEREE_BOUND {
-                let mut tmp = Vec::new();
-                let best_idx = inner.pivot_chain.last().unwrap();
-                for hash in terminal_hashes.iter() {
-                    let a_idx = inner.hash_to_arena_indices.get(hash).unwrap();
-                    let a_lca = inner.lca(*a_idx, *best_idx);
-                    tmp.push((inner.arena[a_lca].height, hash));
-                }
-                tmp.sort_by(|a, b| Reverse(a.0).cmp(&Reverse(b.0)));
-                tmp.split_off(REFEREE_BOUND);
-                let bounded_hashes =
-                    tmp.iter().map(|(_, b)| (*b).clone()).collect();
-                (Some(terminal_hashes), bounded_hashes)
+                (Some(terminal_hashes), inner.best_terminals(REFEREE_BOUND))
             } else {
                 (None, terminal_hashes)
             };
