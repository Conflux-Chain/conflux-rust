// Copyright 2019 Conflux Foundation. All rights reserved.
// Conflux is free software and distributed under GNU General Public License.
// See http://www.gnu.org/licenses/

mod anticone_cache;
mod confirmation;
pub mod consensus_inner;
mod debug;

use super::consensus::consensus_inner::{
    consensus_executor::ConsensusExecutor,
    consensus_new_block_handler::ConsensusNewBlockHandler,
};
use crate::{
    block_data_manager::BlockDataManager,
    consensus::confirmation::ConfirmationTrait, pow::ProofOfWorkConfig,
    state::State, statistics::SharedStatistics,
    transaction_pool::SharedTransactionPool, vm_factory::VmFactory,
};
use cfx_types::{Bloom, H160, H256, U256};
// use fenwick_tree::FenwickTree;
pub use crate::consensus::consensus_inner::{
    ConsensusGraphInner, ConsensusInnerConfig,
};
use crate::storage::GuardedValue;
use metrics::{register_meter_with_group, Meter, MeterTimer};
use parking_lot::{RwLock, RwLockUpgradableReadGuard};
use primitives::{
    filter::{Filter, FilterError},
    log_entry::{LocalizedLogEntry, LogEntry},
    receipt::Receipt,
    Block, EpochNumber, SignedTransaction, StateRootWithAuxInfo,
    TransactionAddress,
};
use rayon::prelude::*;
use std::{
    cmp::{min, Reverse},
    collections::{HashMap, HashSet},
    sync::Arc,
    thread::sleep,
    time::Duration,
};
lazy_static! {
    static ref CONSENSIS_ON_NEW_BLOCK_TIMER: Arc<Meter> =
        register_meter_with_group("timer", "consensus_on_new_block_timer");
}

const MIN_MAINTAINED_RISK: f64 = 0.000001;
const MAX_NUM_MAINTAINED_RISK: usize = 10;

pub const DEFERRED_STATE_EPOCH_COUNT: u64 = 5;

/// `REWARD_EPOCH_COUNT` needs to be larger than
/// `ANTICONE_PENALTY_UPPER_EPOCH_COUNT`. If we cannot cache receipts of recent
/// `REWARD_EPOCH_COUNT` epochs, the receipts will be loaded from db, which may
/// lead to performance downgrade
const REWARD_EPOCH_COUNT: u64 = 12;
const ANTICONE_PENALTY_UPPER_EPOCH_COUNT: u64 = 10;
const ANTICONE_PENALTY_RATIO: u64 = 100;
/// 900 Conflux tokens
const BASE_MINING_REWARD: u64 = 900;
/// The unit of one Conflux token: 10 ** 18
const CONFLUX_TOKEN: u64 = 1_000_000_000_000_000_000;
const GAS_PRICE_BLOCK_SAMPLE_SIZE: usize = 100;
const GAS_PRICE_TRANSACTION_SAMPLE_SIZE: usize = 10000;

pub const ADAPTIVE_WEIGHT_DEFAULT_ALPHA_NUM: u64 = 2;
pub const ADAPTIVE_WEIGHT_DEFAULT_ALPHA_DEN: u64 = 3;
pub const ADAPTIVE_WEIGHT_DEFAULT_BETA: u64 = 1000;
pub const HEAVY_BLOCK_DEFAULT_DIFFICULTY_RATIO: u64 = 240;

// This is the cap of the size of the anticone barrier. If we have more than
// this number we will use the brute_force O(n) algorithm instead.
const ANTICONE_BARRIER_CAP: usize = 1000;
// The number of epochs per era. Each era is a potential checkpoint position.
// The parent_edge checking and adaptive checking are defined relative to the
// era start blocks.
pub const ERA_DEFAULT_EPOCH_COUNT: u64 = 50000;
// Here is the delay for us to recycle those orphaned blocks in the boundary of
// eras.
const ERA_RECYCLE_TRANSACTION_DELAY: u64 = 20;
// FIXME: We should use finality to determine the checkpoint moment instead.
const ERA_CHECKPOINT_GAP: u64 = 50000;

#[derive(Clone)]
pub struct ConsensusConfig {
    // If we hit invalid state root, we will dump the information into a
    // directory specified here. This is useful for testing.
    pub debug_dump_dir_invalid_state_root: String,
    // When bench_mode is true, the PoW solution verification will be skipped.
    // The transaction execution will also be skipped and only return the
    // pair of (KECCAK_NULL_RLP, KECCAK_EMPTY_LIST_RLP) This is for testing
    // only
    pub bench_mode: bool,
    // The configuration used by inner data
    pub inner_conf: ConsensusInnerConfig,
}

#[derive(Debug)]
pub struct ConsensusGraphStatistics {
    pub inserted_block_count: usize,
    pub processed_block_count: usize,
}

impl ConsensusGraphStatistics {
    pub fn new() -> ConsensusGraphStatistics {
        ConsensusGraphStatistics {
            inserted_block_count: 0,
            processed_block_count: 0,
        }
    }
}

pub struct BestInformation {
    pub best_block_hash: H256,
    pub best_epoch_number: u64,
    pub current_difficulty: U256,
    pub terminal_block_hashes: Vec<H256>,
    pub deferred_state_root: StateRootWithAuxInfo,
    pub deferred_receipts_root: H256,
    pub deferred_logs_bloom_hash: H256,
}

/// ConsensusGraph is a layer on top of SynchronizationGraph. A SyncGraph
/// collect all blocks that the client has received so far, but a block can only
/// be delivered to the ConsensusGraph if 1) the whole block content is
/// available and 2) all of its past blocks are also in the ConsensusGraph.
///
/// ConsensusGraph maintains the TreeGraph structure of the client and
/// implements *GHAST*/*Conflux* algorithm to determine the block total order.
/// It dispatches transactions in epochs to ConsensusExecutor to process. To
/// avoid executing too many execution reroll caused by transaction order
/// oscillation. It defers the transaction execution for a few epochs.
pub struct ConsensusGraph {
    pub inner: Arc<RwLock<ConsensusGraphInner>>,
    pub txpool: SharedTransactionPool,
    pub data_man: Arc<BlockDataManager>,
    executor: Arc<ConsensusExecutor>,
    pub statistics: SharedStatistics,
    pub new_block_handler: ConsensusNewBlockHandler,

    /// Make sure that it is only modified when holding inner lock to prevent
    /// any inconsistency
    best_epoch_number: RwLock<u64>,
}

pub type SharedConsensusGraph = Arc<ConsensusGraph>;

impl ConfirmationTrait for ConsensusGraph {
    fn confirmation_risk_by_hash(&self, hash: H256) -> Option<f64> {
        let inner = self.inner.read();
        self.new_block_handler
            .confirmation_risk_by_hash(&*inner, hash)
    }
}

impl ConsensusGraph {
    /// Build the ConsensusGraph with a genesis block and various other
    /// components The execution will be skipped if bench_mode sets to true.
    pub fn with_genesis_block(
        conf: ConsensusConfig, vm: VmFactory, txpool: SharedTransactionPool,
        statistics: SharedStatistics, data_man: Arc<BlockDataManager>,
        pow_config: ProofOfWorkConfig,
    ) -> Self
    {
        let inner =
            Arc::new(RwLock::new(ConsensusGraphInner::with_genesis_block(
                pow_config,
                data_man.clone(),
                conf.inner_conf.clone(),
            )));
        let executor = Arc::new(ConsensusExecutor::start(
            txpool.clone(),
            data_man.clone(),
            vm,
            inner.clone(),
            conf.bench_mode,
        ));

        ConsensusGraph {
            inner,
            txpool: txpool.clone(),
            data_man: data_man.clone(),
            executor: executor.clone(),
            statistics: statistics.clone(),
            new_block_handler: ConsensusNewBlockHandler::new(
                conf, txpool, data_man, executor, statistics,
            ),
            best_epoch_number: RwLock::new(0),
        }
    }

    pub fn expected_difficulty(&self, parent_hash: &H256) -> U256 {
        let inner = self.inner.read();
        inner.expected_difficulty(parent_hash)
    }

    pub fn update_total_weight_in_past(&self) {
        self.inner.write().update_total_weight_in_past();
    }

    pub fn get_to_propagate_trans(
        &self,
    ) -> HashMap<H256, Arc<SignedTransaction>> {
        self.txpool.get_to_propagate_trans()
    }

    pub fn set_to_propagate_trans(
        &self, transactions: HashMap<H256, Arc<SignedTransaction>>,
    ) {
        self.txpool.set_to_propagate_trans(transactions);
    }

    /// Wait for the generation and the execution completion of a block in the
    /// consensus graph. This API is used mainly for testing purpose
    pub fn wait_for_generation(&self, hash: &H256) {
        while !self.inner.read().hash_to_arena_indices.contains_key(hash) {
            sleep(Duration::from_millis(1));
        }
        let best_state_block = self.inner.read().best_state_block_hash();
        self.executor.wait_for_result(best_state_block);
    }

    /// Determine whether the next mined block should have adaptive weight or
    /// not
    pub fn check_mining_adaptive_block(
        &self, inner: &mut ConsensusGraphInner, parent_hash: &H256,
        difficulty: &U256,
    ) -> bool
    {
        let parent_index =
            *inner.hash_to_arena_indices.get(parent_hash).unwrap();
        inner.check_mining_adaptive_block(parent_index, *difficulty)
    }

    pub fn get_height_from_epoch_number(
        &self, epoch_number: EpochNumber,
    ) -> Result<u64, String> {
        self.inner.read().get_height_from_epoch_number(epoch_number)
    }

<<<<<<< HEAD
=======
    pub fn best_epoch_number(&self) -> u64 {
        self.inner.read().best_epoch_number()
    }

    //    pub fn get_block_total_weight(&self, hash: &H256) -> Option<i128> {
    //        let w = self.inner.write();
    //        if let Some(idx) = w.hash_to_arena_indices.get(hash).cloned() {
    //            Some(w.weight_tree.get(idx))
    //        } else {
    //            None
    //        }
    //    }

>>>>>>> c3072683
    pub fn get_block_epoch_number(&self, hash: &H256) -> Option<u64> {
        self.inner.read().get_block_epoch_number(hash)
    }

    pub fn get_block_hashes_by_epoch(
        &self, epoch_number: EpochNumber,
    ) -> Result<Vec<H256>, String> {
        self.inner.read().block_hashes_by_epoch(epoch_number)
    }

    pub fn gas_price(&self) -> Option<U256> {
        let inner = self.inner.read();
        let mut last_epoch_number = inner.best_epoch_number();
        let mut number_of_blocks_to_sample = GAS_PRICE_BLOCK_SAMPLE_SIZE;
        let mut tx_hashes = HashSet::new();
        let mut prices = Vec::new();

        loop {
            if number_of_blocks_to_sample == 0 || last_epoch_number == 0 {
                break;
            }
            if prices.len() == GAS_PRICE_TRANSACTION_SAMPLE_SIZE {
                break;
            }
            let mut hashes = inner
                .block_hashes_by_epoch(EpochNumber::Number(
                    last_epoch_number.into(),
                ))
                .unwrap();
            hashes.reverse();
            last_epoch_number -= 1;

            for hash in hashes {
                let block = self.data_man.block_by_hash(&hash, false).unwrap();
                for tx in block.transactions.iter() {
                    if tx_hashes.insert(tx.hash()) {
                        prices.push(tx.gas_price().clone());
                        if prices.len() == GAS_PRICE_TRANSACTION_SAMPLE_SIZE {
                            break;
                        }
                    }
                }
                number_of_blocks_to_sample -= 1;
                if number_of_blocks_to_sample == 0 {
                    break;
                }
            }
        }

        prices.sort();
        if prices.is_empty() {
            None
        } else {
            Some(prices[prices.len() / 2])
        }
    }

    pub fn get_balance(
        &self, address: H160, epoch_number: EpochNumber,
    ) -> Result<U256, String> {
        self.inner
            .read()
            .get_balance_validated(address, epoch_number)
    }

    pub fn get_epoch_blocks(
        &self, inner: &ConsensusGraphInner, epoch_arena_index: usize,
    ) -> Vec<Arc<Block>> {
        inner.get_executable_epoch_blocks(&self.data_man, epoch_arena_index)
    }

<<<<<<< HEAD
=======
    /// This is a very expensive call to force the engine to recompute the state
    /// root of a given block
    #[inline]
    pub fn compute_state_for_block(
        &self, block_hash: &H256, inner: &ConsensusGraphInner,
    ) -> Result<(StateRootWithAuxInfo, H256, H256), String> {
        self.executor.compute_state_for_block(block_hash, inner)
    }

>>>>>>> c3072683
    /// Force the engine to recompute the deferred state root for a particular
    /// block given a delay.
    pub fn compute_deferred_state_for_block(
        &self, block_hash: &H256, delay: usize,
    ) -> Result<(StateRootWithAuxInfo, H256, H256), String> {
        let inner = &mut *self.inner.write();

        let idx_opt = inner.hash_to_arena_indices.get(block_hash);
        if idx_opt == None {
            return Err(
                "Parent hash is too old for computing the deferred state"
                    .to_owned(),
            );
        }
        let mut idx = *idx_opt.unwrap();
        for _i in 0..delay {
            if idx == inner.cur_era_genesis_block_arena_index {
                // If it is the original genesis, we just break
                if inner.arena[inner.cur_era_genesis_block_arena_index].height
                    == 0
                {
                    break;
                } else {
                    return Err("Parent hash is too old for computing the deferred state".to_owned());
                }
            }
            idx = inner.arena[idx].parent;
        }
        let hash = inner.arena[idx].hash;
        self.executor.compute_state_for_block(&hash, inner)
    }

    /// construct_pivot() should be used after on_new_block_construction_only()
    /// calls. It builds the pivot chain and ists state at once, avoiding
    /// intermediate redundant computation triggered by on_new_block().
    pub fn construct_pivot(&self) {
        {
            let inner = &mut *self.inner.write();
            self.new_block_handler.construct_pivot_info(inner);
        }
        {
            let inner = &*self.inner.read();
            self.new_block_handler.construct_state_info(inner);
        }
    }

    /// This is the function to insert a new block into the consensus graph
    /// during construction. We by pass many verifications because those
    /// blocks are from our own database so we trust them. After inserting
    /// all blocks with this function, we need to call construct_pivot() to
    /// finish the building from db!
    pub fn on_new_block_construction_only(&self, hash: &H256) {
        let block = self.data_man.block_by_hash(hash, true).unwrap();

        debug!(
            "insert new block into consensus: block_header={:?} tx_count={}, block_size={}",
            block.block_header,
            block.transactions.len(),
            block.size(),
        );

        self.statistics.inc_consensus_graph_processed_block_count();
        let inner = &mut *self.inner.write();
        self.new_block_handler
            .on_new_block_construction_only(inner, hash, block);
    }

    /// This is the main function that SynchronizationGraph calls to deliver a
    /// new block to the consensus graph.
    pub fn on_new_block(&self, hash: &H256) {
        let _timer =
            MeterTimer::time_func(CONSENSIS_ON_NEW_BLOCK_TIMER.as_ref());
        let block = self.data_man.block_by_hash(hash, true).unwrap();

        debug!(
            "insert new block into consensus: block_header={:?} tx_count={}, block_size={}",
            block.block_header,
            block.transactions.len(),
            block.size(),
        );

        self.statistics.inc_consensus_graph_processed_block_count();
        let inner = &mut *self.inner.write();
        self.new_block_handler.on_new_block(inner, hash, block);
        *self.best_epoch_number.write() = inner.best_epoch_number();
    }

    pub fn best_block_hash(&self) -> H256 {
        self.inner.read().best_block_hash()
    }

    pub fn best_state_epoch_number(&self) -> u64 {
        self.inner.read().best_state_epoch_number()
    }

    pub fn get_hash_from_epoch_number(
        &self, epoch_number: EpochNumber,
    ) -> Result<H256, String> {
        self.inner.read().get_hash_from_epoch_number(epoch_number)
    }

    pub fn get_transaction_info_by_hash(
        &self, hash: &H256,
    ) -> Option<(SignedTransaction, Receipt, TransactionAddress)> {
        // We need to hold the inner lock to ensure that tx_address and receipts
        // are consistent
        let inner = self.inner.read();
        if let Some((receipt, address)) =
            inner.get_transaction_receipt_with_address(hash)
        {
            let block =
                self.data_man.block_by_hash(&address.block_hash, false)?;
            let transaction = (*block.transactions[address.index]).clone();
            Some((transaction, receipt, address))
        } else {
            None
        }
    }

    pub fn transaction_count(
        &self, address: H160, epoch_number: EpochNumber,
    ) -> Result<U256, String> {
        self.inner.read().transaction_count(address, epoch_number)
    }

    pub fn get_ancestor(&self, hash: &H256, height: u64) -> H256 {
        let inner = self.inner.write();
        let me = *inner.hash_to_arena_indices.get(hash).unwrap();
        let idx = inner.ancestor_at(me, height);
        inner.arena[idx].hash.clone()
    }

    pub fn try_get_best_state(&self) -> Option<State> {
        self.inner.read().try_get_best_state(&self.data_man)
    }

    /// Wait until the best state has been executed, and return the state
    pub fn get_best_state(&self) -> State {
        let inner = self.inner.read();
        self.wait_for_block_state(&inner.best_state_block_hash());
        inner
            .try_get_best_state(&self.data_man)
            .expect("Best state has been executed")
    }

    /// Returns the total number of blocks in consensus graph
    pub fn block_count(&self) -> usize {
        self.inner.read().hash_to_arena_indices.len()
    }

    pub fn estimate_gas(&self, tx: &SignedTransaction) -> Result<U256, String> {
        self.call_virtual(tx, EpochNumber::LatestState)
            .map(|(_, gas_used)| gas_used)
    }

    pub fn logs(
        &self, filter: Filter,
    ) -> Result<Vec<LocalizedLogEntry>, FilterError> {
        let block_hashes = if filter.block_hashes.is_none() {
            if filter.from_epoch >= filter.to_epoch {
                return Err(FilterError::InvalidEpochNumber {
                    from_epoch: filter.from_epoch,
                    to_epoch: filter.to_epoch,
                });
            }

            let inner = self.inner.read();

            if filter.from_epoch
                >= inner.pivot_index_to_height(inner.pivot_chain.len())
            {
                return Ok(Vec::new());
            }

            let from_epoch = filter.from_epoch;
            let to_epoch = min(
                filter.to_epoch,
                inner.pivot_index_to_height(inner.pivot_chain.len()),
            );

            let blooms = filter.bloom_possibilities();
            let bloom_match = |block_log_bloom: &Bloom| {
                blooms
                    .iter()
                    .any(|bloom| block_log_bloom.contains_bloom(bloom))
            };

            let mut blocks = Vec::new();
            for epoch_number in from_epoch..to_epoch {
                let epoch_hash = inner.arena
                    [inner.get_pivot_block_arena_index(epoch_number)]
                .hash;
                for index in &inner.arena
                    [inner.get_pivot_block_arena_index(epoch_number)]
                .data
                .ordered_executable_epoch_blocks
                {
                    let hash = inner.arena[*index].hash;
                    if let Some(block_log_bloom) = self
                        .data_man
                        .block_results_by_hash_with_epoch(
                            &hash,
                            &epoch_hash,
                            false,
                        )
                        .map(|r| r.bloom)
                    {
                        if !bloom_match(&block_log_bloom) {
                            continue;
                        }
                    }
                    blocks.push(hash);
                }
            }

            blocks
        } else {
            filter.block_hashes.as_ref().unwrap().clone()
        };

        Ok(self.logs_from_blocks(
            block_hashes,
            |entry| filter.matches(entry),
            filter.limit,
        ))
    }

    /// Returns logs matching given filter. The order of logs returned will be
    /// the same as the order of the blocks provided. And it's the callers
    /// responsibility to sort blocks provided in advance.
    pub fn logs_from_blocks<F>(
        &self, mut blocks: Vec<H256>, matches: F, limit: Option<usize>,
    ) -> Vec<LocalizedLogEntry>
    where
        F: Fn(&LogEntry) -> bool + Send + Sync,
        Self: Sized,
    {
        // sort in reverse order
        blocks.reverse();

        let mut logs = blocks
            .chunks(128)
            .flat_map(move |blocks_chunk| {
                blocks_chunk.into_par_iter()
                    .filter_map(|hash|
                        self.inner.read().block_receipts_by_hash(&hash, false).map(|r| (hash, (*r).clone()))
                    )
                    .filter_map(|(hash, receipts)| self.data_man.block_by_hash(&hash, false).map(|b| (hash, receipts, b.transaction_hashes())))
                    .flat_map(|(hash, mut receipts, mut hashes)| {
                        if receipts.len() != hashes.len() {
                            warn!("Block ({}) has different number of receipts ({}) to transactions ({}). Database corrupt?", hash, receipts.len(), hashes.len());
                            assert!(false);
                        }
                        let mut log_index = receipts.iter().fold(0, |sum, receipt| sum + receipt.logs.len());

                        let receipts_len = receipts.len();
                        hashes.reverse();
                        receipts.reverse();
                        receipts.into_iter()
                            .map(|receipt| receipt.logs)
                            .zip(hashes)
                            .enumerate()
                            .flat_map(move |(index, (mut logs, tx_hash))| {
                                let current_log_index = log_index;
                                let no_of_logs = logs.len();
                                log_index -= no_of_logs;

                                logs.reverse();
                                logs.into_iter()
                                    .enumerate()
                                    .map(move |(i, log)| LocalizedLogEntry {
                                        entry: log,
                                        block_hash: *hash,
                                        // TODO
                                        block_number: 0,
                                        transaction_hash: tx_hash,
                                        // iterating in reverse order
                                        transaction_index: receipts_len - index - 1,
                                        transaction_log_index: no_of_logs - i - 1,
                                        log_index: current_log_index - i - 1,
                                    })
                            })
                            .filter(|log_entry| matches(&log_entry.entry))
                            .take(limit.unwrap_or(::std::usize::MAX))
                            .collect::<Vec<_>>()
                    })
                    .collect::<Vec<_>>()
            })
            .take(limit.unwrap_or(::std::usize::MAX))
            .collect::<Vec<LocalizedLogEntry>>();
        logs.reverse();
        logs
    }

    pub fn call_virtual(
        &self, tx: &SignedTransaction, epoch: EpochNumber,
    ) -> Result<(Vec<u8>, U256), String> {
        // only allow to call against stated epoch
        self.inner.read().validate_stated_epoch(&epoch)?;
        let epoch_id = self.get_hash_from_epoch_number(epoch)?;
        self.executor.call_virtual(tx, &epoch_id)
    }

    /// Wait for a block's epoch is computed.
    /// Return the state_root, receipts_root, and logs_bloom_hash
    pub fn wait_for_block_state(
        &self, block_hash: &H256,
    ) -> (StateRootWithAuxInfo, H256, H256) {
        self.executor.wait_for_result(*block_hash)
    }

    /// Return the current era genesis block (checkpoint block) in the consesus
    /// graph. This API is used by the SynchronizationLayer to trim data
    /// before the checkpoint.
    pub fn current_era_genesis_hash(&self) -> H256 {
        let inner = self.inner.read();
        inner.arena[inner.cur_era_genesis_block_arena_index]
            .hash
            .clone()
    }

    /// Get the number of processed blocks (i.e., the number of calls to
    /// on_new_block() and on_new_block_construction_only())
    pub fn get_processed_block_count(&self) -> usize {
        self.statistics.get_consensus_graph_processed_block_count()
    }

    /// This function is called when preparing a new block for generation. It
    /// propagate the ReadGuard up to make the read-lock live longer so that
    /// the whole block packing process can be atomic.
    pub fn get_best_info(
        &self, referee_bound_opt: Option<usize>,
    ) -> GuardedValue<
        RwLockUpgradableReadGuard<ConsensusGraphInner>,
        BestInformation,
    > {
        let consensus_inner = self.inner.upgradable_read();
        let (
            deferred_state_root,
            deferred_receipts_root,
            deferred_logs_bloom_hash,
        ) = self.wait_for_block_state(&consensus_inner.best_state_block_hash());
        let mut bounded_terminal_hashes = consensus_inner.terminal_hashes();
        if let Some(referee_bound) = referee_bound_opt {
            if bounded_terminal_hashes.len() > referee_bound {
                let mut tmp = Vec::new();
                let best_idx = consensus_inner.pivot_chain.last().unwrap();
                for hash in bounded_terminal_hashes {
                    let a_idx = consensus_inner
                        .hash_to_arena_indices
                        .get(&hash)
                        .unwrap();
                    let a_lca = consensus_inner.lca(*a_idx, *best_idx);
                    tmp.push((consensus_inner.arena[a_lca].height, hash));
                }
                tmp.sort_by(|a, b| Reverse(a.0).cmp(&Reverse(b.0)));
                bounded_terminal_hashes = tmp
                    .split_off(referee_bound)
                    .iter()
                    .map(|(_, b)| b.clone())
                    .collect()
            }
        }
        let value = BestInformation {
            best_block_hash: consensus_inner.best_block_hash(),
            best_epoch_number: consensus_inner.best_epoch_number(),
            current_difficulty: consensus_inner.current_difficulty,
            terminal_block_hashes: bounded_terminal_hashes,
            deferred_state_root,
            deferred_receipts_root,
            deferred_logs_bloom_hash,
        };
        GuardedValue::new(consensus_inner, value)
    }

    pub fn block_hashes_by_epoch(
        &self, epoch_number: EpochNumber,
    ) -> Result<Vec<H256>, String> {
        self.inner
            .read_recursive()
            .block_hashes_by_epoch(epoch_number)
    }

    pub fn best_epoch_number(&self) -> u64 { *self.best_epoch_number.read() }
}

impl Drop for ConsensusGraph {
    fn drop(&mut self) { self.executor.stop(); }
}<|MERGE_RESOLUTION|>--- conflicted
+++ resolved
@@ -239,22 +239,6 @@
         self.inner.read().get_height_from_epoch_number(epoch_number)
     }
 
-<<<<<<< HEAD
-=======
-    pub fn best_epoch_number(&self) -> u64 {
-        self.inner.read().best_epoch_number()
-    }
-
-    //    pub fn get_block_total_weight(&self, hash: &H256) -> Option<i128> {
-    //        let w = self.inner.write();
-    //        if let Some(idx) = w.hash_to_arena_indices.get(hash).cloned() {
-    //            Some(w.weight_tree.get(idx))
-    //        } else {
-    //            None
-    //        }
-    //    }
-
->>>>>>> c3072683
     pub fn get_block_epoch_number(&self, hash: &H256) -> Option<u64> {
         self.inner.read().get_block_epoch_number(hash)
     }
@@ -326,8 +310,6 @@
         inner.get_executable_epoch_blocks(&self.data_man, epoch_arena_index)
     }
 
-<<<<<<< HEAD
-=======
     /// This is a very expensive call to force the engine to recompute the state
     /// root of a given block
     #[inline]
@@ -337,7 +319,6 @@
         self.executor.compute_state_for_block(block_hash, inner)
     }
 
->>>>>>> c3072683
     /// Force the engine to recompute the deferred state root for a particular
     /// block given a delay.
     pub fn compute_deferred_state_for_block(
