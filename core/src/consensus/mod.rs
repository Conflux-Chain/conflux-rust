--- conflicted
+++ resolved
@@ -39,13 +39,8 @@
     filter::{Filter, FilterError},
     log_entry::{LocalizedLogEntry, LogEntry},
     receipt::Receipt,
-<<<<<<< HEAD
-    Account, EpochId, EpochNumber, SignedTransaction, SponsorInfo, StorageKey,
-    StorageValue, TransactionIndex,
-=======
     Account, ChainIdParams, EpochId, EpochNumber, SignedTransaction,
-    StorageKey, StorageValue, TransactionIndex,
->>>>>>> 22fef902
+    SponsorInfo, StorageKey, StorageValue, TransactionIndex,
 };
 use rayon::prelude::*;
 use std::{
