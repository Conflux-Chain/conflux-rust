--- conflicted
+++ resolved
@@ -17,39 +17,17 @@
     state::State, statistics::SharedStatistics,
     transaction_pool::SharedTransactionPool, vm_factory::VmFactory,
 };
-<<<<<<< HEAD
-use cfx_types::{
-    into_i128, into_u256, Bloom, H160, H256, KECCAK_EMPTY_BLOOM, U256, U512,
-};
-// use fenwick_tree::FenwickTree;
-use crate::{pow::target_difficulty, storage::GuardedValue};
-use hibitset::{BitSet, BitSetLike, DrainableBitSet};
-use link_cut_tree::MinLinkCutTree;
-=======
 use cfx_types::{Bloom, H160, H256, U256};
 // use fenwick_tree::FenwickTree;
 pub use crate::consensus::consensus_inner::{
     ConsensusGraphInner, ConsensusInnerConfig,
 };
 use crate::storage::GuardedValue;
->>>>>>> 50eca76e
 use parking_lot::{RwLock, RwLockUpgradableReadGuard};
 use primitives::{
     filter::{Filter, FilterError},
     log_entry::{LocalizedLogEntry, LogEntry},
     receipt::Receipt,
-<<<<<<< HEAD
-    Block, EpochNumber, SignedTransaction, StateRoot, StateRootWithAuxInfo,
-    TransactionAddress,
-};
-use rayon::prelude::*;
-use rlp::*;
-use slab::Slab;
-use std::{
-    cmp::{max, min, Reverse},
-    collections::{BinaryHeap, HashMap, HashSet, VecDeque},
-    mem,
-=======
     Block, EpochNumber, SignedTransaction, StateRootWithAuxInfo,
     TransactionAddress,
 };
@@ -57,12 +35,10 @@
 use std::{
     cmp::{min, Reverse},
     collections::{HashMap, HashSet},
->>>>>>> 50eca76e
     sync::Arc,
     thread::sleep,
     time::Duration,
 };
-<<<<<<< HEAD
 
 const MIN_MAINTAINED_RISK: f64 = 0.000001;
 const MAX_NUM_MAINTAINED_RISK: usize = 10;
@@ -88,9 +64,6 @@
 pub const ADAPTIVE_WEIGHT_DEFAULT_BETA: u64 = 1000;
 pub const HEAVY_BLOCK_DEFAULT_DIFFICULTY_RATIO: u64 = 240;
 
-const NULL: usize = !0;
-const NULLU64: u64 = !0;
-
 // This is the cap of the size of the anticone barrier. If we have more than
 // this number we will use the brute_force O(n) algorithm instead.
 const ANTICONE_BARRIER_CAP: usize = 1000;
@@ -103,27 +76,6 @@
 const ERA_RECYCLE_TRANSACTION_DELAY: u64 = 20;
 // FIXME: We should use finality to determine the checkpoint moment instead.
 const ERA_CHECKPOINT_GAP: u64 = 50000;
-
-#[derive(Copy, Clone)]
-pub struct ConsensusInnerConfig {
-    // num/den is the actual adaptive alpha parameter in GHAST. We use a
-    // fraction to get around the floating point problem
-    pub adaptive_weight_alpha_num: u64,
-    pub adaptive_weight_alpha_den: u64,
-    // Beta is the threshold in GHAST algorithm
-    pub adaptive_weight_beta: u64,
-    // The heavy block ratio (h) in GHAST algorithm
-    pub heavy_block_difficulty_ratio: u64,
-    // The number of epochs per era. Each era is a potential checkpoint
-    // position. The parent_edge checking and adaptive checking are defined
-    // relative to the era start blocks.
-    pub era_epoch_count: u64,
-    // Optimistic execution is the feature to execute ahead of the deferred
-    // execution boundary. The goal is to pipeline the transaction
-    // execution and the block packaging and verification.
-    // optimistic_executed_height is the number of step to go ahead
-    pub enable_optimistic_execution: bool,
-}
 
 #[derive(Clone)]
 pub struct ConsensusConfig {
@@ -154,57 +106,6 @@
     }
 }
 
-struct ConsensusGraphNodeData {
-    epoch_number: u64,
-    partial_invalid: bool,
-    pending: bool,
-    /// The indices set of the blocks in the epoch when the current
-    /// block is as pivot chain block. This set does not contain
-    /// the block itself.
-    blockset_in_own_view_of_epoch: HashSet<usize>,
-    /// The number of blocks in the last two era. Only such blocks are counted
-    /// during difficulty adjustment.
-    num_epoch_blocks_in_2era: usize,
-    /// Ordered executable blocks in this epoch. This filters out blocks that
-    /// are not in the same era of the epoch pivot block.
-    ordered_executable_epoch_blocks: Vec<usize>,
-    /// The minimum/maximum epoch number of the block in the view of other
-    /// blocks including itself.
-    min_epoch_in_other_views: u64,
-    max_epoch_in_other_views: u64,
-    sequence_number: u64,
-}
-
-impl ConsensusGraphNodeData {
-    fn new(epoch_number: u64, height: u64, sequence_number: u64) -> Self {
-        ConsensusGraphNodeData {
-            epoch_number,
-            partial_invalid: false,
-            pending: false,
-            blockset_in_own_view_of_epoch: Default::default(),
-            num_epoch_blocks_in_2era: 0,
-            ordered_executable_epoch_blocks: Default::default(),
-            min_epoch_in_other_views: height,
-            max_epoch_in_other_views: height,
-            sequence_number,
-        }
-    }
-}
-
-struct ConsensusGraphPivotData {
-    /// The set of blocks whose last_pivot_in_past point to this pivot chain
-    /// location
-    last_pivot_in_past_blocks: HashSet<usize>,
-}
-
-impl Default for ConsensusGraphPivotData {
-    fn default() -> Self {
-        ConsensusGraphPivotData {
-            last_pivot_in_past_blocks: HashSet::new(),
-        }
-    }
-}
-
 pub struct BestInformation {
     pub best_block_hash: H256,
     pub best_epoch_number: u64,
@@ -213,1987 +114,6 @@
     pub deferred_state_root: StateRootWithAuxInfo,
     pub deferred_receipts_root: H256,
     pub deferred_logs_bloom_hash: H256,
-}
-
-///
-/// Implementation details of the GHAST algorithm
-///
-/// Conflux uses the Greedy Heaviest Adaptive SubTree (GHAST) algorithm to
-/// select a chain from the genesis block to one of the leaf blocks as the pivot
-/// chain. For each block b, GHAST algorithm computes two values: stable and
-/// adaptive. Let's take stable as an example:
-///
-/// 1   B = Past(b)
-/// 2   a = b.parent
-/// 3   stable = True
-/// 4   Let f(x) = PastW(b) - PastW(x.parent) - x.parent.weight
-/// 5   Let g(x) = SubTW(B, x)
-/// 6   while a.parent != Nil do
-/// 7       if f(a) > beta and g(a) / f(a) < alpha then
-/// 8           stable = False
-/// 9       a = a.parent
-///
-/// To efficiently compute stable, we maintain a link-cut tree called
-/// stable_tree.
-///
-/// Assume alpha = n / d, then g(a) / f(a) < n / d
-///   => d * g(a) < n * f(a)
-///   => d * SubTW(B, x) < n * (PastW(b) - PastW(x.parent) - x.parent.weight)
-///   => d * SubTW(B, x) + n * PastW(x.parent) + n * x.parent.weight < n *
-/// PastW(b)
-///
-/// Note that for a given block b, PastW(b) is a constant,
-/// so in order to calculate stable, it is suffice to calculate
-/// argmin{d * SubTW(B, x) + n * x.parent.weight + n * PastW(x.parent)}.
-/// Therefore, in the stable_tree, the value for x is
-/// d * SubTW(B, x) + n * x.parent.weight + n * PastW(x.parent).
-///
-/// adaptive could be computed in a similar manner:
-///
-/// 1   B = Past(b)
-/// 2   a = b.parent
-/// 3   Let f(x) = SubTW(B, x.parent)
-/// 4   Let g(x) = SubStableTW(B, x)
-/// 5   adaptive = False
-/// 6   while a.parent != Nil do
-/// 7       if f(a) > beta and g(a) / f(a) < alpha then
-/// 8           adaptive = True
-/// 9       a = a.parent
-///
-/// The only difference is that when maintaining g(x) * d - f(x) * n, we need to
-/// do special caterpillar update in the Link-Cut-Tree, i.e., given a node X, we
-/// need to update the values of all of those nodes A such that A is the child
-/// of one of the node in the path from Genesis to X.
-///
-/// In ConsensusGraphInner, every block corresponds to a ConsensusGraphNode and
-/// each node has an internal index. This enables fast internal implementation
-/// to use integer index instead of H256 block hashes.
-pub struct ConsensusGraphInner {
-    // This slab hold consensus graph node data and the array index is the
-    // internal index.
-    arena: Slab<ConsensusGraphNode>,
-    // indices maps block hash to internal index.
-    indices: HashMap<H256, usize>,
-    // The current pivot chain indexes.
-    pivot_chain: Vec<usize>,
-    // The metadata associated with each pivot chain block
-    pivot_chain_metadata: Vec<ConsensusGraphPivotData>,
-    // The set of *graph* tips in the TreeGraph.
-    terminal_hashes: HashSet<H256>,
-    // The map to connect reference edges of legacy node before the current
-    // era. It maps the hash of a legacy node to a list of referred nodes
-    // inside the current era.
-    legacy_refs: HashMap<H256, Vec<usize>>,
-    // The ``current'' era_genesis block index. It will start being the
-    // original genesis. As time goes, it will move to future era genesis
-    // checkpoint.
-    cur_era_genesis_block_index: usize,
-    // The height of the ``current'' era_genesis block
-    cur_era_genesis_height: u64,
-    // The height of the ``stable'' era block, unless from the start, it is
-    // always era_epoch_count higher than era_genesis_height
-    cur_era_stable_height: u64,
-    // The ``original'' genesis state root, receipts root, and logs bloom hash.
-    genesis_block_state_root: StateRoot,
-    genesis_block_receipts_root: H256,
-    genesis_block_logs_bloom_hash: H256,
-    // weight_tree maintains the subtree weight of each node in the TreeGraph
-    weight_tree: MinLinkCutTree,
-    inclusive_weight_tree: MinLinkCutTree,
-    stable_weight_tree: MinLinkCutTree,
-    // stable_tree maintains d * SubTW(B, x) + n * x.parent.weight + n *
-    // PastW(x.parent)
-    stable_tree: MinLinkCutTree,
-    // adaptive_tree maintains d * SubStableTW(B, x) - n * SubTW(B, P(x))
-    adaptive_tree: MinLinkCutTree,
-    // inclusive_adaptive_tree maintains d * SubInclusiveTW(B, x) - n *
-    // SubInclusiveTW(B, P(x))
-    inclusive_adaptive_tree: MinLinkCutTree,
-    pow_config: ProofOfWorkConfig,
-    // It maintains the expected difficulty of the next local mined block.
-    current_difficulty: U256,
-    // data_man is the handle to access raw block data
-    data_man: Arc<BlockDataManager>,
-    // Optimistic execution is the feature to execute ahead of the deferred
-    // execution boundary. The goal is to pipeline the transaction
-    // execution and the block packaging and verification.
-    // optimistic_executed_height is the number of step to go ahead
-    optimistic_executed_height: Option<u64>,
-    inner_conf: ConsensusInnerConfig,
-    // The cache to store Anticone information of each node. This could be very
-    // large so we periodically remove old ones in the cache.
-    anticone_cache: AnticoneCache,
-    sequence_number_of_block_entrance: u64,
-    last_recycled_era_block: usize,
-    total_weight_in_past_2d: TotalWeightInPast,
-}
-
-struct ConsensusGraphNode {
-    hash: H256,
-    height: u64,
-    is_heavy: bool,
-    difficulty: U256,
-    /// The total weight of its past set (exclude itself)
-    // FIXME: This field is not maintained during after the checkpoint.
-    // We should review the finality computation and check whether we
-    // still need this field!
-    past_weight: i128,
-    /// The total weight of its past set in its own era
-    past_era_weight: i128,
-    stable: bool,
-    adaptive: bool,
-    parent: usize,
-    era_block: usize,
-    last_pivot_in_past: u64,
-    children: Vec<usize>,
-    referrers: Vec<usize>,
-    referees: Vec<usize>,
-    data: ConsensusGraphNodeData,
-}
-
-impl ConsensusGraphInner {
-    fn with_genesis_block(
-        pow_config: ProofOfWorkConfig, data_man: Arc<BlockDataManager>,
-        inner_conf: ConsensusInnerConfig,
-    ) -> Self
-    {
-        let mut inner = ConsensusGraphInner {
-            arena: Slab::new(),
-            indices: HashMap::new(),
-            pivot_chain: Vec::new(),
-            pivot_chain_metadata: Vec::new(),
-            optimistic_executed_height: None,
-            terminal_hashes: Default::default(),
-            legacy_refs: HashMap::new(),
-            cur_era_genesis_block_index: NULL,
-            cur_era_genesis_height: 0,
-            cur_era_stable_height: 0,
-            genesis_block_state_root: data_man
-                .genesis_block()
-                .block_header
-                .deferred_state_root()
-                .clone(),
-            genesis_block_receipts_root: data_man
-                .genesis_block()
-                .block_header
-                .deferred_receipts_root()
-                .clone(),
-            genesis_block_logs_bloom_hash: data_man
-                .genesis_block()
-                .block_header
-                .deferred_logs_bloom_hash()
-                .clone(),
-            weight_tree: MinLinkCutTree::new(),
-            inclusive_weight_tree: MinLinkCutTree::new(),
-            stable_weight_tree: MinLinkCutTree::new(),
-            stable_tree: MinLinkCutTree::new(),
-            adaptive_tree: MinLinkCutTree::new(),
-            inclusive_adaptive_tree: MinLinkCutTree::new(),
-            pow_config,
-            current_difficulty: pow_config.initial_difficulty.into(),
-            data_man: data_man.clone(),
-            inner_conf,
-            anticone_cache: AnticoneCache::new(),
-            sequence_number_of_block_entrance: 0,
-            // TODO handle checkpoint in recovery
-            last_recycled_era_block: 0,
-            total_weight_in_past_2d: TotalWeightInPast {
-                old: U256::zero(),
-                cur: U256::zero(),
-                delta: U256::zero(),
-            },
-        };
-
-        // NOTE: Only genesis block will be first inserted into consensus graph
-        // and then into synchronization graph. All the other blocks will be
-        // inserted first into synchronization graph then consensus graph.
-        // For genesis block, its past weight is simply zero (default value).
-        let (genesis_index, _) =
-            inner.insert(data_man.genesis_block().as_ref());
-        inner.cur_era_genesis_block_index = genesis_index;
-        inner
-            .weight_tree
-            .make_tree(inner.cur_era_genesis_block_index);
-        inner.weight_tree.path_apply(
-            inner.cur_era_genesis_block_index,
-            into_i128(data_man.genesis_block().block_header.difficulty()),
-        );
-        inner
-            .inclusive_weight_tree
-            .make_tree(inner.cur_era_genesis_block_index);
-        inner.inclusive_weight_tree.path_apply(
-            inner.cur_era_genesis_block_index,
-            into_i128(data_man.genesis_block().block_header.difficulty()),
-        );
-        inner
-            .stable_weight_tree
-            .make_tree(inner.cur_era_genesis_block_index);
-        inner.stable_weight_tree.path_apply(
-            inner.cur_era_genesis_block_index,
-            into_i128(data_man.genesis_block().block_header.difficulty()),
-        );
-        inner
-            .stable_tree
-            .make_tree(inner.cur_era_genesis_block_index);
-        // The genesis node can be zero in stable_tree because it is never used!
-        inner.stable_tree.set(inner.cur_era_genesis_block_index, 0);
-        inner
-            .adaptive_tree
-            .make_tree(inner.cur_era_genesis_block_index);
-        // The genesis node can be zero in adaptive_tree because it is never
-        // used!
-        inner
-            .adaptive_tree
-            .set(inner.cur_era_genesis_block_index, 0);
-        inner
-            .inclusive_adaptive_tree
-            .make_tree(inner.cur_era_genesis_block_index);
-        // The genesis node can be zero in adaptive_tree because it is never
-        // used!
-        inner
-            .inclusive_adaptive_tree
-            .set(inner.cur_era_genesis_block_index, 0);
-        inner.arena[inner.cur_era_genesis_block_index]
-            .data
-            .epoch_number = 0;
-        inner.pivot_chain.push(inner.cur_era_genesis_block_index);
-        let mut last_pivot_in_past_blocks = HashSet::new();
-        last_pivot_in_past_blocks.insert(inner.cur_era_genesis_block_index);
-        inner.pivot_chain_metadata.push(ConsensusGraphPivotData {
-            last_pivot_in_past_blocks,
-        });
-        assert!(inner.genesis_block_receipts_root == KECCAK_EMPTY_LIST_RLP);
-        assert!(inner.genesis_block_logs_bloom_hash == KECCAK_EMPTY_BLOOM);
-
-        inner
-            .anticone_cache
-            .update(inner.cur_era_genesis_block_index, &BitSet::new());
-        inner
-    }
-
-    #[inline]
-    fn get_pivot_block_index(&self, height: u64) -> usize {
-        let pivot_index = (height - self.cur_era_genesis_height) as usize;
-        assert!(pivot_index < self.pivot_chain.len());
-        self.pivot_chain[pivot_index]
-    }
-
-    #[inline]
-    fn get_pivot_height(&self) -> u64 {
-        self.cur_era_genesis_height + self.pivot_chain.len() as u64
-    }
-
-    #[inline]
-    fn height_to_pivot_index(&self, height: u64) -> usize {
-        (height - self.cur_era_genesis_height) as usize
-    }
-
-    #[inline]
-    fn pivot_index_to_height(&self, pivot_index: usize) -> u64 {
-        self.cur_era_genesis_height + pivot_index as u64
-    }
-
-    #[inline]
-    fn get_next_sequence_number(&mut self) -> u64 {
-        let sn = self.sequence_number_of_block_entrance;
-        self.sequence_number_of_block_entrance += 1;
-        sn
-    }
-
-    #[inline]
-    fn is_heavier(a: (i128, &H256), b: (i128, &H256)) -> bool {
-        (a.0 > b.0) || ((a.0 == b.0) && (*a.1 > *b.1))
-    }
-
-    #[inline]
-    fn ancestor_at(&self, me: usize, height: u64) -> usize {
-        let height_index = self.height_to_pivot_index(height);
-        self.inclusive_weight_tree.ancestor_at(me, height_index)
-    }
-
-    #[inline]
-    fn lca(&self, me: usize, v: usize) -> usize {
-        self.inclusive_weight_tree.lca(me, v)
-    }
-
-    #[inline]
-    fn get_era_height(&self, parent_height: u64, offset: u64) -> u64 {
-        let era_height = if parent_height > offset {
-            (parent_height - offset) / self.inner_conf.era_epoch_count
-                * self.inner_conf.era_epoch_count
-        } else {
-            0
-        };
-        era_height
-    }
-
-    #[inline]
-    fn get_era_block_with_parent(&self, parent: usize, offset: u64) -> usize {
-        if parent == NULL {
-            return 0;
-        }
-        let height = self.arena[parent].height;
-        let era_height = self.get_era_height(height, offset);
-        self.ancestor_at(parent, era_height)
-    }
-
-    fn update_total_weight_in_past(&mut self) {
-        let total_weight = &mut self.total_weight_in_past_2d;
-        total_weight.delta = total_weight.cur - total_weight.old;
-        total_weight.old = total_weight.cur;
-    }
-
-    fn aggregate_total_weight_in_past(&mut self, weight: i128) {
-        let total_weight = &mut self.total_weight_in_past_2d;
-        total_weight.cur += into_u256(weight);
-    }
-
-    fn get_total_weight_in_past(&self) -> i128 {
-        let total_weight = &self.total_weight_in_past_2d;
-        into_i128(&total_weight.delta)
-    }
-
-    fn get_optimistic_execution_task(
-        &mut self, data_man: &BlockDataManager,
-    ) -> Option<EpochExecutionTask> {
-        if !self.inner_conf.enable_optimistic_execution {
-            return None;
-        }
-
-        let opt_height = self.optimistic_executed_height?;
-        let epoch_index = self.get_pivot_block_index(opt_height);
-
-        // `on_local_pivot` is set to `true` because when we later skip its
-        // execution on pivot chain, we will not notify tx pool, so we
-        // will also notify in advance.
-        let execution_task = EpochExecutionTask::new(
-            self.arena[epoch_index].hash,
-            self.get_epoch_block_hashes(epoch_index),
-            self.get_reward_execution_info(data_man, epoch_index),
-            true,
-            false,
-        );
-        let next_opt_height = opt_height + 1;
-        if next_opt_height >= self.pivot_index_to_height(self.pivot_chain.len())
-        {
-            self.optimistic_executed_height = None;
-        } else {
-            self.optimistic_executed_height = Some(next_opt_height);
-        }
-        Some(execution_task)
-    }
-
-    #[inline]
-    fn get_epoch_block_hashes(&self, epoch_index: usize) -> Vec<H256> {
-        self.arena[epoch_index]
-            .data
-            .ordered_executable_epoch_blocks
-            .iter()
-            .map(|idx| self.arena[*idx].hash)
-            .collect()
-    }
-
-    fn check_mining_adaptive_block(
-        &mut self, parent_index: usize, difficulty: U256,
-    ) -> bool {
-        let (_stable, adaptive) = self.adaptive_weight_impl(
-            parent_index,
-            &BitSet::new(),
-            None,
-            into_i128(&difficulty),
-        );
-        adaptive
-    }
-
-    fn compute_subtree_weights(
-        &self, me: usize, anticone_barrier: &BitSet,
-    ) -> (Vec<i128>, Vec<i128>, Vec<i128>) {
-        let mut subtree_weight = Vec::new();
-        let mut subtree_inclusive_weight = Vec::new();
-        let mut subtree_stable_weight = Vec::new();
-        let n = self.arena.capacity();
-        subtree_weight.resize_with(n, Default::default);
-        subtree_inclusive_weight.resize_with(n, Default::default);
-        subtree_stable_weight.resize_with(n, Default::default);
-        let mut stack = Vec::new();
-        stack.push((0, self.cur_era_genesis_block_index));
-        while let Some((stage, index)) = stack.pop() {
-            if stage == 0 {
-                stack.push((1, index));
-                for child in &self.arena[index].children {
-                    if !anticone_barrier.contains(*child as u32) && *child != me
-                    {
-                        stack.push((0, *child));
-                    }
-                }
-            } else {
-                for child in &self.arena[index].children {
-                    subtree_weight[index] += subtree_weight[*child];
-                    subtree_inclusive_weight[index] +=
-                        subtree_inclusive_weight[*child];
-                    subtree_stable_weight[index] +=
-                        subtree_stable_weight[*child];
-                }
-                let weight = self.block_weight(index, false);
-                subtree_weight[index] += weight;
-                subtree_inclusive_weight[index] +=
-                    self.block_weight(index, true);
-                if self.arena[index].stable {
-                    subtree_stable_weight[index] += weight;
-                }
-            }
-        }
-        (
-            subtree_weight,
-            subtree_inclusive_weight,
-            subtree_stable_weight,
-        )
-    }
-
-    fn adaptive_weight_impl_brutal(
-        &self, parent_0: usize, subtree_weight: &Vec<i128>,
-        subtree_inclusive_weight: &Vec<i128>,
-        subtree_stable_weight: &Vec<i128>, difficulty: i128,
-    ) -> (bool, bool)
-    {
-        let mut parent = parent_0;
-        let mut stable = true;
-
-        let height = self.arena[parent].height;
-        let era_height = self.get_era_height(height, 0);
-        let two_era_height =
-            self.get_era_height(height, self.inner_conf.era_epoch_count);
-        let era_genesis = self.ancestor_at(parent, era_height);
-
-        let total_weight = subtree_weight[era_genesis];
-        let adjusted_beta =
-            (self.inner_conf.adaptive_weight_beta as i128) * difficulty;
-
-        while self.arena[parent].height != era_height {
-            let grandparent = self.arena[parent].parent;
-            let past_era_weight = if grandparent == era_genesis {
-                0
-            } else {
-                self.arena[grandparent].past_era_weight
-            };
-            let w = total_weight
-                - past_era_weight
-                - self.block_weight(grandparent, false);
-            if w > adjusted_beta {
-                let a = subtree_weight[parent];
-                if self.inner_conf.adaptive_weight_alpha_den as i128 * a
-                    - self.inner_conf.adaptive_weight_alpha_num as i128 * w
-                    < 0
-                {
-                    stable = false;
-                    break;
-                }
-            }
-            parent = grandparent;
-        }
-        let mut adaptive = false;
-        if !stable {
-            parent = parent_0;
-            while self.arena[parent].height != era_height {
-                let grandparent = self.arena[parent].parent;
-                let w = subtree_weight[grandparent];
-                if w > adjusted_beta {
-                    let a = subtree_stable_weight[parent];
-                    if self.inner_conf.adaptive_weight_alpha_den as i128 * a
-                        - self.inner_conf.adaptive_weight_alpha_num as i128 * w
-                        < 0
-                    {
-                        adaptive = true;
-                        break;
-                    }
-                }
-                parent = grandparent;
-            }
-        }
-        if !adaptive {
-            while self.arena[parent].height != two_era_height {
-                let grandparent = self.arena[parent].parent;
-                let w = subtree_inclusive_weight[grandparent];
-                if w > adjusted_beta {
-                    let a = subtree_inclusive_weight[parent];
-                    if self.inner_conf.adaptive_weight_alpha_den as i128 * a
-                        - self.inner_conf.adaptive_weight_alpha_num as i128 * w
-                        < 0
-                    {
-                        adaptive = true;
-                        break;
-                    }
-                }
-                parent = grandparent;
-            }
-        }
-
-        (stable, adaptive)
-    }
-
-    fn adaptive_weight_impl(
-        &mut self, parent_0: usize, anticone_barrier: &BitSet,
-        weight_tuple: Option<&(Vec<i128>, Vec<i128>, Vec<i128>)>,
-        difficulty: i128,
-    ) -> (bool, bool)
-    {
-        if let Some((
-            subtree_weight,
-            subtree_inclusive_weight,
-            subtree_stable_weight,
-        )) = weight_tuple
-        {
-            return self.adaptive_weight_impl_brutal(
-                parent_0,
-                subtree_weight,
-                subtree_inclusive_weight,
-                subtree_stable_weight,
-                difficulty,
-            );
-        }
-        let mut parent = parent_0;
-
-        let mut weight_delta = HashMap::new();
-        let mut inclusive_weight_delta = HashMap::new();
-        let mut stable_weight_delta = HashMap::new();
-
-        for index in anticone_barrier.iter() {
-            weight_delta
-                .insert(index as usize, self.weight_tree.get(index as usize));
-            inclusive_weight_delta.insert(
-                index as usize,
-                self.inclusive_weight_tree.get(index as usize),
-            );
-            stable_weight_delta.insert(
-                index as usize,
-                self.stable_weight_tree.get(index as usize),
-            );
-        }
-
-        for (index, delta) in &weight_delta {
-            self.weight_tree.path_apply(*index, -delta);
-            self.stable_tree.path_apply(
-                *index,
-                -delta * (self.inner_conf.adaptive_weight_alpha_den as i128),
-            );
-            let parent = self.arena[*index].parent;
-            self.adaptive_tree.catepillar_apply(
-                parent,
-                delta * (self.inner_conf.adaptive_weight_alpha_num as i128),
-            );
-        }
-        for (index, delta) in &inclusive_weight_delta {
-            let parent = self.arena[*index].parent;
-            self.inclusive_weight_tree.path_apply(*index, -delta);
-            self.inclusive_adaptive_tree.catepillar_apply(
-                parent,
-                delta * (self.inner_conf.adaptive_weight_alpha_num as i128),
-            );
-            self.inclusive_adaptive_tree.path_apply(
-                *index,
-                -delta * (self.inner_conf.adaptive_weight_alpha_den as i128),
-            );
-        }
-        for (index, delta) in &stable_weight_delta {
-            self.adaptive_tree.path_apply(
-                *index,
-                -delta * (self.inner_conf.adaptive_weight_alpha_den as i128),
-            );
-        }
-
-        let era_height = self.get_era_height(self.arena[parent].height, 0);
-        let two_era_height = self.get_era_height(
-            self.arena[parent].height,
-            self.inner_conf.era_epoch_count,
-        );
-        let era_genesis = self.ancestor_at(parent, era_height);
-        let two_era_genesis = self.ancestor_at(parent, two_era_height);
-
-        let total_weight = self.weight_tree.get(era_genesis);
-        debug!("total_weight before insert: {}", total_weight);
-
-        let adjusted_beta =
-            (self.inner_conf.adaptive_weight_beta as i128) * difficulty;
-
-        let mut high = self.arena[parent].height;
-        let mut low = era_height + 1;
-        // [low, high]
-        let mut best = era_height;
-
-        while low <= high {
-            let mid = (low + high) / 2;
-            let p = self.ancestor_at(parent, mid);
-            let gp = self.arena[p].parent;
-            let past_era_weight = if gp == era_genesis {
-                0
-            } else {
-                self.arena[gp].past_era_weight
-            };
-            let w =
-                total_weight - past_era_weight - self.block_weight(gp, false);
-            if w > adjusted_beta {
-                best = mid;
-                low = mid + 1;
-            } else {
-                high = mid - 1;
-            }
-        }
-
-        let stable = if best != era_height {
-            parent = self.ancestor_at(parent, best);
-
-            let a = self.stable_tree.path_aggregate_chop(parent, era_genesis);
-            let b = total_weight
-                * (self.inner_conf.adaptive_weight_alpha_num as i128);
-            if a < b {
-                debug!("block is unstable: {:?} < {:?}!", a, b);
-            } else {
-                debug!("block is stable: {:?} >= {:?}!", a, b);
-            }
-            !(a < b)
-        } else {
-            debug!(
-                "block is stable: too close to genesis, adjusted beta {:?}",
-                adjusted_beta
-            );
-            true
-        };
-        let mut adaptive = false;
-
-        if !stable {
-            parent = parent_0;
-
-            let mut high = self.arena[parent].height;
-            let mut low = era_height + 1;
-            let mut best = era_height;
-
-            while low <= high {
-                let mid = (low + high) / 2;
-                let p = self.ancestor_at(parent, mid);
-                let gp = self.arena[p].parent;
-                let w = self.weight_tree.get(gp);
-                if w > adjusted_beta {
-                    best = mid;
-                    low = mid + 1;
-                } else {
-                    high = mid - 1;
-                }
-            }
-
-            if best != era_height {
-                parent = self.ancestor_at(parent, best);
-                let min_agg =
-                    self.adaptive_tree.path_aggregate_chop(parent, era_genesis);
-                if min_agg < 0 {
-                    debug!("block is adaptive (intra-era): {:?}", min_agg);
-                    adaptive = true;
-                }
-            }
-        }
-
-        if !adaptive {
-            let mut high = era_height;
-            let mut low = two_era_height + 1;
-            let mut best = two_era_height;
-
-            while low <= high {
-                let mid = (low + high) / 2;
-                let p = self.ancestor_at(parent, mid);
-                let gp = self.arena[p].parent;
-                let w = self.inclusive_weight_tree.get(gp);
-
-                if w > adjusted_beta {
-                    best = mid;
-                    low = mid + 1;
-                } else {
-                    high = mid - 1;
-                }
-            }
-
-            if best != two_era_height {
-                parent = self.ancestor_at(parent, best);
-                let min_agg = self
-                    .inclusive_adaptive_tree
-                    .path_aggregate_chop(parent, two_era_genesis);
-                if min_agg < 0 {
-                    debug!("block is adaptive (inter-era): {:?}", min_agg);
-                    adaptive = true;
-                }
-            }
-        }
-
-        for (index, delta) in &weight_delta {
-            self.weight_tree.path_apply(*index, *delta);
-            self.stable_tree.path_apply(
-                *index,
-                delta * (self.inner_conf.adaptive_weight_alpha_den as i128),
-            );
-            let parent = self.arena[*index].parent;
-            self.adaptive_tree.catepillar_apply(
-                parent,
-                -delta * (self.inner_conf.adaptive_weight_alpha_num as i128),
-            );
-        }
-        for (index, delta) in &inclusive_weight_delta {
-            let parent = self.arena[*index].parent;
-            self.inclusive_weight_tree.path_apply(*index, *delta);
-            self.inclusive_adaptive_tree.catepillar_apply(
-                parent,
-                -delta * (self.inner_conf.adaptive_weight_alpha_num as i128),
-            );
-            self.inclusive_adaptive_tree.path_apply(
-                *index,
-                delta * (self.inner_conf.adaptive_weight_alpha_den as i128),
-            );
-        }
-        for (index, delta) in &stable_weight_delta {
-            self.adaptive_tree.path_apply(
-                *index,
-                delta * (self.inner_conf.adaptive_weight_alpha_den as i128),
-            );
-        }
-
-        (stable, adaptive)
-    }
-
-    fn adaptive_weight(
-        &mut self, me: usize, anticone_barrier: &BitSet,
-        weight_tuple: Option<&(Vec<i128>, Vec<i128>, Vec<i128>)>,
-    ) -> (bool, bool)
-    {
-        let parent = self.arena[me].parent;
-        assert!(parent != NULL);
-
-        let difficulty = into_i128(&self.arena[me].difficulty);
-
-        self.adaptive_weight_impl(
-            parent,
-            anticone_barrier,
-            weight_tuple,
-            difficulty,
-        )
-    }
-
-    #[inline]
-    fn is_same_era(&self, me: usize, pivot: usize) -> bool {
-        self.arena[me].era_block == self.arena[pivot].era_block
-    }
-
-    fn collect_blockset_in_own_view_of_epoch(&mut self, pivot: usize) {
-        let mut queue = VecDeque::new();
-        let mut visited = HashSet::new();
-        for referee in &self.arena[pivot].referees {
-            visited.insert(*referee);
-            queue.push_back(*referee);
-        }
-
-        while let Some(index) = queue.pop_front() {
-            let mut in_old_epoch = false;
-            let mut parent = self.arena[pivot].parent;
-
-            if self.arena[parent].height
-                > self.arena[index].data.max_epoch_in_other_views
-            {
-                parent = self.ancestor_at(
-                    parent,
-                    self.arena[index].data.max_epoch_in_other_views,
-                );
-            }
-
-            loop {
-                assert!(parent != NULL);
-
-                if self.arena[parent].height
-                    < self.arena[index].data.min_epoch_in_other_views
-                    || (self.arena[index].data.sequence_number
-                        > self.arena[parent].data.sequence_number)
-                {
-                    break;
-                }
-
-                if parent == index
-                    || self.arena[parent]
-                        .data
-                        .blockset_in_own_view_of_epoch
-                        .contains(&index)
-                {
-                    in_old_epoch = true;
-                    break;
-                }
-
-                parent = self.arena[parent].parent;
-            }
-
-            if !in_old_epoch {
-                let parent = self.arena[index].parent;
-                if !visited.contains(&parent) {
-                    visited.insert(parent);
-                    queue.push_back(parent);
-                }
-                for referee in &self.arena[index].referees {
-                    if !visited.contains(referee) {
-                        visited.insert(*referee);
-                        queue.push_back(*referee);
-                    }
-                }
-                self.arena[index].data.min_epoch_in_other_views = min(
-                    self.arena[index].data.min_epoch_in_other_views,
-                    self.arena[pivot].height,
-                );
-                self.arena[index].data.max_epoch_in_other_views = max(
-                    self.arena[index].data.max_epoch_in_other_views,
-                    self.arena[pivot].height,
-                );
-                self.arena[pivot]
-                    .data
-                    .blockset_in_own_view_of_epoch
-                    .insert(index);
-            }
-        }
-        let filtered_blockset = self.arena[pivot]
-            .data
-            .blockset_in_own_view_of_epoch
-            .iter()
-            .filter(|idx| self.is_same_era(**idx, pivot))
-            .map(|idx| *idx)
-            .collect();
-        let two_era_block = self.get_era_block_with_parent(
-            self.arena[pivot].parent,
-            self.inner_conf.era_epoch_count,
-        );
-        self.arena[pivot].data.num_epoch_blocks_in_2era = self.arena[pivot]
-            .data
-            .blockset_in_own_view_of_epoch
-            .iter()
-            .filter(|idx| {
-                let lca = self.lca(**idx, two_era_block);
-                lca == two_era_block
-            })
-            .count();
-        self.arena[pivot].data.ordered_executable_epoch_blocks =
-            self.topological_sort(&filtered_blockset);
-        self.arena[pivot]
-            .data
-            .ordered_executable_epoch_blocks
-            .push(pivot);
-    }
-
-    fn insert_referee_if_not_duplicate(
-        &self, referees: &mut Vec<usize>, me: usize,
-    ) {
-        // We do not insert current genesis
-        if self.cur_era_genesis_block_index == me {
-            return;
-        }
-        // TODO: maybe consider a more vigorous mechanism
-        let mut found = false;
-        for i in 0..referees.len() {
-            let x = referees[i];
-            let lca = self.lca(x, me);
-            if lca == me {
-                found = true;
-                break;
-            } else if lca == x {
-                found = true;
-                referees[i] = me;
-                break;
-            }
-        }
-        if !found {
-            referees.push(me);
-        }
-    }
-
-    fn insert(&mut self, block: &Block) -> (usize, usize) {
-        let hash = block.hash();
-
-        let is_heavy = U512::from(block.block_header.pow_quality)
-            >= U512::from(self.inner_conf.heavy_block_difficulty_ratio)
-                * U512::from(block.block_header.difficulty());
-
-        let parent = if *block.block_header.parent_hash() != H256::default() {
-            self.indices
-                .get(block.block_header.parent_hash())
-                .cloned()
-                .unwrap()
-        } else {
-            NULL
-        };
-
-        let mut referees: Vec<usize> = Vec::new();
-        for hash in block.block_header.referee_hashes().iter() {
-            if let Some(x) = self.indices.get(hash) {
-                self.insert_referee_if_not_duplicate(&mut referees, *x);
-            } else if let Some(r) = self.legacy_refs.get(hash) {
-                for index in r {
-                    self.insert_referee_if_not_duplicate(&mut referees, *index);
-                }
-            }
-        }
-
-        for referee in &referees {
-            self.terminal_hashes.remove(&self.arena[*referee].hash);
-        }
-        let my_height = block.block_header.height();
-        let sn = self.get_next_sequence_number();
-        let index = self.arena.insert(ConsensusGraphNode {
-            hash,
-            height: my_height,
-            is_heavy,
-            difficulty: *block.block_header.difficulty(),
-            past_weight: 0,     // will be updated later below
-            past_era_weight: 0, // will be updated later below
-            stable: true,
-            // Block header contains an adaptive field, we will verify with our
-            // own computation
-            adaptive: block.block_header.adaptive(),
-            parent,
-            last_pivot_in_past: 0,
-            era_block: self.get_era_block_with_parent(parent, 0),
-            children: Vec::new(),
-            referees,
-            referrers: Vec::new(),
-            data: ConsensusGraphNodeData::new(NULLU64, my_height, sn),
-        });
-        self.indices.insert(hash, index);
-
-        if parent != NULL {
-            self.terminal_hashes.remove(&self.arena[parent].hash);
-            self.arena[parent].children.push(index);
-        }
-        self.terminal_hashes.insert(hash);
-        let referees = self.arena[index].referees.clone();
-        for referee in referees {
-            self.arena[referee].referrers.push(index);
-        }
-
-        self.collect_blockset_in_own_view_of_epoch(index);
-
-        if parent != NULL {
-            let era_genesis = self.get_era_block_with_parent(parent, 0);
-
-            let weight_in_my_epoch = self.total_weight_in_own_epoch(
-                &self.arena[index].data.blockset_in_own_view_of_epoch,
-                false,
-                None,
-            );
-            let weight_era_in_my_epoch = self.total_weight_in_own_epoch(
-                &self.arena[index].data.blockset_in_own_view_of_epoch,
-                false,
-                Some(era_genesis),
-            );
-            let past_weight = self.arena[parent].past_weight
-                + self.block_weight(parent, false)
-                + weight_in_my_epoch;
-            let past_era_weight = if parent != era_genesis {
-                self.arena[parent].past_era_weight
-                    + self.block_weight(parent, false)
-                    + weight_era_in_my_epoch
-            } else {
-                self.block_weight(parent, false) + weight_era_in_my_epoch
-            };
-
-            self.arena[index].past_weight = past_weight;
-            self.arena[index].past_era_weight = past_era_weight;
-        }
-
-        debug!(
-            "Block {} inserted into Consensus with index={} past_weight={}",
-            hash, index, self.arena[index].past_weight
-        );
-
-        (index, self.indices.len())
-    }
-
-    fn check_correct_parent_brutal(
-        &mut self, me: usize, subtree_weight: &Vec<i128>,
-    ) -> bool {
-        let mut valid = true;
-        let parent = self.arena[me].parent;
-        let parent_height = self.arena[parent].height;
-        let era_height = self.get_era_height(parent_height, 0);
-
-        // Check the pivot selection decision.
-        for consensus_index_in_epoch in
-            self.arena[me].data.blockset_in_own_view_of_epoch.iter()
-        {
-            if self.arena[*consensus_index_in_epoch].data.partial_invalid {
-                continue;
-            }
-
-            let lca = self.lca(*consensus_index_in_epoch, parent);
-            assert!(lca != *consensus_index_in_epoch);
-            // If it is outside current era, we will skip!
-            if self.arena[lca].height < era_height {
-                continue;
-            }
-            if lca == parent {
-                valid = false;
-                break;
-            }
-
-            let fork = self.ancestor_at(
-                *consensus_index_in_epoch,
-                self.arena[lca].height + 1,
-            );
-            let pivot = self.ancestor_at(parent, self.arena[lca].height + 1);
-
-            let fork_subtree_weight = subtree_weight[fork];
-            let pivot_subtree_weight = subtree_weight[pivot];
-
-            if ConsensusGraphInner::is_heavier(
-                (fork_subtree_weight, &self.arena[fork].hash),
-                (pivot_subtree_weight, &self.arena[pivot].hash),
-            ) {
-                valid = false;
-                break;
-            }
-        }
-
-        valid
-    }
-
-    fn check_correct_parent(
-        &mut self, me: usize, anticone_barrier: &BitSet,
-        weight_tuple: Option<&(Vec<i128>, Vec<i128>, Vec<i128>)>,
-    ) -> bool
-    {
-        if let Some((subtree_weight, _, _)) = weight_tuple {
-            return self.check_correct_parent_brutal(me, subtree_weight);
-        }
-        let mut valid = true;
-        let parent = self.arena[me].parent;
-        let parent_height = self.arena[parent].height;
-        let era_height = self.get_era_height(parent_height, 0);
-
-        let mut weight_delta = HashMap::new();
-
-        for index in anticone_barrier {
-            weight_delta
-                .insert(index as usize, self.weight_tree.get(index as usize));
-        }
-
-        // Remove weight contribution of anticone
-        for (index, delta) in &weight_delta {
-            self.weight_tree.path_apply(*index, -delta);
-        }
-
-        // Check the pivot selection decision.
-        for consensus_index_in_epoch in
-            self.arena[me].data.blockset_in_own_view_of_epoch.iter()
-        {
-            if self.arena[*consensus_index_in_epoch].data.partial_invalid {
-                continue;
-            }
-
-            let lca = self.lca(*consensus_index_in_epoch, parent);
-            assert!(lca != *consensus_index_in_epoch);
-            // If it is outside the era, we will skip!
-            if self.arena[lca].height < era_height {
-                continue;
-            }
-            if lca == parent {
-                valid = false;
-                break;
-            }
-
-            let fork = self.ancestor_at(
-                *consensus_index_in_epoch,
-                self.arena[lca].height + 1,
-            );
-            let pivot = self.ancestor_at(parent, self.arena[lca].height + 1);
-
-            let fork_subtree_weight = self.weight_tree.get(fork);
-            let pivot_subtree_weight = self.weight_tree.get(pivot);
-
-            if ConsensusGraphInner::is_heavier(
-                (fork_subtree_weight, &self.arena[fork].hash),
-                (pivot_subtree_weight, &self.arena[pivot].hash),
-            ) {
-                valid = false;
-                break;
-            }
-        }
-
-        for (index, delta) in &weight_delta {
-            self.weight_tree.path_apply(*index, *delta);
-        }
-
-        valid
-    }
-
-    fn compute_anticone_bruteforce(&self, me: usize) -> BitSet {
-        let parent = self.arena[me].parent;
-        if parent == NULL {
-            // This is genesis, so the anticone should be empty
-            return BitSet::new();
-        }
-        let mut last_in_pivot = self.arena[parent].last_pivot_in_past;
-        for referee in &self.arena[me].referees {
-            last_in_pivot =
-                max(last_in_pivot, self.arena[*referee].last_pivot_in_past);
-        }
-        let mut visited = BitSet::new();
-        let mut queue = VecDeque::new();
-        queue.push_back(me);
-        visited.add(me as u32);
-        while let Some(index) = queue.pop_front() {
-            let parent = self.arena[index].parent;
-            if self.arena[parent].data.epoch_number > last_in_pivot
-                && !visited.contains(parent as u32)
-            {
-                visited.add(parent as u32);
-                queue.push_back(parent);
-            }
-            for referee in &self.arena[index].referees {
-                if self.arena[*referee].data.epoch_number > last_in_pivot
-                    && !visited.contains(*referee as u32)
-                {
-                    visited.add(*referee as u32);
-                    queue.push_back(*referee);
-                }
-            }
-        }
-        let mut anticone = BitSet::with_capacity(self.arena.len() as u32);
-        for (i, node) in self.arena.iter() {
-            if node.data.epoch_number > last_in_pivot
-                && !visited.contains(i as u32)
-            {
-                anticone.add(i as u32);
-            }
-        }
-        anticone
-    }
-
-    fn compute_future_bitset(&self, me: usize) -> BitSet {
-        // Compute future set of parent
-        let mut queue: VecDeque<usize> = VecDeque::new();
-        let mut visited = BitSet::with_capacity(self.arena.len() as u32);
-        queue.push_back(me);
-        visited.add(me as u32);
-        while let Some(index) = queue.pop_front() {
-            for child in &self.arena[index].children {
-                if !visited.contains(*child as u32) {
-                    visited.add(*child as u32);
-                    queue.push_back(*child);
-                }
-            }
-            for referrer in &self.arena[index].referrers {
-                if !visited.contains(*referrer as u32) {
-                    visited.add(*referrer as u32);
-                    queue.push_back(*referrer);
-                }
-            }
-        }
-        visited.remove(me as u32);
-        visited
-    }
-
-    fn compute_anticone(&mut self, me: usize) -> BitSet {
-        let parent = self.arena[me].parent;
-        debug_assert!(parent != NULL);
-        debug_assert!(self.arena[me].children.is_empty());
-        debug_assert!(self.arena[me].referrers.is_empty());
-
-        // If we do not have the anticone of its parent, we compute it with
-        // brute force!
-        let parent_anticone_opt = self.anticone_cache.get(parent);
-        let mut anticone;
-        if parent_anticone_opt.is_none() {
-            anticone = self.compute_anticone_bruteforce(me);
-        } else {
-            // Compute future set of parent
-            let mut parent_futures = self.compute_future_bitset(parent);
-            parent_futures.remove(me as u32);
-
-            anticone = {
-                let parent_anticone = parent_anticone_opt.unwrap();
-                let mut my_past = BitSet::new();
-                let mut queue: VecDeque<usize> = VecDeque::new();
-                queue.push_back(me);
-                while let Some(index) = queue.pop_front() {
-                    if my_past.contains(index as u32) {
-                        continue;
-                    }
-
-                    debug_assert!(index != parent);
-                    if index != me {
-                        my_past.add(index as u32);
-                    }
-
-                    let idx_parent = self.arena[index].parent;
-                    debug_assert!(idx_parent != NULL);
-                    if parent_anticone.contains(&idx_parent)
-                        || parent_futures.contains(idx_parent as u32)
-                    {
-                        queue.push_back(idx_parent);
-                    }
-
-                    for referee in &self.arena[index].referees {
-                        if parent_anticone.contains(referee)
-                            || parent_futures.contains(*referee as u32)
-                        {
-                            queue.push_back(*referee);
-                        }
-                    }
-                }
-                for index in parent_anticone {
-                    parent_futures.add(*index as u32);
-                }
-                for index in my_past.drain() {
-                    parent_futures.remove(index);
-                }
-                parent_futures
-            };
-        }
-
-        self.anticone_cache.update(me, &anticone);
-
-        let mut anticone_barrier = BitSet::new();
-        for index in anticone.clone().iter() {
-            let parent = self.arena[index as usize].parent as u32;
-            if !anticone.contains(parent) {
-                anticone_barrier.add(index);
-            }
-        }
-
-        debug!(
-            "Block {} anticone size {}",
-            self.arena[me].hash,
-            anticone.len()
-        );
-
-        anticone_barrier
-    }
-
-    fn topological_sort(&self, index_set: &HashSet<usize>) -> Vec<usize> {
-        let mut num_incoming_edges = HashMap::new();
-
-        for me in index_set {
-            num_incoming_edges.entry(*me).or_insert(0);
-            let parent = self.arena[*me].parent;
-            if index_set.contains(&parent) {
-                *num_incoming_edges.entry(parent).or_insert(0) += 1;
-            }
-            for referee in &self.arena[*me].referees {
-                if index_set.contains(referee) {
-                    *num_incoming_edges.entry(*referee).or_insert(0) += 1;
-                }
-            }
-        }
-
-        let mut candidates = BinaryHeap::new();
-        let mut reversed_indices = Vec::new();
-
-        for me in index_set {
-            if num_incoming_edges[me] == 0 {
-                candidates.push((self.arena[*me].hash, *me));
-            }
-        }
-        while let Some((_, me)) = candidates.pop() {
-            reversed_indices.push(me);
-
-            let parent = self.arena[me].parent;
-            if index_set.contains(&parent) {
-                num_incoming_edges.entry(parent).and_modify(|e| *e -= 1);
-                if num_incoming_edges[&parent] == 0 {
-                    candidates.push((self.arena[parent].hash, parent));
-                }
-            }
-            for referee in &self.arena[me].referees {
-                if index_set.contains(referee) {
-                    num_incoming_edges.entry(*referee).and_modify(|e| *e -= 1);
-                    if num_incoming_edges[referee] == 0 {
-                        candidates.push((self.arena[*referee].hash, *referee));
-                    }
-                }
-            }
-        }
-        reversed_indices.reverse();
-        reversed_indices
-    }
-
-    /// Return the consensus graph indexes of the pivot block where the rewards
-    /// of its epoch should be computed The rewards are needed to compute
-    /// the state of the epoch at height `state_at` of `chain`
-    fn get_pivot_reward_index(
-        &self, epoch_index: usize,
-    ) -> Option<(usize, usize)> {
-        // We are going to exclude the original genesis block here!
-        if self.arena[epoch_index].height <= REWARD_EPOCH_COUNT {
-            return None;
-        }
-        let parent_index = self.arena[epoch_index].parent;
-        // Recompute epoch.
-        let anticone_cut_height =
-            REWARD_EPOCH_COUNT - ANTICONE_PENALTY_UPPER_EPOCH_COUNT;
-        let mut anticone_penalty_cutoff_epoch_block = parent_index;
-        for _i in 1..anticone_cut_height {
-            if anticone_penalty_cutoff_epoch_block == NULL {
-                break;
-            }
-            anticone_penalty_cutoff_epoch_block =
-                self.arena[anticone_penalty_cutoff_epoch_block].parent;
-        }
-        let mut reward_epoch_block = anticone_penalty_cutoff_epoch_block;
-        for _i in 0..ANTICONE_PENALTY_UPPER_EPOCH_COUNT {
-            if reward_epoch_block == NULL {
-                break;
-            }
-            reward_epoch_block = self.arena[reward_epoch_block].parent;
-        }
-        if reward_epoch_block != NULL {
-            // The anticone_penalty_cutoff respect the era bound!
-            while !self.is_same_era(
-                reward_epoch_block,
-                anticone_penalty_cutoff_epoch_block,
-            ) {
-                anticone_penalty_cutoff_epoch_block =
-                    self.arena[anticone_penalty_cutoff_epoch_block].parent;
-            }
-        }
-        let reward_index = if reward_epoch_block == NULL {
-            None
-        } else {
-            Some((reward_epoch_block, anticone_penalty_cutoff_epoch_block))
-        };
-        reward_index
-    }
-
-    fn get_executable_epoch_blocks(
-        &self, data_man: &BlockDataManager, epoch_index: usize,
-    ) -> Vec<Arc<Block>> {
-        let mut epoch_blocks = Vec::new();
-        for idx in &self.arena[epoch_index].data.ordered_executable_epoch_blocks
-        {
-            let block = data_man
-                .block_by_hash(&self.arena[*idx].hash, false)
-                .expect("Exist");
-            epoch_blocks.push(block);
-        }
-        epoch_blocks
-    }
-
-    fn recompute_anticone_weight(
-        &self, me: usize, pivot_block_index: usize,
-    ) -> i128 {
-        assert!(self.is_same_era(me, pivot_block_index));
-        // We need to compute the future size of me under the view of epoch
-        // height pivot_index
-        let mut visited = BitSet::new();
-        let mut queue = VecDeque::new();
-        queue.push_back(pivot_block_index);
-        visited.add(pivot_block_index as u32);
-        let last_pivot = self.arena[me].last_pivot_in_past;
-        while let Some(index) = queue.pop_front() {
-            let parent = self.arena[index].parent;
-            if self.arena[parent].data.epoch_number > last_pivot
-                && !visited.contains(parent as u32)
-            {
-                queue.push_back(parent);
-                visited.add(parent as u32);
-            }
-            for referee in &self.arena[index].referees {
-                if self.arena[*referee].data.epoch_number > last_pivot
-                    && !visited.contains(*referee as u32)
-                {
-                    queue.push_back(*referee);
-                    visited.add(*referee as u32);
-                }
-            }
-        }
-        queue.push_back(me);
-        let mut visited2 = BitSet::new();
-        visited2.add(me as u32);
-        while let Some(index) = queue.pop_front() {
-            for child in &self.arena[index].children {
-                if visited.contains(*child as u32)
-                    && !visited2.contains(*child as u32)
-                {
-                    queue.push_back(*child);
-                    visited2.add(*child as u32);
-                }
-            }
-            for referrer in &self.arena[index].referrers {
-                if visited.contains(*referrer as u32)
-                    && !visited2.contains(*referrer as u32)
-                {
-                    queue.push_back(*referrer);
-                    visited2.add(*referrer as u32);
-                }
-            }
-        }
-        let mut total_weight = self.arena[pivot_block_index].past_era_weight
-            - self.arena[me].past_era_weight
-            + self.block_weight(pivot_block_index, false);
-        for index in visited2.iter() {
-            if self.is_same_era(index as usize, pivot_block_index) {
-                total_weight -= self.block_weight(index as usize, false);
-            }
-        }
-        total_weight
-    }
-
-    // TODO: consider moving the logic to background when consensus locks are
-    // broken down.
-    fn get_reward_execution_info_from_index(
-        &self, data_man: &BlockDataManager,
-        reward_index: Option<(usize, usize)>,
-    ) -> Option<RewardExecutionInfo>
-    {
-        reward_index.map(
-            |(pivot_index, anticone_penalty_cutoff_epoch_index)| {
-                let epoch_blocks =
-                    self.get_executable_epoch_blocks(data_man, pivot_index);
-
-                let mut epoch_block_anticone_overlimited =
-                    Vec::with_capacity(epoch_blocks.len());
-                let mut epoch_block_anticone_difficulties =
-                    Vec::with_capacity(epoch_blocks.len());
-
-                let epoch_difficulty = self.arena[pivot_index].difficulty;
-                let anticone_cutoff_epoch_anticone_set_opt = self
-                    .anticone_cache
-                    .get(anticone_penalty_cutoff_epoch_index);
-                for index in &self.arena[pivot_index]
-                    .data
-                    .ordered_executable_epoch_blocks
-                {
-                    let block_consensus_node = &self.arena[*index];
-
-                    let mut anticone_overlimited =
-                        block_consensus_node.data.partial_invalid;
-                    // If a block is partial_invalid, it won't have reward and
-                    // anticone_difficulty will not be used, so it's okay to set
-                    // it to 0.
-                    let mut anticone_difficulty: U512 = 0.into();
-                    if !anticone_overlimited {
-                        let block_consensus_node_anticone_opt =
-                            self.anticone_cache.get(*index);
-                        if block_consensus_node_anticone_opt.is_none()
-                            || anticone_cutoff_epoch_anticone_set_opt.is_none()
-                        {
-                            anticone_difficulty = U512::from(into_u256(
-                                self.recompute_anticone_weight(
-                                    *index,
-                                    anticone_penalty_cutoff_epoch_index,
-                                ),
-                            ));
-                        } else {
-                            let block_consensus_node_anticone: HashSet<usize> =
-                                block_consensus_node_anticone_opt
-                                    .unwrap()
-                                    .iter()
-                                    .filter(|idx| {
-                                        self.is_same_era(**idx, pivot_index)
-                                    })
-                                    .map(|idx| *idx)
-                                    .collect();
-                            let anticone_cutoff_epoch_anticone_set: HashSet<
-                                usize,
-                            > = anticone_cutoff_epoch_anticone_set_opt
-                                .unwrap()
-                                .iter()
-                                .filter(|idx| {
-                                    self.is_same_era(**idx, pivot_index)
-                                })
-                                .map(|idx| *idx)
-                                .collect();
-                            let anticone_set = block_consensus_node_anticone
-                                .difference(&anticone_cutoff_epoch_anticone_set)
-                                .cloned()
-                                .collect::<HashSet<_>>();
-                            for a_index in anticone_set {
-                                // TODO: Maybe consider to use base difficulty
-                                // Check with the spec!
-                                anticone_difficulty += U512::from(into_u256(
-                                    self.block_weight(a_index, false),
-                                ));
-                            }
-                        };
-
-                        // TODO: check the clear definition of anticone penalty,
-                        // normally and around the time of difficulty
-                        // adjustment.
-                        // LINT.IfChange(ANTICONE_PENALTY_1)
-                        if anticone_difficulty / U512::from(epoch_difficulty)
-                            >= U512::from(ANTICONE_PENALTY_RATIO)
-                        {
-                            anticone_overlimited = true;
-                        }
-                        // LINT.ThenChange(consensus/consensus_executor.
-                        // rs#ANTICONE_PENALTY_2)
-                    }
-                    epoch_block_anticone_overlimited.push(anticone_overlimited);
-                    epoch_block_anticone_difficulties.push(anticone_difficulty);
-                }
-                RewardExecutionInfo {
-                    epoch_blocks,
-                    epoch_block_anticone_overlimited,
-                    epoch_block_anticone_difficulties,
-                }
-            },
-        )
-    }
-
-    fn get_reward_execution_info(
-        &self, data_man: &BlockDataManager, epoch_index: usize,
-    ) -> Option<RewardExecutionInfo> {
-        self.get_reward_execution_info_from_index(
-            data_man,
-            self.get_pivot_reward_index(epoch_index),
-        )
-    }
-
-    fn expected_difficulty(&self, parent_hash: &H256) -> U256 {
-        let parent_index = *self.indices.get(parent_hash).unwrap();
-        let parent_epoch = self.arena[parent_index].height;
-        if parent_epoch < self.pow_config.difficulty_adjustment_epoch_period {
-            // Use initial difficulty for early epochs
-            self.pow_config.initial_difficulty.into()
-        } else {
-            let last_period_upper = (parent_epoch
-                / self.pow_config.difficulty_adjustment_epoch_period)
-                * self.pow_config.difficulty_adjustment_epoch_period;
-            if last_period_upper != parent_epoch {
-                self.arena[parent_index].difficulty
-            } else {
-                let mut cur = parent_index;
-                while self.arena[cur].height > last_period_upper {
-                    cur = self.arena[cur].parent;
-                }
-                target_difficulty(
-                    &self.data_man,
-                    &self.pow_config,
-                    &self.arena[cur].hash,
-                    |h| {
-                        let index = self.indices.get(h).unwrap();
-                        self.arena[*index].data.num_epoch_blocks_in_2era
-                    },
-                )
-            }
-        }
-    }
-
-    fn adjust_difficulty(&mut self, new_best_index: usize) {
-        let new_best_hash = self.arena[new_best_index].hash.clone();
-        let new_best_difficulty = self.arena[new_best_index].difficulty;
-        let old_best_index = *self.pivot_chain.last().expect("not empty");
-        if old_best_index == self.arena[new_best_index].parent {
-            // Pivot chain prolonged
-            assert!(self.current_difficulty == new_best_difficulty);
-        }
-
-        let epoch = self.arena[new_best_index].height;
-        if epoch == 0 {
-            // This may happen since the block at height 1 may have wrong
-            // state root and do not update the pivot chain.
-            self.current_difficulty = self.pow_config.initial_difficulty.into();
-        } else if epoch
-            == (epoch / self.pow_config.difficulty_adjustment_epoch_period)
-                * self.pow_config.difficulty_adjustment_epoch_period
-        {
-            self.current_difficulty = target_difficulty(
-                &self.data_man,
-                &self.pow_config,
-                &new_best_hash,
-                |h| {
-                    let index = self.indices.get(h).unwrap();
-                    self.arena[*index].data.num_epoch_blocks_in_2era
-                },
-            );
-        } else {
-            self.current_difficulty = new_best_difficulty;
-        }
-    }
-
-    fn best_block_hash(&self) -> H256 {
-        self.arena[*self.pivot_chain.last().unwrap()].hash
-    }
-
-    fn best_state_epoch_number(&self) -> u64 {
-        let pivot_height = self.pivot_index_to_height(self.pivot_chain.len());
-        if pivot_height < DEFERRED_STATE_EPOCH_COUNT {
-            0
-        } else {
-            pivot_height - DEFERRED_STATE_EPOCH_COUNT
-        }
-    }
-
-    fn best_state_index(&self) -> usize {
-        self.get_pivot_block_index(self.best_state_epoch_number())
-    }
-
-    fn best_state_block_hash(&self) -> H256 {
-        self.arena[self.best_state_index()].hash
-    }
-
-    /// Return None if the best state is not executed or the db returned error
-    // TODO check if we can ignore the db error
-    fn try_get_best_state<'a>(
-        &self, data_man: &'a BlockDataManager,
-    ) -> Option<State<'a>> {
-        let best_state_hash = self.best_state_block_hash();
-        if let Ok(state) = data_man.storage_manager.get_state_no_commit(
-            SnapshotAndEpochIdRef::new(&best_state_hash, None),
-        ) {
-            state.map(|db| {
-                State::new(StateDb::new(db), 0.into(), Default::default())
-            })
-        } else {
-            warn!("try_get_best_state: Error for hash {}", best_state_hash);
-            None
-        }
-    }
-
-    fn best_epoch_number(&self) -> u64 {
-        self.cur_era_genesis_height + self.pivot_chain.len() as u64 - 1
-    }
-
-    fn get_height_from_epoch_number(
-        &self, epoch_number: EpochNumber,
-    ) -> Result<u64, String> {
-        Ok(match epoch_number {
-            EpochNumber::Earliest => 0,
-            EpochNumber::LatestMined => self.best_epoch_number(),
-            EpochNumber::LatestState => self.best_state_epoch_number(),
-            EpochNumber::Number(num) => {
-                let epoch_num = num;
-                if epoch_num > self.best_epoch_number() {
-                    return Err("Invalid params: expected a numbers with less than largest epoch number.".to_owned());
-                }
-                epoch_num
-            }
-        })
-    }
-
-    fn get_index_from_epoch_number(
-        &self, epoch_number: EpochNumber,
-    ) -> Result<usize, String> {
-        self.get_height_from_epoch_number(epoch_number)
-            .and_then(|height| {
-                if height >= self.cur_era_genesis_height {
-                    Ok(self.get_pivot_block_index(height))
-                } else {
-                    Err("Invalid params: epoch number is too old and not maintained by consensus graph".to_owned())
-                }
-            })
-    }
-
-    pub fn get_hash_from_epoch_number(
-        &self, epoch_number: EpochNumber,
-    ) -> Result<H256, String> {
-        let height = self.get_height_from_epoch_number(epoch_number)?;
-        if height >= self.cur_era_genesis_height {
-            Ok(self.arena[self.get_pivot_block_index(height)].hash)
-        } else {
-            let mut hash = self.arena[self.cur_era_genesis_block_index].hash;
-            let step = self.cur_era_genesis_height - height;
-            for _ in 0..step {
-                hash = self
-                    .data_man
-                    .block_header_by_hash(&hash)
-                    .unwrap()
-                    .parent_hash()
-                    .clone();
-            }
-            Ok(hash)
-        }
-    }
-
-    fn block_hashes_by_epoch(
-        &self, epoch_number: EpochNumber,
-    ) -> Result<Vec<H256>, String> {
-        debug!(
-            "block_hashes_by_epoch epoch_number={:?} pivot_chain.len={:?}",
-            epoch_number,
-            self.pivot_chain.len()
-        );
-        self.get_index_from_epoch_number(epoch_number)
-            .and_then(|index| {
-                Ok(self.arena[index]
-                    .data
-                    .ordered_executable_epoch_blocks
-                    .iter()
-                    .map(|index| self.arena[*index].hash)
-                    .collect())
-            })
-    }
-
-    fn epoch_hash(&self, epoch_number: u64) -> Option<H256> {
-        let pivot_index = self.height_to_pivot_index(epoch_number);
-        self.pivot_chain
-            .get(pivot_index)
-            .map(|idx| self.arena[*idx].hash)
-    }
-
-    fn get_epoch_hash_for_block(&self, hash: &H256) -> Option<H256> {
-        self.indices.get(hash).and_then(|block_index| {
-            let epoch_number = self.arena[*block_index].data.epoch_number;
-            self.epoch_hash(epoch_number)
-        })
-    }
-
-    fn get_balance(
-        &self, address: H160, epoch_number: EpochNumber,
-    ) -> Result<U256, String> {
-        let hash = self.get_hash_from_epoch_number(epoch_number.clone())?;
-        let maybe_state = self
-            .data_man
-            .storage_manager
-            .get_state_no_commit(SnapshotAndEpochIdRef::new(&hash, None))
-            .map_err(|e| format!("Error to get state, err={:?}", e))?;
-        if let Some(state) = maybe_state {
-            let state_db = StateDb::new(state);
-            Ok(if let Ok(maybe_acc) = state_db.get_account(&address) {
-                maybe_acc.map_or(U256::zero(), |acc| acc.balance).into()
-            } else {
-                0.into()
-            })
-        } else {
-            Err(format!(
-                "State for epoch (number={:?} hash={:?}) does not exist",
-                epoch_number, hash
-            )
-            .into())
-        }
-    }
-
-    fn terminal_hashes(&self) -> Vec<H256> {
-        self.terminal_hashes
-            .iter()
-            .map(|hash| hash.clone())
-            .collect()
-    }
-
-    pub fn get_block_epoch_number(&self, hash: &H256) -> Option<u64> {
-        if let Some(idx) = self.indices.get(hash) {
-            Some(self.arena[*idx].data.epoch_number)
-        } else {
-            None
-        }
-    }
-
-    pub fn all_blocks_with_topo_order(&self) -> Vec<H256> {
-        let epoch_number = self.best_epoch_number();
-        let mut current_number = 0;
-        let mut hashes = Vec::new();
-        while current_number <= epoch_number {
-            let epoch_hashes = self
-                .block_hashes_by_epoch(EpochNumber::Number(
-                    current_number.into(),
-                ))
-                .unwrap();
-            for hash in epoch_hashes {
-                hashes.push(hash);
-            }
-            current_number += 1;
-        }
-        hashes
-    }
-
-    fn validate_stated_epoch(
-        &self, epoch_number: &EpochNumber,
-    ) -> Result<(), String> {
-        match epoch_number {
-            EpochNumber::LatestMined => {
-                return Err("Latest mined epoch is not executed".into());
-            }
-            EpochNumber::Number(num) => {
-                let latest_state_epoch = self.best_state_epoch_number();
-                if *num > latest_state_epoch {
-                    return Err(format!("Specified epoch {} is not executed, the latest state epoch is {}", num, latest_state_epoch));
-                }
-            }
-            _ => {}
-        }
-
-        Ok(())
-    }
-
-    pub fn block_receipts_by_hash(
-        &self, hash: &H256, update_cache: bool,
-    ) -> Option<Arc<Vec<Receipt>>> {
-        self.get_epoch_hash_for_block(hash).and_then(|epoch| {
-            trace!("Block {} is in epoch {}", hash, epoch);
-            self.data_man
-                .block_results_by_hash_with_epoch(hash, &epoch, update_cache)
-                .map(|r| r.receipts)
-        })
-    }
-
-    pub fn is_stable(&self, block_hash: &H256) -> Option<bool> {
-        self.indices
-            .get(block_hash)
-            .and_then(|block_index| Some(self.arena[*block_index].stable))
-    }
-
-    pub fn is_adaptive(&self, block_hash: &H256) -> Option<bool> {
-        self.indices
-            .get(block_hash)
-            .and_then(|block_index| Some(self.arena[*block_index].adaptive))
-    }
-
-    pub fn is_partial_invalid(&self, block_hash: &H256) -> Option<bool> {
-        self.indices.get(block_hash).and_then(|block_index| {
-            Some(self.arena[*block_index].data.partial_invalid)
-        })
-    }
-
-    pub fn is_pending(&self, block_hash: &H256) -> Option<bool> {
-        self.indices
-            .get(block_hash)
-            .and_then(|block_index| Some(self.arena[*block_index].data.pending))
-    }
-
-    fn get_transaction_receipt_with_address(
-        &self, tx_hash: &H256,
-    ) -> Option<(Receipt, TransactionAddress)> {
-        trace!("Get receipt with tx_hash {}", tx_hash);
-        let address =
-            self.data_man.transaction_address_by_hash(tx_hash, false)?;
-        // receipts should never be None if address is not None because
-        let receipts =
-            self.block_receipts_by_hash(&address.block_hash, false)?;
-        Some((
-            receipts
-                .get(address.index)
-                .expect("Error: can't get receipt by tx_address ")
-                .clone(),
-            address,
-        ))
-    }
-
-    fn transaction_count(
-        &self, address: H160, epoch_number: EpochNumber,
-    ) -> Result<U256, String> {
-        self.validate_stated_epoch(&epoch_number)?;
-
-        let hash = self.get_hash_from_epoch_number(epoch_number)?;
-        let state_db = StateDb::new(
-            self.data_man
-                .storage_manager
-                .get_state_no_commit(SnapshotAndEpochIdRef::new(&hash, None))
-                .unwrap()
-                .unwrap(),
-        );
-        let state = State::new(state_db, 0.into(), Default::default());
-        state
-            .nonce(&address)
-            .map_err(|err| format!("Get transaction count error: {:?}", err))
-    }
-
-    fn get_balance_validated(
-        &self, address: H160, epoch_number: EpochNumber,
-    ) -> Result<U256, String> {
-        self.validate_stated_epoch(&epoch_number)?;
-        self.get_balance(address, epoch_number)
-    }
-
-    pub fn check_block_pivot_assumption(
-        &self, pivot_hash: &H256, epoch: u64,
-    ) -> Result<(), String> {
-        let last_number = self
-            .get_height_from_epoch_number(EpochNumber::LatestMined)
-            .unwrap();
-        let hash =
-            self.get_hash_from_epoch_number(EpochNumber::Number(epoch.into()))?;
-        if epoch > last_number || hash != *pivot_hash {
-            return Err("Error: pivot chain assumption failed".to_owned());
-        }
-        Ok(())
-    }
-
-    fn persist_terminals(&self) {
-        let mut terminals = Vec::with_capacity(self.terminal_hashes.len());
-        for h in &self.terminal_hashes {
-            terminals.push(h);
-        }
-        let mut rlp_stream = RlpStream::new();
-        rlp_stream.begin_list(terminals.len());
-        for hash in terminals {
-            rlp_stream.append(hash);
-        }
-        let mut dbops = self.data_man.db.key_value().transaction();
-        dbops.put(COL_MISC, b"terminals", &rlp_stream.drain());
-        self.data_man.db.key_value().write(dbops).expect("db error");
-    }
-=======
->>>>>>> 50eca76e
-
-const MIN_MAINTAINED_RISK: f64 = 0.000001;
-const MAX_NUM_MAINTAINED_RISK: usize = 10;
-
-pub const DEFERRED_STATE_EPOCH_COUNT: u64 = 5;
-
-/// `REWARD_EPOCH_COUNT` needs to be larger than
-/// `ANTICONE_PENALTY_UPPER_EPOCH_COUNT`. If we cannot cache receipts of recent
-/// `REWARD_EPOCH_COUNT` epochs, the receipts will be loaded from db, which may
-/// lead to performance downgrade
-const REWARD_EPOCH_COUNT: u64 = 12;
-const ANTICONE_PENALTY_UPPER_EPOCH_COUNT: u64 = 10;
-const ANTICONE_PENALTY_RATIO: u64 = 100;
-/// 900 Conflux tokens
-const BASE_MINING_REWARD: u64 = 900;
-/// The unit of one Conflux token: 10 ** 18
-const CONFLUX_TOKEN: u64 = 1_000_000_000_000_000_000;
-const GAS_PRICE_BLOCK_SAMPLE_SIZE: usize = 100;
-const GAS_PRICE_TRANSACTION_SAMPLE_SIZE: usize = 10000;
-
-pub const ADAPTIVE_WEIGHT_DEFAULT_ALPHA_NUM: u64 = 2;
-pub const ADAPTIVE_WEIGHT_DEFAULT_ALPHA_DEN: u64 = 3;
-pub const ADAPTIVE_WEIGHT_DEFAULT_BETA: u64 = 1000;
-pub const HEAVY_BLOCK_DEFAULT_DIFFICULTY_RATIO: u64 = 240;
-
-// This is the cap of the size of the anticone barrier. If we have more than
-// this number we will use the brute_force O(n) algorithm instead.
-const ANTICONE_BARRIER_CAP: usize = 1000;
-// The number of epochs per era. Each era is a potential checkpoint position.
-// The parent_edge checking and adaptive checking are defined relative to the
-// era start blocks.
-pub const ERA_DEFAULT_EPOCH_COUNT: u64 = 50000;
-// Here is the delay for us to recycle those orphaned blocks in the boundary of
-// eras.
-const ERA_RECYCLE_TRANSACTION_DELAY: u64 = 20;
-// FIXME: We should use finality to determine the checkpoint moment instead.
-const ERA_CHECKPOINT_GAP: u64 = 50000;
-
-#[derive(Clone)]
-pub struct ConsensusConfig {
-    // If we hit invalid state root, we will dump the information into a
-    // directory specified here. This is useful for testing.
-    pub debug_dump_dir_invalid_state_root: String,
-    // When bench_mode is true, the PoW solution verification will be skipped.
-    // The transaction execution will also be skipped and only return the
-    // pair of (KECCAK_NULL_RLP, KECCAK_EMPTY_LIST_RLP) This is for testing
-    // only
-    pub bench_mode: bool,
-    // The configuration used by inner data
-    pub inner_conf: ConsensusInnerConfig,
-}
-
-#[derive(Debug)]
-pub struct ConsensusGraphStatistics {
-    pub inserted_block_count: usize,
-    pub processed_block_count: usize,
-}
-
-impl ConsensusGraphStatistics {
-    pub fn new() -> ConsensusGraphStatistics {
-        ConsensusGraphStatistics {
-            inserted_block_count: 0,
-            processed_block_count: 0,
-        }
-    }
-}
-
-pub struct BestInformation {
-    pub best_block_hash: H256,
-    pub best_epoch_number: u64,
-    pub current_difficulty: U256,
-    pub terminal_block_hashes: Vec<H256>,
-    pub deferred_state_root: StateRootWithAuxInfo,
-    pub deferred_receipts_root: H256,
 }
 
 /// ConsensusGraph is a layer on top of SynchronizationGraph. A SyncGraph
@@ -2396,16 +316,9 @@
     /// This is a very expensive call to force the engine to recompute the state
     /// root of a given block
     pub fn compute_state_for_block(
-<<<<<<< HEAD
-        &self, block_hash: &H256, inner: &mut ConsensusGraphInner,
+        &self, block_hash: &H256, inner: &ConsensusGraphInner,
     ) -> Result<(StateRootWithAuxInfo, H256, H256), String> {
-        self.new_block_handler
-            .compute_state_for_block(block_hash, inner)
-=======
-        &self, block_hash: &H256, inner: &ConsensusGraphInner,
-    ) -> Result<(StateRootWithAuxInfo, H256), String> {
         self.executor.compute_state_for_block(block_hash, inner)
->>>>>>> 50eca76e
     }
 
     /// Force the engine to recompute the deferred state root for a particular
