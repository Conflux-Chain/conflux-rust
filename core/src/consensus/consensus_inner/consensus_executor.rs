// Copyright 2019 Conflux Foundation. All rights reserved.
// Conflux is free software and distributed under GNU General Public License.
// See http://www.gnu.org/licenses/

use crate::{
    block_data_manager::{BlockDataManager, BlockRewardResult},
    consensus::{
        consensus_inner::{
            consensus_new_block_handler::ConsensusNewBlockHandler,
            StateBlameInfo,
        },
        pos_handler::PosVerifier,
        ConsensusGraphInner,
    },
    executive::{
        revert_reason_decode, ExecutionError, ExecutionOutcome, Executive,
        TransactOptions,
    },
    machine::Machine,
    rpc_errors::{invalid_params_check, Result as RpcResult},
    spec::genesis::initialize_internal_contract_accounts,
    state::{
        prefetcher::{
            prefetch_accounts, ExecutionStatePrefetcher, PrefetchTaskHandle,
        },
        State,
    },
    trace::trace::{ExecTrace, TransactionExecTraces},
    verification::{
        compute_receipts_root, VerificationConfig, VerifyTxLocalMode,
        VerifyTxMode,
    },
    vm::{Env, Error as VmErr},
    SharedTransactionPool,
};
use cfx_internal_common::{
    debug::*, EpochExecutionCommitment, StateRootWithAuxInfo,
};
use cfx_parameters::consensus::*;
use cfx_state::{state_trait::*, CleanupMode};
use cfx_statedb::{Result as DbResult, StateDb};
use cfx_storage::{
    defaults::DEFAULT_EXECUTION_PREFETCH_THREADS, StateIndex,
    StorageManagerTrait,
};
use cfx_types::{
    address_util::AddressUtil, BigEndianHash, H160, H256, KECCAK_EMPTY_BLOOM,
    U256, U512,
};
use core::convert::TryFrom;
use hash::KECCAK_EMPTY_LIST_RLP;
use metrics::{register_meter_with_group, Meter, MeterTimer};
use parking_lot::{Mutex, RwLock};
use primitives::{
    receipt::{
        BlockReceipts, Receipt,
        TRANSACTION_OUTCOME_EXCEPTION_WITHOUT_NONCE_BUMPING,
        TRANSACTION_OUTCOME_EXCEPTION_WITH_NONCE_BUMPING,
        TRANSACTION_OUTCOME_SUCCESS,
    },
    Action, Block, BlockHeaderBuilder, EpochId, SignedTransaction,
    TransactionIndex, MERKLE_NULL_NODE,
};
use rustc_hex::ToHex;
use std::{
    collections::{BTreeMap, BTreeSet, HashMap},
    convert::From,
    fmt::{Debug, Formatter},
    sync::{
        atomic::{AtomicBool, Ordering::Relaxed},
        mpsc::{channel, RecvError, Sender, TryRecvError},
        Arc,
    },
    thread::{self, JoinHandle},
};

lazy_static! {
    static ref CONSENSIS_EXECUTION_TIMER: Arc<dyn Meter> =
        register_meter_with_group("timer", "consensus::handle_epoch_execution");
    static ref CONSENSIS_COMPUTE_STATE_FOR_BLOCK_TIMER: Arc<dyn Meter> =
        register_meter_with_group(
            "timer",
            "consensus::compute_state_for_block"
        );
    static ref GOOD_TPS_METER: Arc<dyn Meter> =
        register_meter_with_group("system_metrics", "good_tps");
}

/// The RewardExecutionInfo struct includes most information to compute rewards
/// for old epochs
pub struct RewardExecutionInfo {
    pub past_block_count: u64,
    pub epoch_blocks: Vec<Arc<Block>>,
    pub epoch_block_no_reward: Vec<bool>,
    pub epoch_block_anticone_difficulties: Vec<U512>,
}

impl Debug for RewardExecutionInfo {
    fn fmt(&self, f: &mut Formatter) -> std::fmt::Result {
        write!(
            f,
            "RewardExecutionInfo{{ past_block_count: {} \
             epoch_blocks: {:?} \
             epoch_block_no_reward: {:?} \
             epoch_block_anticone_difficulties: {:?}}}",
            self.past_block_count,
            self.epoch_blocks
                .iter()
                .map(|b| b.hash())
                .collect::<Vec<H256>>(),
            self.epoch_block_no_reward,
            self.epoch_block_anticone_difficulties
        )
    }
}

#[derive(Debug)]
enum ExecutionTask {
    ExecuteEpoch(EpochExecutionTask),
    GetResult(GetExecutionResultTask),

    /// Stop task is used to stop the execution thread
    Stop,
}

/// The EpochExecutionTask struct includes all the information needed to execute
/// an epoch
#[derive(Debug)]
pub struct EpochExecutionTask {
    epoch_hash: H256,
    epoch_block_hashes: Vec<H256>,
    start_block_number: u64,
    reward_info: Option<RewardExecutionInfo>,
    // TODO:
    //  on_local_pivot should be computed at the beginning of the
    //  epoch execution, not to be set from task.
    on_local_pivot: bool,
    force_recompute: bool,
}

impl EpochExecutionTask {
    pub fn new(
        epoch_arena_index: usize, inner: &ConsensusGraphInner,
        reward_execution_info: Option<RewardExecutionInfo>,
        on_local_pivot: bool, force_recompute: bool,
    ) -> Self
    {
        Self {
            epoch_hash: inner.arena[epoch_arena_index].hash,
            epoch_block_hashes: inner.get_epoch_block_hashes(epoch_arena_index),
            start_block_number: inner
                .get_epoch_start_block_number(epoch_arena_index),
            reward_info: reward_execution_info,
            on_local_pivot,
            force_recompute,
        }
    }
}

/// `sender` is used to return the computed `(state_root, receipts_root,
/// logs_bloom_hash)` to the thread who sends this task.
#[derive(Debug)]
struct GetExecutionResultTask {
    pub epoch_hash: H256,
    pub sender: Sender<Option<EpochExecutionCommitment>>,
}

/// ConsensusExecutor processes transaction execution tasks.
pub struct ConsensusExecutor {
    /// The thread responsible for execution transactions
    thread: Mutex<Option<JoinHandle<()>>>,

    /// The sender to send tasks to be executed by `self.thread`
    sender: Mutex<Sender<ExecutionTask>>,

    /// The state indicating whether the thread should be stopped
    stopped: AtomicBool,

    /// The handler to provide functions to handle `ExecutionTask` and execute
    /// transactions It is used both asynchronously by `self.thread` and
    /// synchronously by the executor itself
    pub handler: Arc<ConsensusExecutionHandler>,

    consensus_graph_bench_mode: bool,
}

impl ConsensusExecutor {
    pub fn start(
        tx_pool: SharedTransactionPool, data_man: Arc<BlockDataManager>,
        consensus_inner: Arc<RwLock<ConsensusGraphInner>>,
        config: ConsensusExecutionConfiguration,
        verification_config: VerificationConfig, bench_mode: bool,
        pos_verifier: Arc<PosVerifier>,
    ) -> Arc<Self>
    {
        let machine = tx_pool.machine();
        let handler = Arc::new(ConsensusExecutionHandler::new(
            tx_pool,
            data_man.clone(),
            config,
            verification_config,
            machine,
            pos_verifier,
        ));
        let (sender, receiver) = channel();

        let executor_raw = ConsensusExecutor {
            thread: Mutex::new(None),
            sender: Mutex::new(sender),
            stopped: AtomicBool::new(false),
            handler: handler.clone(),
            consensus_graph_bench_mode: bench_mode,
        };
        let executor = Arc::new(executor_raw);
        let executor_thread = executor.clone();
        // It receives blocks hashes from on_new_block and execute them
        let handle = thread::Builder::new()
            .name("Consensus Execution Worker".into())
            .spawn(move || loop {
                if executor_thread.stopped.load(Relaxed) {
                    // The thread should be stopped. The rest tasks in the queue
                    // will be discarded.
                    break;
                }
                let maybe_task = {
                    // Here we use `try_write` because some thread
                    // may wait for execution results while holding the
                    // Consensus Inner lock, if we wait on
                    // inner lock here we may get deadlock.
                    match receiver.try_recv() {
                        Ok(task) => Some(task),
                        Err(TryRecvError::Empty) => {
                            // The channel is empty, so we try to optimistically
                            // get later epochs to execute.
                            consensus_inner
                                .try_write()
                                .and_then(|mut inner| {
                                    executor_thread
                                        .get_optimistic_execution_task(
                                            &mut *inner,
                                        )
                                })
                                .map(|task| {
                                    debug!(
                                        "Get optimistic_execution_task {:?}",
                                        task
                                    );
                                    ExecutionTask::ExecuteEpoch(task)
                                })
                        }
                        Err(TryRecvError::Disconnected) => {
                            info!("Channel disconnected, stop thread");
                            break;
                        }
                    }
                };
                let task = match maybe_task {
                    Some(task) => task,
                    None => {
                        //  Even optimistic tasks are all finished, so we block
                        // and wait for  new execution
                        // tasks.  New optimistic tasks
                        // will only exist if pivot_chain changes,
                        //  and new tasks will be sent to `receiver` in this
                        // case, so this waiting will
                        // not prevent new optimistic tasks from being executed.
                        match receiver.recv() {
                            Ok(task) => task,
                            Err(RecvError) => {
                                info!("Channel receive error, stop thread");
                                break;
                            }
                        }
                    }
                };
                if !handler.handle_execution_work(task) {
                    // `task` is `Stop`, so just stop.
                    break;
                }
            })
            .expect("Cannot fail");
        *executor.thread.lock() = Some(handle);
        executor
    }

    // TODO: The comments and method name are not precise,
    // TODO: given the single-threaded design.
    /// Wait until all tasks currently in the queue to be executed and return
    /// `(state_root, receipts_root, logs_bloom_hash)` of the given
    /// `epoch_hash`.
    ///
    /// It is the caller's responsibility to ensure that `epoch_hash` is indeed
    /// computed when all the tasks before are finished.
    // TODO Release Consensus inner lock if possible when the function is called
    pub fn wait_for_result(
        &self, epoch_hash: H256,
    ) -> Result<EpochExecutionCommitment, String> {
        // In consensus_graph_bench_mode execution is skipped.
        if self.consensus_graph_bench_mode {
            Ok(EpochExecutionCommitment {
                state_root_with_aux_info: StateRootWithAuxInfo::genesis(
                    &MERKLE_NULL_NODE,
                ),
                receipts_root: KECCAK_EMPTY_LIST_RLP,
                logs_bloom_hash: KECCAK_EMPTY_BLOOM,
            })
        } else {
            if self.handler.data_man.epoch_executed(&epoch_hash) {
                // The epoch already executed, so we do not need wait for the
                // queue to be empty
                return self
                    .handler
                    .get_execution_result(&epoch_hash).ok_or("Cannot get expected execution results from the data base. Probably the database is corrupted!".to_string());
            }
            let (sender, receiver) = channel();
            debug!("Wait for execution result of epoch {:?}", epoch_hash);
            self.sender
                .lock()
                .send(ExecutionTask::GetResult(GetExecutionResultTask {
                    epoch_hash,
                    sender,
                }))
                .expect("Cannot fail");
            receiver.recv().unwrap().ok_or(
                "Waiting for an execution result that is not enqueued!"
                    .to_string(),
            )
        }
    }

    fn get_optimistic_execution_task(
        &self, inner: &mut ConsensusGraphInner,
    ) -> Option<EpochExecutionTask> {
        if !inner.inner_conf.enable_optimistic_execution {
            return None;
        }

        let epoch_arena_index = {
            let mut state_availability_boundary =
                inner.data_man.state_availability_boundary.write();
            let opt_height =
                state_availability_boundary.optimistic_executed_height?;
            if opt_height != state_availability_boundary.upper_bound + 1 {
                // The `opt_height` parent's state has not been executed.
                // This may happen when the pivot chain switches between
                // the checks of the execution queue and the opt task.
                return None;
            }
            let next_opt_height = opt_height + 1;
            if next_opt_height
                >= inner.pivot_index_to_height(inner.pivot_chain.len())
            {
                state_availability_boundary.optimistic_executed_height = None;
            } else {
                state_availability_boundary.optimistic_executed_height =
                    Some(next_opt_height);
            }
            inner.get_pivot_block_arena_index(opt_height)
        };

        // `on_local_pivot` is set to `true` because when we later skip its
        // execution on pivot chain, we will not notify tx pool, so we
        // will also notify in advance.
        let reward_execution_info =
            self.get_reward_execution_info(inner, epoch_arena_index);
        let execution_task = EpochExecutionTask::new(
            epoch_arena_index,
            inner,
            reward_execution_info,
            true,  /* on_local_pivot */
            false, /* force_compute */
        );
        Some(execution_task)
    }

    pub fn get_reward_execution_info_from_index(
        &self, inner: &mut ConsensusGraphInner,
        reward_index: Option<(usize, usize)>,
    ) -> Option<RewardExecutionInfo>
    {
        reward_index.map(
            |(pivot_arena_index, anticone_penalty_cutoff_epoch_arena_index)| {
                // We have to wait here because blame information will determine the reward of each block.
                // In order to compute the correct blame information locally, we have to wait for the execution to return.
                let height = inner.arena[pivot_arena_index].height;
                if !self.consensus_graph_bench_mode
                {
                    debug!(
                        "wait_and_compute_state_valid_locked, idx = {}, \
                         height = {}, era_genesis_height = {} era_stable_height = {}",
                        pivot_arena_index, height, inner.cur_era_genesis_height, inner.cur_era_stable_height
                    );
                    self.wait_and_compute_state_valid_and_blame_info_locked(
                        pivot_arena_index,
                        inner,
                    )
                    .unwrap();
                }

                let epoch_blocks =
                    inner.get_executable_epoch_blocks(pivot_arena_index);

                let mut epoch_block_no_reward =
                    Vec::with_capacity(epoch_blocks.len());
                let mut epoch_block_anticone_difficulties =
                    Vec::with_capacity(epoch_blocks.len());

                let epoch_difficulty =
                    inner.arena[pivot_arena_index].difficulty;
                let anticone_cutoff_epoch_anticone_set_ref_opt = inner
                    .anticone_cache
                    .get(anticone_penalty_cutoff_epoch_arena_index);
                let anticone_cutoff_epoch_anticone_set;
                if let Some(r) = anticone_cutoff_epoch_anticone_set_ref_opt {
                    anticone_cutoff_epoch_anticone_set = r.clone();
                } else {
                    anticone_cutoff_epoch_anticone_set = ConsensusNewBlockHandler::compute_anticone_hashset_bruteforce(inner, anticone_penalty_cutoff_epoch_arena_index);
                }
                let ordered_epoch_blocks = inner.get_ordered_executable_epoch_blocks(pivot_arena_index).clone();
                for index in ordered_epoch_blocks.iter() {
                    let block_consensus_node = &inner.arena[*index];

                    let mut no_reward =
                        block_consensus_node.data.partial_invalid;
                    if !self.consensus_graph_bench_mode && !no_reward {
                        if *index == pivot_arena_index {
                            no_reward = !inner.arena[pivot_arena_index]
                                .data
                                .state_valid.expect("computed in wait_and_compute_state_valid_locked");
                        } else {
                            no_reward = !inner
                                .compute_vote_valid_for_pivot_block(
                                    *index,
                                    pivot_arena_index,
                                );
                        }
                    }
                    // If a block is partial_invalid, it won't have reward and
                    // anticone_difficulty will not be used, so it's okay to set
                    // it to 0.
                    let mut anticone_difficulty: U512 = 0.into();
                    if !no_reward {
                        let block_consensus_node_anticone_opt =
                            inner.anticone_cache.get(*index);
                        let block_consensus_node_anticone = if let Some(r) = block_consensus_node_anticone_opt {
                            r.clone()
                        } else {
                            ConsensusNewBlockHandler::compute_anticone_hashset_bruteforce(inner, *index)
                        };

                        for idx in block_consensus_node_anticone {
                            if inner.is_same_era(idx, pivot_arena_index) && !anticone_cutoff_epoch_anticone_set.contains(&idx) {
                                anticone_difficulty +=
                                    U512::from(U256::from(inner.block_weight(
                                        idx
                                    )));
                            }
                        }

                        // TODO: check the clear definition of anticone penalty,
                        // normally and around the time of difficulty
                        // adjustment.
                        // LINT.IfChange(ANTICONE_PENALTY_1)
                        if anticone_difficulty / U512::from(epoch_difficulty)
                            >= U512::from(self.handler.machine.params().anticone_penalty_ratio)
                        {
                            no_reward = true;
                        }
                        // LINT.ThenChange(consensus/consensus_executor.
                        // rs#ANTICONE_PENALTY_2)
                    }
                    epoch_block_no_reward.push(no_reward);
                    epoch_block_anticone_difficulties.push(anticone_difficulty);
                }
                RewardExecutionInfo {
                    past_block_count: inner.arena[pivot_arena_index].past_num_blocks,
                    epoch_blocks,
                    epoch_block_no_reward,
                    epoch_block_anticone_difficulties,
                }
            },
        )
    }

    pub fn get_reward_execution_info(
        &self, inner: &mut ConsensusGraphInner, epoch_arena_index: usize,
    ) -> Option<RewardExecutionInfo> {
        self.get_reward_execution_info_from_index(
            inner,
            inner.get_pivot_reward_index(epoch_arena_index),
        )
    }

    /// Wait for the deferred state to be executed and compute `state_valid` and
    /// `blame_info` for `me`.
    fn wait_and_compute_state_valid_and_blame_info(
        &self, me: usize, inner_lock: &RwLock<ConsensusGraphInner>,
    ) -> Result<(), String> {
        // TODO:
        //  can we only wait for the deferred block?
        //  waiting for its parent seems redundant.
        // We go up from deferred state block of `me`
        // and find all states whose commitments are missing
        let waiting_blocks = inner_lock
            .read()
            .collect_defer_blocks_missing_execution_commitments(me)?;
        // Now we wait without holding the inner lock
        // Note that we must use hash instead of index because once we release
        // the lock, there might be a checkpoint coming in to break
        // index
        for state_block_hash in waiting_blocks {
            self.wait_for_result(state_block_hash)?;
        }
        // Now we need to wait for the execution information of all missing
        // blocks to come back
        // TODO: can we merge the state valid computation into the consensus
        // executor?
        inner_lock
            .write()
            .compute_state_valid_and_blame_info(me, self)?;
        Ok(())
    }

    fn wait_and_compute_state_valid_and_blame_info_locked(
        &self, me: usize, inner: &mut ConsensusGraphInner,
    ) -> Result<(), String> {
        // TODO:
        //  can we only wait for the deferred block?
        //  waiting for its parent seems redundant.
        // We go up from deferred state block of `me`
        // and find all states whose commitments are missing
        let waiting_blocks =
            inner.collect_defer_blocks_missing_execution_commitments(me)?;
        trace!(
            "wait_and_compute_state_valid_locked: waiting_blocks={:?}",
            waiting_blocks
        );
        // for this rare case, we should make wait_for_result to pop up errors!
        for state_block_hash in waiting_blocks {
            self.wait_for_result(state_block_hash)?;
        }
        // Now we need to wait for the execution information of all missing
        // blocks to come back
        // TODO: can we merge the state valid computation into the consensus
        // executor?
        inner.compute_state_valid_and_blame_info(me, self)?;
        Ok(())
    }

    pub fn get_blame_and_deferred_state_for_generation(
        &self, parent_block_hash: &H256,
        inner_lock: &RwLock<ConsensusGraphInner>,
    ) -> Result<StateBlameInfo, String>
    {
        let (parent_arena_index, last_state_block) = {
            let inner = inner_lock.read();
            let parent_opt = inner.hash_to_arena_indices.get(parent_block_hash);
            if parent_opt.is_none() {
                return Err(format!(
                    "Too old parent for generation, parent_hash={:?}",
                    parent_block_hash
                ));
            }
            (
                *parent_opt.unwrap(),
                inner
                    .get_state_block_with_delay(
                        parent_block_hash,
                        DEFERRED_STATE_EPOCH_COUNT as usize - 1,
                    )?
                    .clone(),
            )
        };
        let last_result = self.wait_for_result(last_state_block)?;
        self.wait_and_compute_state_valid_and_blame_info(
            parent_arena_index,
            inner_lock,
        )?;
        {
            let inner = &mut *inner_lock.write();
            if inner.arena[parent_arena_index].hash == *parent_block_hash {
                Ok(inner.compute_blame_and_state_with_execution_result(
                    parent_arena_index,
                    last_result
                        .state_root_with_aux_info
                        .aux_info
                        .state_root_hash,
                    last_result.receipts_root,
                    last_result.logs_bloom_hash,
                )?)
            } else {
                Err("Too old parent/subtree to prepare for generation"
                    .to_owned())
            }
        }
    }

    /// Enqueue the epoch to be executed by the background execution thread
    /// The parameters are needed for the thread to execute this epoch without
    /// holding inner lock.
    pub fn enqueue_epoch(&self, task: EpochExecutionTask) -> bool {
        if !self.consensus_graph_bench_mode {
            self.sender
                .lock()
                .send(ExecutionTask::ExecuteEpoch(task))
                .is_ok()
        } else {
            true
        }
    }

    /// Execute the epoch synchronously
    pub fn compute_epoch(
        &self, task: EpochExecutionTask,
        debug_record: Option<&mut ComputeEpochDebugRecord>,
    )
    {
        if !self.consensus_graph_bench_mode {
            self.handler.handle_epoch_execution(task, debug_record)
        }
    }

    pub fn call_virtual(
        &self, tx: &SignedTransaction, epoch_id: &H256, epoch_size: usize,
    ) -> RpcResult<ExecutionOutcome> {
        self.handler.call_virtual(tx, epoch_id, epoch_size)
    }

    pub fn stop(&self) {
        // `stopped` is used to allow the execution thread to stopped even the
        // queue is not empty and `ExecutionTask::Stop` has not been
        // processed.
        self.stopped.store(true, Relaxed);

        // We still need this task because otherwise if the execution queue is
        // empty the execution thread will block on `recv` forever and
        // unable to check `stopped`
        self.sender
            .lock()
            .send(ExecutionTask::Stop)
            .expect("execution receiver exists");
        if let Some(thread) = self.thread.lock().take() {
            thread.join().ok();
        }
    }

    /// Binary search to find the starting point so we can execute to the end of
    /// the chain.
    /// Return the first index that is not executed,
    /// or return `chain.len()` if they are all executed (impossible for now).
    ///
    /// NOTE: If a state for an block exists, all the blocks on its pivot chain
    /// must have been executed and state committed. The receipts for these
    /// past blocks may not exist because the receipts on forks will be
    /// garbage-collected, but when we need them, we will recompute these
    /// missing receipts in `process_rewards_and_fees`. This 'recompute' is safe
    /// because the parent state exists. Thus, it's okay that here we do not
    /// check existence of the receipts that will be needed for reward
    /// computation during epoch execution.
    fn find_start_chain_index(
        inner: &ConsensusGraphInner, chain: &Vec<usize>,
    ) -> usize {
        let mut base = 0;
        let mut size = chain.len();
        while size > 1 {
            let half = size / 2;
            let mid = base + half;
            let epoch_hash = inner.arena[chain[mid]].hash;
            base = if inner.data_man.epoch_executed(&epoch_hash) {
                mid
            } else {
                base
            };
            size -= half;
        }
        let epoch_hash = inner.arena[chain[base]].hash;
        if inner.data_man.epoch_executed(&epoch_hash) {
            base + 1
        } else {
            base
        }
    }

    // TODO:
    //  this method contains bugs but it's not a big problem since
    //  it's test-rpc only.
    /// This is a blocking call to force the execution engine to compute the
    /// state of a block immediately
    pub fn compute_state_for_block(
        &self, block_hash: &H256, inner: &mut ConsensusGraphInner,
    ) -> Result<(), String> {
        let _timer = MeterTimer::time_func(
            CONSENSIS_COMPUTE_STATE_FOR_BLOCK_TIMER.as_ref(),
        );
        // If we already computed the state of the block before, we should not
        // do it again
        debug!("compute_state_for_block {:?}", block_hash);
        {
            let maybe_state_index =
                self.handler.data_man.get_state_readonly_index(&block_hash);
            // The state is computed and is retrievable from storage.
            if let Some(maybe_cached_state_result) =
                maybe_state_index.map(|state_readonly_index| {
                    self.handler.data_man.storage_manager.get_state_no_commit(
                        state_readonly_index,
                        /* try_open = */ false,
                    )
                })
            {
                if let Ok(Some(_)) = maybe_cached_state_result {
                    return Ok(());
                } else {
                    return Err("Internal storage error".to_owned());
                }
            }
        }
        let me_opt = inner.hash_to_arena_indices.get(block_hash);
        if me_opt == None {
            return Err("Block hash not found!".to_owned());
        }
        // FIXME: isolate this part as a method.
        let me: usize = *me_opt.unwrap();
        let block_height = inner.arena[me].height;
        let mut fork_height = block_height;
        let mut chain: Vec<usize> = Vec::new();
        let mut idx = me;
        // FIXME: this is wrong, however.
        while fork_height > 0
            && (fork_height >= inner.get_pivot_height()
                || inner.get_pivot_block_arena_index(fork_height) != idx)
        {
            chain.push(idx);
            fork_height -= 1;
            idx = inner.arena[idx].parent;
        }
        // FIXME: this is wrong, however.
        // Because we have genesis at height 0, this should always be true
        debug_assert!(inner.get_pivot_block_arena_index(fork_height) == idx);
        debug!("Forked at index {} height {}", idx, fork_height);
        chain.push(idx);
        chain.reverse();
        let start_chain_index =
            ConsensusExecutor::find_start_chain_index(inner, &chain);
        debug!("Start execution from index {}", start_chain_index);

        // We need the state of the fork point to start executing the fork
        if start_chain_index == 0 {
            let mut last_state_height =
                if inner.get_pivot_height() > DEFERRED_STATE_EPOCH_COUNT {
                    inner.get_pivot_height() - DEFERRED_STATE_EPOCH_COUNT
                } else {
                    0
                };

            last_state_height += 1;
            while last_state_height < fork_height {
                let epoch_arena_index =
                    inner.get_pivot_block_arena_index(last_state_height);
                let reward_execution_info =
                    self.get_reward_execution_info(inner, epoch_arena_index);
                self.enqueue_epoch(EpochExecutionTask::new(
                    epoch_arena_index,
                    inner,
                    reward_execution_info,
                    false, /* on_local_pivot */
                    false, /* force_recompute */
                ));
                last_state_height += 1;
            }
        }

        for fork_chain_index in start_chain_index..chain.len() {
            let epoch_arena_index = chain[fork_chain_index];
            let reward_index = inner.get_pivot_reward_index(epoch_arena_index);

            let reward_execution_info =
                self.get_reward_execution_info_from_index(inner, reward_index);
            self.enqueue_epoch(EpochExecutionTask::new(
                epoch_arena_index,
                inner,
                reward_execution_info,
                false, /* on_local_pivot */
                false, /* force_recompute */
            ));
        }

        let epoch_execution_result = self.wait_for_result(*block_hash)?;
        debug!(
            "Epoch {:?} has state_root={:?} receipts_root={:?} logs_bloom_hash={:?}",
            inner.arena[me].hash, epoch_execution_result.state_root_with_aux_info,
            epoch_execution_result.receipts_root, epoch_execution_result.logs_bloom_hash
        );

        Ok(())
    }
}

pub struct ConsensusExecutionHandler {
    tx_pool: SharedTransactionPool,
    data_man: Arc<BlockDataManager>,
    config: ConsensusExecutionConfiguration,
    verification_config: VerificationConfig,
    machine: Arc<Machine>,
    pos_verifier: Arc<PosVerifier>,
    execution_state_prefetcher: Option<Arc<ExecutionStatePrefetcher>>,
}

impl ConsensusExecutionHandler {
    pub fn new(
        tx_pool: SharedTransactionPool, data_man: Arc<BlockDataManager>,
        config: ConsensusExecutionConfiguration,
        verification_config: VerificationConfig, machine: Arc<Machine>,
        pos_verifier: Arc<PosVerifier>,
    ) -> Self
    {
        ConsensusExecutionHandler {
            tx_pool,
            data_man,
            config,
            verification_config,
            machine,
            pos_verifier,
            execution_state_prefetcher: if DEFAULT_EXECUTION_PREFETCH_THREADS
                > 0
            {
                Some(
                    ExecutionStatePrefetcher::new(
                        DEFAULT_EXECUTION_PREFETCH_THREADS,
                    )
                    .expect(
                        // Do not accept error at starting up.
                        &concat!(file!(), ":", line!(), ":", column!()),
                    ),
                )
            } else {
                None
            },
        }
    }

    /// Always return `true` for now
    fn handle_execution_work(&self, task: ExecutionTask) -> bool {
        debug!("Receive execution task: {:?}", task);
        match task {
            ExecutionTask::ExecuteEpoch(task) => {
                self.handle_epoch_execution(task, None)
            }
            ExecutionTask::GetResult(task) => self.handle_get_result_task(task),
            ExecutionTask::Stop => return false,
        }
        true
    }

    fn handle_epoch_execution(
        &self, task: EpochExecutionTask,
        debug_record: Option<&mut ComputeEpochDebugRecord>,
    )
    {
        let _timer = MeterTimer::time_func(CONSENSIS_EXECUTION_TIMER.as_ref());
        self.compute_epoch(
            &task.epoch_hash,
            &task.epoch_block_hashes,
            task.start_block_number,
            &task.reward_info,
            task.on_local_pivot,
            debug_record,
            task.force_recompute,
        );
    }

    fn handle_get_result_task(&self, task: GetExecutionResultTask) {
        task.sender
            .send(self.get_execution_result(&task.epoch_hash))
            .expect("Consensus Worker fails");
    }

    /// Get `EpochExecutionCommitment` for an executed epoch.
    ///
    /// Return `None` if the commitment does not exist in memory or db.
    /// For archive node, this should only happen when `epoch_hash` is not
    /// executed.
    fn get_execution_result(
        &self, epoch_hash: &H256,
    ) -> Option<EpochExecutionCommitment> {
        self.data_man
            .get_epoch_execution_commitment_with_db(epoch_hash)
    }

    /// Compute the epoch `epoch_hash`, and skip it if already computed.
    /// After the function is called, it's assured that the state, the receipt
    /// root, and the receipts of blocks executed by this epoch exist.
    ///
    /// TODO Not sure if this difference is important.
    /// One different between skipped execution in pivot chain is that the
    /// transactions packed in the skipped epoch will be checked if they can
    /// be recycled.
    pub fn compute_epoch(
        &self,
        epoch_hash: &H256,
        epoch_block_hashes: &Vec<H256>,
        start_block_number: u64,
        reward_execution_info: &Option<RewardExecutionInfo>,
        // TODO: this arg should be removed.
        on_local_pivot: bool,
        mut debug_record: Option<&mut ComputeEpochDebugRecord>,
        force_recompute: bool,
    )
    {
        // FIXME: Question: where to calculate if we should make a snapshot?
        // FIXME: Currently we make the snapshotting decision when committing
        // FIXME: a new state.

        // Check if the state has been computed
        if !force_recompute
            && debug_record.is_none()
            && self.data_man.epoch_executed_and_recovered(
                &epoch_hash,
                &epoch_block_hashes,
                on_local_pivot,
                self.config.executive_trace,
            )
        {
            let pivot_block_header = self
                .data_man
                .block_header_by_hash(epoch_hash)
                .expect("must exists");

            if on_local_pivot {
                // Unwrap is safe here because it's guaranteed by outer if.
                let state_root = &self
                    .data_man
                    .get_epoch_execution_commitment(epoch_hash)
                    .unwrap()
                    .state_root_with_aux_info;
                // When the state have expired, don't inform TransactionPool.
                // TransactionPool doesn't require a precise best_executed_state
                // when pivot chain oscillates.
                if self
                    .data_man
                    .state_availability_boundary
                    .read()
                    .check_availability(pivot_block_header.height(), epoch_hash)
                {
                    self.tx_pool
                        .set_best_executed_epoch(StateIndex::new_for_readonly(
                            epoch_hash,
                            &state_root,
                        ))
                        // FIXME: propogate error.
                        .expect(&concat!(
                            file!(),
                            ":",
                            line!(),
                            ":",
                            column!()
                        ));
                }
            }
            self.data_man
                .state_availability_boundary
                .write()
                .adjust_upper_bound(pivot_block_header.as_ref());
            debug!("Skip execution in prefix {:?}", epoch_hash);

            return;
        }

        // Get blocks in this epoch after skip checking
        let epoch_blocks = self
            .data_man
            .blocks_by_hash_list(
                epoch_block_hashes,
                true, /* update_cache */
            )
            .expect("blocks exist");
        let pivot_block = epoch_blocks.last().expect("Not empty");

        debug!(
            "Process tx epoch_id={}, block_count={}",
            epoch_hash,
            epoch_blocks.len(),
        );

        let mut state = State::new(StateDb::new(
            self.data_man
                .storage_manager
                .get_state_for_next_epoch(StateIndex::new_for_next_epoch(
                    pivot_block.block_header.parent_hash(),
                    &self
                        .data_man
                        .get_epoch_execution_commitment(
                            pivot_block.block_header.parent_hash(),
                        )
                        // Unwrapping is safe because the state exists.
                        .unwrap()
                        .state_root_with_aux_info,
                    pivot_block.block_header.height() - 1,
                    self.data_man.get_snapshot_epoch_count(),
                ))
                .expect("No db error")
                // Unwrapping is safe because the state exists.
                .expect("State exists"),
        ))
        .expect("Failed to initialize state");

        let epoch_receipts = self
            .process_epoch_transactions(
                *epoch_hash,
                &mut state,
                &epoch_blocks,
                start_block_number,
                on_local_pivot,
            )
            // TODO: maybe propagate the error all the way up so that the
            // program may restart by itself.
            .expect("Can not handle db error in consensus, crashing.");

        if let Some(reward_execution_info) = reward_execution_info {
            // Calculate the block reward for blocks inside the epoch
            // All transaction fees are shared among blocks inside one epoch
            self.process_rewards_and_fees(
                &mut state,
                &reward_execution_info,
                on_local_pivot,
                debug_record.as_deref_mut(),
                self.machine.spec(start_block_number).account_start_nonce,
            );
        }

        // TODO(peilun): Specify if we unlock before or after executing the
        // transactions.
        let parent_pos_ref = self
            .data_man
            .block_header_by_hash(&pivot_block.block_header.parent_hash()) // `None` only for genesis.
            .and_then(|parent| parent.pos_reference().clone());
        if self
            .pos_verifier
            .is_enabled_at_height(pivot_block.block_header.height())
            && parent_pos_ref.is_some()
            && *pivot_block.block_header.pos_reference() != parent_pos_ref
            // TODO(lpl): This condition is for genesis.
            && parent_pos_ref.is_some()
        {
            // The pos_reference is continuous, so after seeing a new
            // pos_reference, we only need to process the new
            // unlock_txs in it.
<<<<<<< HEAD
            for unlock_tx in self.pos_verifier.get_unlock_events(
=======
            for _unlock_tx in self.pos_verifier.get_unlock_nodes(
>>>>>>> ad7acf33
                pivot_block
                    .block_header
                    .pos_reference()
                    .as_ref()
                    .expect("checked before sync graph insertion"),
                &parent_pos_ref.expect("checked"),
            ) {
                state.update_pos_status(unlock_tx.node_id, 1);
            }
        }

        // FIXME: We may want to propagate the error up.
        let state_root;
        if on_local_pivot {
            state_root = state
                .commit_and_notify(
                    *epoch_hash,
                    &self.tx_pool,
                    debug_record.as_deref_mut(),
                )
                .expect(&concat!(file!(), ":", line!(), ":", column!()));
            self.tx_pool
                .set_best_executed_epoch(StateIndex::new_for_readonly(
                    epoch_hash,
                    &state_root,
                ))
                .expect(&concat!(file!(), ":", line!(), ":", column!()));
        } else {
            state_root = state
                .commit(*epoch_hash, debug_record)
                .expect(&concat!(file!(), ":", line!(), ":", column!()));
        };
        self.data_man.insert_epoch_execution_commitment(
            pivot_block.hash(),
            state_root.clone(),
            compute_receipts_root(&epoch_receipts),
            BlockHeaderBuilder::compute_block_logs_bloom_hash(&epoch_receipts),
        );
        let epoch_execution_commitment = self
            .data_man
            .get_epoch_execution_commitment(&epoch_hash)
            .unwrap();
        debug!(
            "compute_epoch: on_local_pivot={}, epoch={:?} state_root={:?} receipt_root={:?}, logs_bloom_hash={:?}",
            on_local_pivot, epoch_hash, state_root, epoch_execution_commitment.receipts_root, epoch_execution_commitment.logs_bloom_hash,
        );
        self.data_man
            .state_availability_boundary
            .write()
            .adjust_upper_bound(&pivot_block.block_header);
    }

    fn process_epoch_transactions(
        &self, epoch_id: EpochId, state: &mut State,
        epoch_blocks: &Vec<Arc<Block>>, start_block_number: u64,
        on_local_pivot: bool,
    ) -> DbResult<Vec<Arc<BlockReceipts>>>
    {
        // Prefetch accounts for transactions.
        // The return value _prefetch_join_handles is used to join all threads
        // before the exit of this function.
        let prefetch_join_handles = match self
            .execution_state_prefetcher
            .as_ref()
        {
            Some(prefetcher) => {
                let mut accounts = vec![];
                for block in epoch_blocks.iter() {
                    for transaction in block.transactions.iter() {
                        accounts.push(&transaction.sender);
                        match transaction.action {
                            Action::Call(ref address) => accounts.push(address),
                            _ => {}
                        }
                    }
                }

                prefetch_accounts(prefetcher, epoch_id, state, accounts)
            }
            None => PrefetchTaskHandle {
                task_epoch_id: epoch_id,
                state,
                prefetcher: None,
                accounts: vec![],
            },
        };
        // TODO:
        //   Make the state shared ref for vm execution, then remove this drop.
        //   When the state can be made shared, prefetch can happen at the same
        //   time of the execution, the vm execution do not have to wait
        //   for prefetching to finish.
        prefetch_join_handles.wait_for_task();
        drop(prefetch_join_handles);

        let pivot_block = epoch_blocks.last().expect("Epoch not empty");
        let mut epoch_receipts = Vec::with_capacity(epoch_blocks.len());
        let mut to_pending = Vec::new();
        let mut block_number = start_block_number;
        let mut last_block_hash =
            pivot_block.block_header.parent_hash().clone();
        for block in epoch_blocks.iter() {
            let mut tx_exec_error_messages =
                Vec::with_capacity(block.transactions.len());
            let mut receipts = Vec::new();
            debug!(
                "process txs in block: hash={:?}, tx count={:?}",
                block.hash(),
                block.transactions.len()
            );
            let mut env = Env {
                number: block_number,
                author: block.block_header.author().clone(),
                timestamp: pivot_block.block_header.timestamp(),
                difficulty: block.block_header.difficulty().clone(),
                accumulated_gas_used: U256::zero(),
                last_hash: last_block_hash,
                gas_limit: U256::from(block.block_header.gas_limit()),
                epoch_height: pivot_block.block_header.height(),
                transaction_epoch_bound: self
                    .verification_config
                    .transaction_epoch_bound,
            };
            let spec = self.machine.spec(env.number);
            let secondary_reward =
                state.bump_block_number_accumulate_interest();
            initialize_internal_contract_accounts(
                state,
                self.machine.internal_contracts().initialized_at(env.number),
                spec.contract_start_nonce,
            );
            block_number += 1;

            last_block_hash = block.hash();
            let mut block_traces: Vec<TransactionExecTraces> =
                Default::default();
            for (idx, transaction) in block.transactions.iter().enumerate() {
                let tx_outcome_status;
                let mut transaction_logs = Vec::new();
                let mut storage_released = Vec::new();
                let mut storage_collateralized = Vec::new();

                let r = if self.config.executive_trace {
                    let options = TransactOptions::with_tracing();
                    Executive::new(state, &env, self.machine.as_ref(), &spec)
                        .transact(transaction, options)?
                } else {
                    let options = TransactOptions::with_no_tracing();
                    Executive::new(state, &env, self.machine.as_ref(), &spec)
                        .transact(transaction, options)?
                };

                let gas_fee;
                let mut gas_sponsor_paid = false;
                let mut storage_sponsor_paid = false;
                let tx_exec_error_msg: String;
                match r {
                    ExecutionOutcome::NotExecutedDrop(e) => {
                        tx_outcome_status =
                            TRANSACTION_OUTCOME_EXCEPTION_WITHOUT_NONCE_BUMPING;
                        tx_exec_error_msg = "tx not executed".into();
                        trace!(
                            "tx not executed, not to reconsider packing: \
                             transaction={:?},err={:?}",
                            transaction,
                            e
                        );
                        gas_fee = U256::zero();
                        if self.config.executive_trace {
                            block_traces.push(Vec::<ExecTrace>::new().into());
                        }
                    }
                    ExecutionOutcome::NotExecutedToReconsiderPacking(e) => {
                        tx_outcome_status =
                            TRANSACTION_OUTCOME_EXCEPTION_WITHOUT_NONCE_BUMPING;
                        tx_exec_error_msg = "tx not executed".into();
                        trace!(
                            "tx not executed, to reconsider packing: \
                             transaction={:?}, err={:?}",
                            transaction,
                            e
                        );
                        if on_local_pivot {
                            trace!(
                                "To re-add transaction to transaction pool. \
                                 transaction={:?}",
                                transaction
                            );
                            to_pending.push(transaction.clone())
                        }
                        gas_fee = U256::zero();
                        if self.config.executive_trace {
                            block_traces.push(Vec::<ExecTrace>::new().into());
                        }
                    }
                    ExecutionOutcome::ExecutionErrorBumpNonce(
                        error,
                        executed,
                    ) => {
                        tx_outcome_status =
                            TRANSACTION_OUTCOME_EXCEPTION_WITH_NONCE_BUMPING;
                        tx_exec_error_msg = if error
                            == ExecutionError::VmError(VmErr::Reverted)
                        {
                            format!(
                                "Vm reverted, {}",
                                revert_reason_decode(&executed.output)
                            )
                        } else {
                            format!("{:?}", error)
                        };
                        env.accumulated_gas_used += executed.gas_used;
                        gas_fee = executed.fee;
                        if self.config.executive_trace {
                            block_traces.push(executed.trace.into());
                        }
                        if spec.cip78 {
                            gas_sponsor_paid = executed.gas_sponsor_paid;
                            storage_sponsor_paid =
                                executed.storage_sponsor_paid;
                        }
                        debug!(
                            "tx execution error: err={:?}, transaction={:?}",
                            error, transaction
                        );
                    }
                    ExecutionOutcome::Finished(executed) => {
                        tx_outcome_status = TRANSACTION_OUTCOME_SUCCESS;
                        tx_exec_error_msg = String::default();
                        GOOD_TPS_METER.mark(1);

                        env.accumulated_gas_used += executed.gas_used;
                        gas_fee = executed.fee;
                        transaction_logs = executed.logs.clone();
                        storage_collateralized =
                            executed.storage_collateralized.clone();
                        storage_released = executed.storage_released.clone();

                        gas_sponsor_paid = executed.gas_sponsor_paid;
                        storage_sponsor_paid = executed.storage_sponsor_paid;

                        trace!("tx executed successfully: result={:?}, transaction={:?}, in block {:?}", executed, transaction, block.hash());

                        if self.config.executive_trace {
                            block_traces.push(executed.trace.into());
                        }
                    }
                }

                let receipt = Receipt::new(
                    tx_outcome_status,
                    env.accumulated_gas_used,
                    gas_fee,
                    gas_sponsor_paid,
                    transaction_logs,
                    storage_sponsor_paid,
                    storage_collateralized,
                    storage_released,
                );
                receipts.push(receipt);
                tx_exec_error_messages.push(tx_exec_error_msg);

                if on_local_pivot {
                    let hash = transaction.hash();
                    let tx_index = TransactionIndex {
                        block_hash: block.hash(),
                        index: idx,
                    };
                    if tx_outcome_status
                        != TRANSACTION_OUTCOME_EXCEPTION_WITHOUT_NONCE_BUMPING
                    {
                        self.data_man
                            .insert_transaction_index(&hash, &tx_index);
                    }
                }
            }

            if self.config.executive_trace {
                self.data_man.insert_block_traces(
                    block.hash(),
                    block_traces.into(),
                    pivot_block.hash(),
                    on_local_pivot,
                );
            }

            let block_receipts = Arc::new(BlockReceipts {
                receipts,
                block_number,
                secondary_reward,
                tx_execution_error_messages: tx_exec_error_messages,
            });
            self.data_man.insert_block_execution_result(
                block.hash(),
                pivot_block.hash(),
                block_receipts.clone(),
                on_local_pivot,
            );

            epoch_receipts.push(block_receipts);
        }

        if on_local_pivot {
            self.tx_pool.recycle_transactions(to_pending);
        }

        debug!("Finish processing tx for epoch");
        Ok(epoch_receipts)
    }

    fn compute_block_base_reward(
        &self, past_block_count: u64, pivot_height: u64,
    ) -> U512 {
        self.machine
            .params()
            .base_reward_in_ucfx(past_block_count, pivot_height)
    }

    /// `epoch_block_states` includes if a block is partial invalid and its
    /// anticone difficulty
    fn process_rewards_and_fees(
        &self, state: &mut State, reward_info: &RewardExecutionInfo,
        on_local_pivot: bool,
        mut debug_record: Option<&mut ComputeEpochDebugRecord>,
        account_start_nonce: U256,
    )
    {
        /// (Fee, SetOfPackingBlockHash)
        struct TxExecutionInfo(U256, BTreeSet<H256>);

        let epoch_blocks = &reward_info.epoch_blocks;
        let pivot_block = epoch_blocks.last().expect("Not empty");
        let reward_epoch_hash = pivot_block.hash();
        debug!("Process rewards and fees for {:?}", reward_epoch_hash);
        let epoch_difficulty = pivot_block.block_header.difficulty();

        let epoch_size = epoch_blocks.len();
        let mut epoch_block_total_rewards = Vec::with_capacity(epoch_size);
        // This is the total primary tokens issued in this epoch.
        let mut total_base_reward: U256 = 0.into();

        let base_reward_per_block = self.compute_block_base_reward(
            reward_info.past_block_count,
            pivot_block.block_header.height(),
        );

        // Base reward and anticone penalties.
        for (enum_idx, block) in epoch_blocks.iter().enumerate() {
            let no_reward = reward_info.epoch_block_no_reward[enum_idx];

            if no_reward {
                epoch_block_total_rewards.push(U256::from(0));
                if debug_record.is_some() {
                    let debug_out = debug_record.as_mut().unwrap();
                    debug_out.no_reward_blocks.push(block.hash());
                }
            } else {
                let pow_quality =
                    VerificationConfig::get_or_compute_header_pow_quality(
                        &self.data_man.pow,
                        &block.block_header,
                    );
                let mut reward = if pow_quality >= *epoch_difficulty {
                    base_reward_per_block
                } else {
                    debug!(
                        "Block {} pow_quality {} is less than epoch_difficulty {}!",
                        block.hash(), pow_quality, epoch_difficulty
                    );
                    0.into()
                };

                if let Some(debug_out) = &mut debug_record {
                    debug_out.block_rewards.push(BlockHashAuthorValue(
                        block.hash(),
                        block.block_header.author().clone(),
                        U256::try_from(reward).unwrap(),
                    ));
                }

                if reward > 0.into() {
                    let anticone_difficulty =
                        reward_info.epoch_block_anticone_difficulties[enum_idx];
                    // LINT.IfChange(ANTICONE_PENALTY_2)
                    let anticone_penalty = reward * anticone_difficulty
                        / U512::from(epoch_difficulty)
                        * anticone_difficulty
                        / U512::from(epoch_difficulty)
                        / U512::from(
                            self.machine.params().anticone_penalty_ratio,
                        )
                        / U512::from(
                            self.machine.params().anticone_penalty_ratio,
                        );
                    // Lint.ThenChange(consensus/mod.rs#ANTICONE_PENALTY_1)

                    debug_assert!(reward > anticone_penalty);
                    reward -= anticone_penalty;

                    if debug_record.is_some() {
                        let debug_out = debug_record.as_mut().unwrap();
                        debug_out.anticone_penalties.push(
                            BlockHashAuthorValue(
                                block.hash(),
                                block.block_header.author().clone(),
                                U256::try_from(anticone_penalty).unwrap(),
                            ),
                        );
                        //
                        // debug_out.anticone_set_size.push(BlockHashValue(
                        //                            block.hash(),
                        //
                        // reward_info.epoch_block_anticone_set_sizes
                        //                                [enum_idx],
                        //                        ));
                    }
                }

                debug_assert!(reward <= U512::from(U256::max_value()));
                let reward = U256::try_from(reward).unwrap();
                epoch_block_total_rewards.push(reward);
                if !reward.is_zero() {
                    total_base_reward += reward;
                }
            }
        }

        // Tx fee for each block in this epoch
        let mut tx_fee = HashMap::new();

        // Compute tx_fee of each block based on gas_used and gas_price of every
        // tx
        let mut epoch_receipts = None;
        let mut secondary_reward = U256::zero();
        for (enum_idx, block) in epoch_blocks.iter().enumerate() {
            let block_hash = block.hash();
            // TODO: better redesign to avoid recomputation.
            // FIXME: check state availability boundary here. Actually, it seems
            // FIXME: we should never recompute states here.
            let block_receipts = match self
                .data_man
                .block_execution_result_by_hash_with_epoch(
                    &block_hash,
                    &reward_epoch_hash,
                    false, /* update_pivot_assumption */
                    true,  /* update_cache */
                ) {
                Some(block_exec_result) => block_exec_result.block_receipts,
                None => {
                    let ctx = self
                        .data_man
                        .get_epoch_execution_context(&reward_epoch_hash)
                        .expect("epoch_execution_context should exists here");

                    // We need to return receipts instead of getting it through
                    // function get_receipts, because it's
                    // possible that the computed receipts is deleted by garbage
                    // collection before we try get it
                    if epoch_receipts.is_none() {
                        epoch_receipts = Some(self.recompute_states(
                            &reward_epoch_hash,
                            &epoch_blocks,
                            ctx.start_block_number,
                        )
                            // TODO: maybe propagate the error all the way up so that the
                            // program may restart by itself.
                            .expect("Can not handle db error in consensus, crashing."));
                    }
                    epoch_receipts.as_ref().unwrap()[enum_idx].clone()
                }
            };

            secondary_reward += block_receipts.secondary_reward;
            debug_assert!(
                block_receipts.receipts.len() == block.transactions.len()
            );
            for (idx, tx) in block.transactions.iter().enumerate() {
                let fee = block_receipts.receipts[idx].gas_fee;
                let info = tx_fee
                    .entry(tx.hash())
                    .or_insert(TxExecutionInfo(fee, BTreeSet::default()));
                // The same transaction is executed only once.
                debug_assert!(
                    fee.is_zero() || info.0.is_zero() || info.1.len() == 0
                );
                // `false` means the block is fully valid
                // Partial invalid blocks will not share the tx fee
                if reward_info.epoch_block_no_reward[enum_idx] == false {
                    info.1.insert(block_hash);
                }
                if !fee.is_zero() && info.0.is_zero() {
                    info.0 = fee;
                }
            }
        }

        let mut block_tx_fees = HashMap::new();
        // Note that some transaction fees may get lost due to solely packed by
        // a partially invalid block.
        let mut burnt_fee = U256::from(0);
        for TxExecutionInfo(fee, block_set) in tx_fee.values() {
            if block_set.is_empty() {
                burnt_fee += *fee;
                // tx_fee for the transactions executed in a partial invalid
                // blocks and not packed in other blocks will be lost
                continue;
            }
            let block_count = U256::from(block_set.len());
            let quotient: U256 = *fee / block_count;
            let mut remainder: U256 = *fee - (block_count * quotient);
            for block_hash in block_set {
                let reward =
                    block_tx_fees.entry(*block_hash).or_insert(U256::zero());
                *reward += quotient;
                if !remainder.is_zero() {
                    *reward += 1.into();
                    remainder -= 1.into();
                }
            }
            debug_assert!(remainder.is_zero());
        }

        let mut merged_rewards = BTreeMap::new();
        // Here is the exact secondary reward allocated in total
        let mut allocated_secondary_reward = U256::from(0);

        for (enum_idx, block) in epoch_blocks.iter().enumerate() {
            let base_reward = epoch_block_total_rewards[enum_idx];

            let block_hash = block.hash();
            // Add tx fee to reward.
            let tx_fee = if let Some(fee) = block_tx_fees.get(&block_hash) {
                if let Some(debug_out) = &mut debug_record {
                    debug_out.tx_fees.push(BlockHashAuthorValue(
                        block_hash,
                        block.block_header.author().clone(),
                        *fee,
                    ));
                }
                *fee
            } else {
                U256::from(0)
            };

            // Distribute the secondary reward according to primary reward.
            let total_reward = if base_reward > U256::from(0) {
                let block_secondary_reward =
                    base_reward * secondary_reward / total_base_reward;
                if let Some(debug_out) = &mut debug_record {
                    debug_out.secondary_rewards.push(BlockHashAuthorValue(
                        block_hash,
                        block.block_header.author().clone(),
                        block_secondary_reward,
                    ));
                }
                allocated_secondary_reward += block_secondary_reward;
                base_reward + tx_fee + block_secondary_reward
            } else {
                base_reward + tx_fee
            };

            *merged_rewards
                .entry(*block.block_header.author())
                .or_insert(U256::from(0)) += total_reward;

            if let Some(debug_out) = &mut debug_record {
                debug_out.block_final_rewards.push(BlockHashAuthorValue(
                    block_hash,
                    block.block_header.author().clone(),
                    total_reward,
                ));
            }
            if on_local_pivot {
                self.data_man.insert_block_reward_result(
                    block_hash,
                    BlockRewardResult {
                        total_reward,
                        tx_fee,
                        base_reward,
                    },
                    true,
                );
                self.data_man
                    .receipts_retain_epoch(&block_hash, &reward_epoch_hash);
            }
        }

        debug!("Give rewards merged_reward={:?}", merged_rewards);

        for (address, reward) in merged_rewards {
            state
                .add_balance(
                    &address,
                    &reward,
                    CleanupMode::ForceCreate,
                    account_start_nonce,
                )
                .unwrap();

            if let Some(debug_out) = &mut debug_record {
                debug_out
                    .merged_rewards_by_author
                    .push(AuthorValue(address, reward));
                debug_out.state_ops.push(StateOp::IncentiveLevelOp {
                    op_name: "add_balance".to_string(),
                    key: address.0.to_hex::<String>().as_bytes().to_vec(),
                    maybe_value: Some({
                        let h: H256 = BigEndianHash::from_uint(&reward);
                        h.0.to_hex::<String>().as_bytes().into()
                    }),
                });
            }
        }
        let new_mint = total_base_reward + allocated_secondary_reward;
        if new_mint >= burnt_fee {
            // The very likely case
            state.add_total_issued(new_mint - burnt_fee);
        } else {
            // The very unlikely case
            state.subtract_total_issued(burnt_fee - new_mint);
        }
    }

    fn recompute_states(
        &self, pivot_hash: &H256, epoch_blocks: &Vec<Arc<Block>>,
        start_block_number: u64,
    ) -> DbResult<Vec<Arc<BlockReceipts>>>
    {
        debug!(
            "Recompute receipts epoch_id={}, block_count={}",
            pivot_hash,
            epoch_blocks.len(),
        );
        let pivot_block = epoch_blocks.last().expect("Not empty");
        let mut state = State::new(StateDb::new(
            self.data_man
                .storage_manager
                .get_state_for_next_epoch(StateIndex::new_for_next_epoch(
                    pivot_block.block_header.parent_hash(),
                    &self
                        .data_man
                        .get_epoch_execution_commitment(
                            pivot_block.block_header.parent_hash(),
                        )
                        // Unwrapping is safe because the state exists.
                        .unwrap()
                        .state_root_with_aux_info,
                    pivot_block.block_header.height() - 1,
                    self.data_man.get_snapshot_epoch_count(),
                ))
                .unwrap()
                // Unwrapping is safe because the state exists.
                .unwrap(),
        ))?;
        self.process_epoch_transactions(
            *pivot_hash,
            &mut state,
            &epoch_blocks,
            start_block_number,
            false,
        )
    }

    pub fn call_virtual(
        &self, tx: &SignedTransaction, epoch_id: &H256, epoch_size: usize,
    ) -> RpcResult<ExecutionOutcome> {
        let best_block_header = self.data_man.block_header_by_hash(epoch_id);
        if best_block_header.is_none() {
            bail!("invalid epoch id");
        }
        let best_block_header = best_block_header.unwrap();
        let block_height = best_block_header.height() + 1;
        let start_block_number = match self.data_man.get_epoch_execution_context(epoch_id) {
            Some(v) => v.start_block_number + epoch_size as u64,
            None => bail!("cannot obtain the execution context. Database is potentially corrupted!"),
        };
        let spec = self.machine.spec(start_block_number);
        let transitions = &self.machine.params().transition_heights;

        invalid_params_check(
            "tx",
            self.verification_config.verify_transaction_common(
                tx,
                tx.chain_id,
                block_height,
                transitions,
                VerifyTxMode::Local(VerifyTxLocalMode::Full, &spec),
            ),
        )?;

        // Keep the lock until we get the desired State, otherwise the State may
        // expire.
        let state_availability_boundary =
            self.data_man.state_availability_boundary.read();
        if !state_availability_boundary
            .check_availability(best_block_header.height(), epoch_id)
        {
            bail!("state is not ready");
        }
        let state_index = self.data_man.get_state_readonly_index(epoch_id);
        trace!("best_block_header: {:?}", best_block_header);
        let time_stamp = best_block_header.timestamp();
        let mut state = State::new(StateDb::new(
            self.data_man
                .storage_manager
                .get_state_no_commit(
                    state_index.unwrap(),
                    /* try_open = */ true,
                )?
                .ok_or("state deleted")?,
        ))?;
        drop(state_availability_boundary);

        let author = {
            let mut address = H160::random();
            address.set_user_account_type_bits();
            address
        };

        let env = Env {
            number: start_block_number,
            author,
            timestamp: time_stamp,
            difficulty: Default::default(),
            accumulated_gas_used: U256::zero(),
            last_hash: epoch_id.clone(),
            gas_limit: tx.gas.clone(),
            epoch_height: block_height,
            transaction_epoch_bound: self
                .verification_config
                .transaction_epoch_bound,
        };
        let spec = self.machine.spec(env.number);
        let mut ex =
            Executive::new(&mut state, &env, self.machine.as_ref(), &spec);
        let r = ex.transact_virtual(tx);
        trace!("Execution result {:?}", r);
        Ok(r?)
    }
}

pub struct ConsensusExecutionConfiguration {
    pub executive_trace: bool,
}<|MERGE_RESOLUTION|>--- conflicted
+++ resolved
@@ -1044,11 +1044,7 @@
             // The pos_reference is continuous, so after seeing a new
             // pos_reference, we only need to process the new
             // unlock_txs in it.
-<<<<<<< HEAD
-            for unlock_tx in self.pos_verifier.get_unlock_events(
-=======
-            for _unlock_tx in self.pos_verifier.get_unlock_nodes(
->>>>>>> ad7acf33
+            for unlock_node_id in self.pos_verifier.get_unlock_nodes(
                 pivot_block
                     .block_header
                     .pos_reference()
@@ -1056,7 +1052,7 @@
                     .expect("checked before sync graph insertion"),
                 &parent_pos_ref.expect("checked"),
             ) {
-                state.update_pos_status(unlock_tx.node_id, 1);
+                state.update_pos_status(unlock_node_id, 1);
             }
         }
 
