--- conflicted
+++ resolved
@@ -40,7 +40,6 @@
 use metrics::{register_meter_with_group, Meter, MeterTimer};
 use std::fmt::{Debug, Formatter};
 
-<<<<<<< HEAD
 lazy_static! {
     static ref CONSENSIS_EXECUTION_TIMER: Arc<Meter> =
         register_meter_with_group("timer", "consensus::handle_epoch_execution");
@@ -51,12 +50,8 @@
         );
 }
 
-// TODO: Parallelize anticone calculation by moving calculation into task.
-/// The struct includes most information to compute rewards for old epochs
-=======
 /// The RewardExecutionInfo struct includes most information to compute rewards
 /// for old epochs
->>>>>>> c3072683
 pub struct RewardExecutionInfo {
     pub epoch_blocks: Vec<Arc<Block>>,
     pub epoch_block_anticone_overlimited: Vec<bool>,
@@ -323,14 +318,10 @@
     /// state of a block immediately
     pub fn compute_state_for_block(
         &self, block_hash: &H256, inner: &ConsensusGraphInner,
-<<<<<<< HEAD
-    ) -> Result<(StateRootWithAuxInfo, H256), String> {
+    ) -> Result<(StateRootWithAuxInfo, H256, H256), String> {
         let _timer = MeterTimer::time_func(
             CONSENSIS_COMPUTE_STATE_FOR_BLOCK_TIMER.as_ref(),
         );
-=======
-    ) -> Result<(StateRootWithAuxInfo, H256, H256), String> {
->>>>>>> c3072683
         // If we already computed the state of the block before, we should not
         // do it again
         debug!("compute_state_for_block {:?}", block_hash);
