--- conflicted
+++ resolved
@@ -1772,75 +1772,6 @@
         epoch_blocks
     }
 
-<<<<<<< HEAD
-=======
-    fn recompute_anticone_weight(
-        &self, me: usize, pivot_block_arena_index: usize,
-    ) -> i128 {
-        assert!(self.is_same_era(me, pivot_block_arena_index));
-        // We need to compute the future size of me under the view of epoch
-        // height pivot_index
-        let mut visited = BitSet::new();
-        let mut queue = VecDeque::new();
-        queue.push_back(pivot_block_arena_index);
-        visited.add(pivot_block_arena_index as u32);
-        let last_pivot = self.arena[me].data.last_pivot_in_past;
-        while let Some(index) = queue.pop_front() {
-            let parent = self.arena[index].parent;
-            if parent != NULL
-                && self.arena[parent].data.epoch_number > last_pivot
-                && !visited.contains(parent as u32)
-            {
-                queue.push_back(parent);
-                visited.add(parent as u32);
-            }
-            for referee in &self.arena[index].referees {
-                if self.arena[*referee].data.epoch_number > last_pivot
-                    && !visited.contains(*referee as u32)
-                {
-                    queue.push_back(*referee);
-                    visited.add(*referee as u32);
-                }
-            }
-        }
-        queue.push_back(me);
-        let mut visited2 = BitSet::new();
-        visited2.add(me as u32);
-        while let Some(index) = queue.pop_front() {
-            for child in &self.arena[index].children {
-                if visited.contains(*child as u32)
-                    && !visited2.contains(*child as u32)
-                {
-                    queue.push_back(*child);
-                    visited2.add(*child as u32);
-                }
-            }
-            for referrer in &self.arena[index].referrers {
-                if visited.contains(*referrer as u32)
-                    && !visited2.contains(*referrer as u32)
-                {
-                    queue.push_back(*referrer);
-                    visited2.add(*referrer as u32);
-                }
-            }
-        }
-        let mut total_weight = self.arena[pivot_block_arena_index]
-            .past_era_weight
-            - self.arena[me].past_era_weight
-            + self.block_weight(pivot_block_arena_index);
-        for index in visited2.iter() {
-            if self.is_same_era(index as usize, pivot_block_arena_index) {
-                total_weight -= self.block_weight(index as usize);
-            }
-        }
-        debug!(
-            "recompute_anticone_weight: me={} upper={} total_weight={}",
-            me, pivot_block_arena_index, total_weight
-        );
-        total_weight
-    }
-
->>>>>>> 9a7dc444
     /// Compute the expected difficulty of a new block given its parent.
     /// Assume the difficulty adjustment period being p.
     /// The period boundary is [i*p+1, (i+1)*p].
