--- conflicted
+++ resolved
@@ -597,14 +597,8 @@
         pow_config: ProofOfWorkConfig, pow: Arc<PowComputer>,
         pos_verifier: Arc<PosVerifier>, data_man: Arc<BlockDataManager>,
         inner_conf: ConsensusInnerConfig, cur_era_genesis_block_hash: &H256,
-<<<<<<< HEAD
         cur_era_stable_block_hash: H256,
-    ) -> Self
-    {
-=======
-        cur_era_stable_block_hash: &H256,
     ) -> Self {
->>>>>>> d83cada6
         let genesis_block_header = data_man
             .block_header_by_hash(cur_era_genesis_block_hash)
             .expect("genesis block header should exist here");
