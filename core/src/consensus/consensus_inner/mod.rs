--- conflicted
+++ resolved
@@ -525,11 +525,7 @@
             EpochExecutionContext {
                 start_block_number: 0,
             },
-<<<<<<< HEAD
-            true,
-=======
             true, /* persistent to db */
->>>>>>> 71bb5a8d
         );
 
         inner
@@ -1514,11 +1510,7 @@
                     start_block_number: self
                         .get_epoch_start_block_number(index),
                 },
-<<<<<<< HEAD
-                true,
-=======
                 true, /* persistent to db */
->>>>>>> 71bb5a8d
             );
 
             self.arena[index].past_weight = past_weight;
