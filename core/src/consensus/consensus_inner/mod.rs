// Copyright 2019 Conflux Foundation. All rights reserved.
// Conflux is free software and distributed under GNU General Public License.
// See http://www.gnu.org/licenses/

pub mod confirmation_meter;
pub mod consensus_executor;
pub mod consensus_new_block_handler;

use crate::{
    block_data_manager::{
        block_data_types::EpochExecutionCommitments, BlockDataManager,
        BlockExecutionResultWithEpoch, EpochExecutionContext,
    },
    consensus::{anticone_cache::AnticoneCache, pastset_cache::PastSetCache},
    parameters::{consensus::*, consensus_internal::*},
    pow::{target_difficulty, ProofOfWorkConfig},
    state_exposer::{ConsensusGraphBlockExecutionState, STATE_EXPOSER},
};
use cfx_types::{H256, U256, U512};
use hibitset::{BitSet, BitSetLike, DrainableBitSet};
use link_cut_tree::{
    CaterpillarMinLinkCutTree, DefaultMinLinkCutTree, SizeMinLinkCutTree,
};
use parking_lot::Mutex;
use primitives::{
    receipt::Receipt, Block, BlockHeader, BlockHeaderBuilder,
    TransactionAddress,
};
use slab::Slab;
use std::{
    cmp::max,
    collections::{BinaryHeap, HashMap, HashSet, VecDeque},
    convert::TryFrom,
    mem,
    sync::Arc,
};

const MAX_BLAME_RATIO_FOR_TRUST: f64 = 0.4;

#[derive(Copy, Clone)]
pub struct ConsensusInnerConfig {
    // num/den is the actual adaptive alpha parameter in GHAST. We use a
    // fraction to get around the floating point problem
    pub adaptive_weight_alpha_num: u64,
    pub adaptive_weight_alpha_den: u64,
    // Beta is the threshold in GHAST algorithm
    pub adaptive_weight_beta: u64,
    // The heavy block ratio (h) in GHAST algorithm
    pub heavy_block_difficulty_ratio: u64,
    // The number of epochs per era. Each era is a potential checkpoint
    // position. The parent_edge checking and adaptive checking are defined
    // relative to the era start blocks.
    pub era_epoch_count: u64,
    // FIXME: We should replace this to use confirmation risk instead
    pub era_checkpoint_gap: u64,
    // Optimistic execution is the feature to execute ahead of the deferred
    // execution boundary. The goal is to pipeline the transaction
    // execution and the block packaging and verification.
    // optimistic_executed_height is the number of step to go ahead
    pub enable_optimistic_execution: bool,
    pub enable_state_expose: bool,
}

pub struct ConsensusGraphNodeData {
    pub epoch_number: u64,
    partial_invalid: bool,
    pending: bool,
    /// The indices set of the blocks in the epoch when the current
    /// block is as pivot chain block. This set does not contain
    /// the block itself.
    blockset_in_own_view_of_epoch: Vec<usize>,
    /// Ordered executable blocks in this epoch. This filters out blocks that
    /// are not in the same era of the epoch pivot block.
    ///
    /// For cur_era_genesis, this field should NOT be used because they contain
    /// out-of-era blocks not maintained in the memory.
    pub ordered_executable_epoch_blocks: Vec<usize>,
    /// It indicates whether `blockset_in_own_view_of_epoch` is cleared due to
    /// its size.
    pub blockset_cleared: bool,
    pub sequence_number: u64,
    /// exec_info_lca_height indicates the fork_at height that the vote_valid
    /// field corresponds to.
    exec_info_lca_height: u64,
    /// It indicates whether the blame voting information of this block is
    /// correct or not.
    vote_valid: bool,
    /// It indicates whether the states stored in header is correct or not.
    /// It's evaluated when needed, i.e., when we need the blame information to
    /// generate a new block or to compute rewards.
    /// FIXME: only used for pivot chain, maybe we can move it to
    /// `ConsensusGraphPivotData`
    pub state_valid: Option<bool>,
}

impl ConsensusGraphNodeData {
    fn new(epoch_number: u64, sequence_number: u64) -> Self {
        ConsensusGraphNodeData {
            epoch_number,
            partial_invalid: false,
            pending: false,
            blockset_in_own_view_of_epoch: Default::default(),
            ordered_executable_epoch_blocks: Default::default(),
            blockset_cleared: false,
            sequence_number,
            exec_info_lca_height: NULLU64,
            vote_valid: true,
            state_valid: None,
        }
    }
}

struct ConsensusGraphPivotData {
    /// The set of blocks whose last_pivot_in_past point to this pivot chain
    /// location
    last_pivot_in_past_blocks: HashSet<usize>,
}

impl Default for ConsensusGraphPivotData {
    fn default() -> Self {
        ConsensusGraphPivotData {
            last_pivot_in_past_blocks: HashSet::new(),
        }
    }
}

/// [Implementation details of Eras and Checkpoints]
///
/// Era in Conflux is defined based on the height of a block. Every
/// epoch_block_count height corresponds to one era. For example, if
/// era_block_count is 50000, then blocks at height 0 (the original genesis)
/// is the era genesis of the first era. The blocks at height 50000 are era
/// genesis blocks of the following era. Note that it is possible to have
/// multiple era genesis blocks for one era period. Eventually, only
/// one era genesis block and its subtree will become dominant and all other
/// genesis blocks together with their subtrees will be discarded.
///
/// The definition of Era enables Conflux to form checkpoints at the stabilized
/// era genesis blocks. To do that, we had the following modifications to the
/// original GHAST algorithm. First of all, full nodes will validate the parent
/// edge choice of each block but only *with in* its EraGenesis subtree. For
/// example, for a block at height 100100 (era_epoch_count = 50000), its
/// EraGenesis corresponds to its ancestor block at the height 100000 and
/// its LastEraGenesis corresponds to its ancestor block at the height 50000.
/// The anticone cut point for reward calculation will also stay within one era.
/// Also the adaptive rule in GHAST is modified as well (described below) to
/// reflect the era boundary.
///
/// Implementation details of the GHAST algorithm
///
/// Conflux uses the Greedy Heaviest Adaptive SubTree (GHAST) algorithm to
/// select a chain from the genesis block to one of the leaf blocks as the pivot
/// chain. For each block b, GHAST algorithm computes two values: stable and
/// adaptive. Let's take stable as an example:
///
/// 1   B = Past(b)
/// 2   a = b.parent
/// 3   stable = True
/// 4   Let f(x) = PastW(b) - PastW(x.parent) - x.parent.weight
/// 5   Let g(x) = SubTW(B, x)
/// 6   while a != EraGenesis do
/// 7       if f(a) > beta and g(a) / f(a) < alpha then
/// 8           stable = False
/// 9       a = a.parent
///
/// To efficiently compute stable, we maintain a link-cut tree called
/// stable_tree.
///
/// Assume alpha = n / d, then g(a) / f(a) < n / d
///   => d * g(a) < n * f(a)
///   => d * SubTW(B, x) < n * (PastW(b) - PastW(x.parent) - x.parent.weight)
///   => d * SubTW(B, x) + n * PastW(x.parent) + n * x.parent.weight < n *
/// PastW(b)
///
/// Note that for a given block b, PastW(b) is a constant,
/// so in order to calculate stable, it is sufficient to calculate
/// argmin{d * SubTW(B, x) + n * x.parent.weight + n * PastW(x.parent)}.
/// Therefore, in the stable_tree, the value for x is
/// d * SubTW(B, x) + n * x.parent.weight + n * PastW(x.parent).
///
/// adaptive could be computed in a similar manner:
///
/// 1   B = Past(b)
/// 2   a = b.parent
/// 3   Let f(x) = SubTW(B, x.parent)
/// 4   Let g(x) = SubStableTW(B, x)
/// 5   adaptive = False
/// 6   while a != EraGenesis do
/// 7       if f(a) > beta and g(a) / f(a) < alpha then
/// 8           adaptive = True
/// 9       a = a.parent
///10   let f1(x) = InclusiveSubTW(B, x.parent)
///11   let g1(x) = InclusiveSubTW(B, x)
///12   while a != LastEraGenesis do
///13       if f1(a) > beta and g1(a) / f1(a) < alpha then
///14           adaptive = True
///15       a = a.parent
///
/// The only difference is that when maintaining g(x) * d - f(x) * n, we need to
/// do special caterpillar update in the Link-Cut-Tree, i.e., given a node X, we
/// need to update the values of all of those nodes A such that A is the child
/// of one of the node in the path from Genesis to X.
///
/// Note that when computing stable we only consider the view under the single
/// current era, while when computing adaptive we consider both the current and
/// the last eras. The reason is as follows. Here we are going to handle split
/// attack and balance attack. The split attack requires stable detection since
/// it requires information about non-past. And it also requires attacker to
/// keep creating unstable situations along with graph growing, therefore it
/// can be detected in the current latest era. In contrast, balance attack may
/// only require subtree information, so it mainly needs to detect adaptive. And
/// balance attack may incurs adaptive case only once, which could be just
/// before the beginning of the latest current era, to generate two balanced era
/// subtrees, while these two era trees themselves can look healthy. Therefore,
/// to handle balance attack, we also need to consider adaptive situation in the
/// last/previous era.

/// [Introduction of blaming mechanism]
///
/// Blaming is used to provide proof for state root of a specific pivot block.
/// The rationale behind is as follows. Verifying state roots of blocks off
/// pivot chain is very costly and sometimes impractical, e.g., when the block
/// refers to another block that is not in the current era. It is preferred to
/// avoid this verification if possible. Normally, Conflux only needs to store
/// correct state root in header of pivot block to provide proof for light node.
/// However, the pivot chain may oscillate at the place close to ledger tail,
/// which means that a block that is off pivot at some point may become pivot
/// block in the future. If we do not verify the state root in the header of
/// that block, when it becomes a pivot block later, we cannot guarantee the
/// correctness of the state root in its header. Therefore, if we do not verify
/// the state root in off-pivot block, we cannot guarantee the correctness of
/// state root in pivot block. Of course, one may argue that you can switch
/// pivot chain when incorrect state root in pivot block is observed. However,
/// this makes the check for the correct parent selection rely on state root
/// checking. Then, since Conflux is an inclusive protocol which adopts
/// off-pivot blocks in its final ledger, it needs to verify the correctness of
/// parent selection of off-pivot blocks and this relies on the state
/// verification on all the parent candidates of the off-pivot blocks.
/// Therefore, this eventually will lead to state root verification on any
/// blocks including off-pivot ones. This violates the original goal of saving
/// cost of the state root verification in off-pivot blocks.
///
/// We therefore allow incorrect state root in pivot block header, and use the
/// blaming mechanism to enable the proof generation of the correct state root.
/// A full/archive node verifies the deferred state root and the blaming
/// information stored in the header of each pivot block. It blames the blocks
/// with incorrect information and stores the blaming result in the header of
/// the newly mined block. The blaming result is simply a count which represents
/// the distance (in the number of blocks) between the last correct block on the
/// pivot chain and the newly mined block. For example, consider the blocks
/// Bi-1, Bi, Bi+1, Bi+2, Bi+3. Assume the blaming count in Bi+3 is 2.
/// This means when Bi+3 was mined, the node thinks Bi's information is correct,
/// while the information in Bi+1 and Bi+2 are wrong. Therefore, the node
/// recovers the true deferred state roots (DSR) of Bi+1, Bi+2, and Bi+3 by
/// computing locally, and then computes the keccak hash of [DSRi+3, DSRi+2,
/// DSRi+1] and stores the hash into the header of Bi+3 as its final deferred
/// state root. A special case is if the blaming count is 0, the final deferred
/// state root of the block is simply the original deferred state root, i.e.,
/// DSRi+3 for block Bi+3 in the above case.
///
/// Computing the reward for a block relies on correct blaming behavior of
/// the block. If the block is a pivot block when computing its reward,
/// it is required that:
/// 1. the block correctly chooses its parent;
/// 2. the block contains the correct deferred state root;
/// 3. the block correctly blames all its previous blocks following parent
///    edges.
///
/// If the block is an off-pivot block when computing its reward,
/// it is required that:
/// 1. the block correctly chooses its parent;
/// 2. the block correctly blames the blocks in the intersection of pivot chain
///    blocks and all its previous blocks following parent edges. (This is to
///    encourage the node generating the off-pivot block to keep verifying
///    pivot chain blocks.)
///
/// To provide proof of state root to light node (or a full node when it tries
/// to recover from a checkpoint), the protocol goes through the following
/// steps. Let's assume the verifier has a subtree of block headers which
/// includes the block whose state root is to be verified.
/// 1. The verifier node gets a merkle path whose merkle root corresponds
/// to the state root after executing block Bi. Let's call it the path root
/// which is to be verified.
///
/// 2. Assume deferred count is 2, the verifier node gets block header Bi+2
/// whose deferred state root should be the state root of Bi.
///
/// 3. The verifier node locally searches for the first block whose information
/// in header is correct, starting from block Bi+2 along with the pivot
/// chain. The correctness of header information of a block is decided based
/// on the ratio of the number of blamers in the subtree of the block. If the
/// ratio is small enough, the information is correct. Assume the first such
/// block is block Bj.
///
/// 4. The verifier then searches backward along the pivot chain from Bj for
/// the block whose blaming count is larger than or equal to the distance
/// between block Bi+2 and it. Let's call this block as Bk.
///
/// 5. The verifier asks the prover which is a full or archive node to get the
/// deferred state root of block Bk and its DSR vector, i.e., [..., DSRi+2,
/// ...].
///
/// 6. The verifier verifies the keccak hash of [..., DSRi+2, ...] equals
/// to deferred state root of Bk, and then verifies that DSRi+2 equals to the
/// path root of Bi.

/// In ConsensusGraphInner, every block corresponds to a ConsensusGraphNode and
/// each node has an internal index. This enables fast internal implementation
/// to use integer index instead of H256 block hashes.
pub struct ConsensusGraphInner {
    // This slab hold consensus graph node data and the array index is the
    // internal index.
    pub arena: Slab<ConsensusGraphNode>,
    // indices maps block hash to internal index.
    pub hash_to_arena_indices: HashMap<H256, usize>,
    // The current pivot chain indexes.
    pub pivot_chain: Vec<usize>,
    // The metadata associated with each pivot chain block
    pivot_chain_metadata: Vec<ConsensusGraphPivotData>,
    // The set of *graph* tips in the TreeGraph.
    terminal_hashes: HashSet<H256>,
    // The ``current'' era_genesis block index. It will start being the
    // original genesis. As time goes, it will move to future era genesis
    // checkpoint.
    pub cur_era_genesis_block_arena_index: usize,
    // The height of the ``current'' era_genesis block
    cur_era_genesis_height: u64,
    // The height of the ``stable'' era block, unless from the start, it is
    // always era_epoch_count higher than era_genesis_height
    cur_era_stable_height: u64,
    // weight_tree maintains the subtree weight of each node in the TreeGraph
    weight_tree: DefaultMinLinkCutTree,
    inclusive_weight_tree: SizeMinLinkCutTree,
    stable_weight_tree: DefaultMinLinkCutTree,
    // stable_tree maintains d * SubTW(B, x) + n * x.parent.weight + n *
    // PastW(x.parent)
    stable_tree: DefaultMinLinkCutTree,
    // adaptive_tree maintains d * SubStableTW(B, x) - n * SubTW(B, P(x))
    adaptive_tree: CaterpillarMinLinkCutTree,
    // inclusive_adaptive_tree maintains d * SubInclusiveTW(B, x) - n *
    // SubInclusiveTW(B, P(x))
    inclusive_adaptive_tree: CaterpillarMinLinkCutTree,
    pub pow_config: ProofOfWorkConfig,
    // It maintains the expected difficulty of the next local mined block.
    pub current_difficulty: U256,
    // data_man is the handle to access raw block data
    data_man: Arc<BlockDataManager>,
    // Optimistic execution is the feature to execute ahead of the deferred
    // execution boundary. The goal is to pipeline the transaction
    // execution and the block packaging and verification.
    // optimistic_executed_height is the number of step to go ahead
    optimistic_executed_height: Option<u64>,
    pub inner_conf: ConsensusInnerConfig,
    // The cache to store Anticone information of each node. This could be very
    // large so we periodically remove old ones in the cache.
    anticone_cache: AnticoneCache,
    pastset_cache: PastSetCache,
    // The cache to store execution information of nodes in the consensus
    // graph.
    //    pub execution_info_cache: HashMap<usize,
    // ConsensusGraphExecutionInfo>,
    sequence_number_of_block_entrance: u64,
    last_recycled_era_block: usize,
    /// Block set of each old era. It will garbage collected by sync graph
    pub old_era_block_set: Mutex<VecDeque<H256>>,
    /// This is the first trusted blame block for stable genesis. During full
    /// node recovery, we will not do state validation for blocks between
    /// `stable genesis` and `first_trusted_blame_block`.
    first_trusted_blame_block: H256,
    first_trusted_blame_block_height: u64,
}

pub struct ConsensusGraphNode {
    pub hash: H256,
    pub height: u64,
    is_heavy: bool,
    difficulty: U256,
    /// The total weight of its past set (exclude itself)
    past_weight: i128,
    past_num_blocks: u64,
    /// The total weight of its past set in its own era
    past_era_weight: i128,
    stable: bool,
    adaptive: bool,
    pub parent: usize,
    era_block: usize,
    last_pivot_in_past: u64,
    children: Vec<usize>,
    referrers: Vec<usize>,
    referees: Vec<usize>,
    pub data: ConsensusGraphNodeData,
}

impl ConsensusGraphNode {
    pub fn past_era_weight(&self) -> i128 { self.past_era_weight }

    pub fn stable(&self) -> bool { self.stable }

    pub fn adaptive(&self) -> bool { self.adaptive }

    pub fn pending(&self) -> bool { self.data.pending }

    pub fn partial_invalid(&self) -> bool { self.data.partial_invalid }

    pub fn era_block(&self) -> usize { self.era_block }
}

impl ConsensusGraphInner {
    pub fn with_era_genesis(
        pow_config: ProofOfWorkConfig, data_man: Arc<BlockDataManager>,
        inner_conf: ConsensusInnerConfig, cur_era_genesis_block_hash: &H256,
        first_trusted_blame_block: Option<H256>,
    ) -> Self
    {
        let genesis_block_header = data_man
            .block_header_by_hash(cur_era_genesis_block_hash)
            .expect("genesis block header should exist here");
        let cur_era_genesis_height = genesis_block_header.height();
        let cur_era_stable_height = if cur_era_genesis_height == 0 {
            0
        } else {
            cur_era_genesis_height + inner_conf.era_epoch_count
        };
        let first_trusted_blame_block =
            first_trusted_blame_block.unwrap_or(data_man.true_genesis.hash());
        let first_trusted_blame_block_height =
            if first_trusted_blame_block == data_man.true_genesis.hash() {
                0
            } else {
                data_man
                    .block_header_by_hash(&first_trusted_blame_block)
                    .expect("first_trusted_blame_block should exist here")
                    .height()
            };
        let initial_difficulty = pow_config.initial_difficulty;
        let mut inner = ConsensusGraphInner {
            arena: Slab::new(),
            hash_to_arena_indices: HashMap::new(),
            pivot_chain: Vec::new(),
            pivot_chain_metadata: Vec::new(),
            optimistic_executed_height: None,
            terminal_hashes: Default::default(),
            cur_era_genesis_block_arena_index: NULL,
            cur_era_genesis_height,
            cur_era_stable_height,
            weight_tree: DefaultMinLinkCutTree::new(),
            inclusive_weight_tree: SizeMinLinkCutTree::new(),
            stable_weight_tree: DefaultMinLinkCutTree::new(),
            stable_tree: DefaultMinLinkCutTree::new(),
            adaptive_tree: CaterpillarMinLinkCutTree::new(),
            inclusive_adaptive_tree: CaterpillarMinLinkCutTree::new(),
            pow_config,
            current_difficulty: initial_difficulty.into(),
            data_man: data_man.clone(),
            inner_conf,
            anticone_cache: AnticoneCache::new(),
            pastset_cache: Default::default(),
            sequence_number_of_block_entrance: 0,
            // TODO handle checkpoint in recovery
            last_recycled_era_block: 0,
            old_era_block_set: Mutex::new(VecDeque::new()),
            first_trusted_blame_block,
            first_trusted_blame_block_height,
        };

        // NOTE: Only genesis block will be first inserted into consensus graph
        // and then into synchronization graph. All the other blocks will be
        // inserted first into synchronization graph then consensus graph.
        // For genesis block, its past weight is simply zero (default value).
        let (genesis_arena_index, _) = inner.insert(&genesis_block_header);
        inner.cur_era_genesis_block_arena_index = genesis_arena_index;
        let genesis_block_weight = genesis_block_header.difficulty().low_u128();
        inner
            .weight_tree
            .make_tree(inner.cur_era_genesis_block_arena_index);
        inner.weight_tree.path_apply(
            inner.cur_era_genesis_block_arena_index,
            genesis_block_weight as i128,
        );
        inner
            .inclusive_weight_tree
            .make_tree(inner.cur_era_genesis_block_arena_index);
        inner.inclusive_weight_tree.path_apply(
            inner.cur_era_genesis_block_arena_index,
            genesis_block_weight as i128,
        );
        inner
            .stable_weight_tree
            .make_tree(inner.cur_era_genesis_block_arena_index);
        inner.stable_weight_tree.path_apply(
            inner.cur_era_genesis_block_arena_index,
            genesis_block_weight as i128,
        );
        inner
            .stable_tree
            .make_tree(inner.cur_era_genesis_block_arena_index);
        // The genesis node can be zero in stable_tree because it is never used!
        inner
            .stable_tree
            .set(inner.cur_era_genesis_block_arena_index, 0);
        inner
            .adaptive_tree
            .make_tree(inner.cur_era_genesis_block_arena_index);
        // The genesis node can be zero in adaptive_tree because it is never
        // used!
        inner
            .adaptive_tree
            .set(inner.cur_era_genesis_block_arena_index, 0);
        inner
            .inclusive_adaptive_tree
            .make_tree(inner.cur_era_genesis_block_arena_index);
        // The genesis node can be zero in adaptive_tree because it is never
        // used!
        inner
            .inclusive_adaptive_tree
            .set(inner.cur_era_genesis_block_arena_index, 0);
        inner.arena[inner.cur_era_genesis_block_arena_index]
            .data
            .epoch_number = 0;
        inner.arena[inner.cur_era_genesis_block_arena_index]
            .last_pivot_in_past = cur_era_genesis_height;
        inner
            .pivot_chain
            .push(inner.cur_era_genesis_block_arena_index);
        let mut last_pivot_in_past_blocks = HashSet::new();
        last_pivot_in_past_blocks
            .insert(inner.cur_era_genesis_block_arena_index);
        inner.pivot_chain_metadata.push(ConsensusGraphPivotData {
            last_pivot_in_past_blocks,
        });

        // FIXME: Set execution context and past_num_blocks with data on disk
        inner.data_man.insert_epoch_execution_context(
            genesis_block_header.hash(),
            EpochExecutionContext {
                start_block_number: 0,
            },
            true, /* persistent to db */
        );

        inner
            .anticone_cache
            .update(inner.cur_era_genesis_block_arena_index, &BitSet::new());

        inner
    }

    pub fn persist_epoch_set_hashes(&self, pivot_index: usize) {
        let height = self.pivot_index_to_height(pivot_index);
        let arena_index = self.pivot_chain[pivot_index];
        let epoch_set_hashes = self.arena[arena_index]
            .data
            .ordered_executable_epoch_blocks
            .iter()
            .map(|arena_index| self.arena[*arena_index].hash)
            .collect();
        self.data_man
            .insert_epoch_set_hashes_to_db(height, &epoch_set_hashes);
    }

    #[inline]
    /// The caller should ensure that `height` is within the current
    /// `self.pivot_chain` range. Otherwise the function may panic.
    pub fn get_pivot_block_arena_index(&self, height: u64) -> usize {
        let pivot_index = (height - self.cur_era_genesis_height) as usize;
        assert!(pivot_index < self.pivot_chain.len());
        self.pivot_chain[pivot_index]
    }

    #[inline]
    pub fn get_pivot_height(&self) -> u64 {
        self.cur_era_genesis_height + self.pivot_chain.len() as u64
    }

    #[inline]
    pub fn height_to_pivot_index(&self, height: u64) -> usize {
        (height - self.cur_era_genesis_height) as usize
    }

    #[inline]
    pub fn pivot_index_to_height(&self, pivot_index: usize) -> u64 {
        self.cur_era_genesis_height + pivot_index as u64
    }

    #[inline]
    fn get_next_sequence_number(&mut self) -> u64 {
        let sn = self.sequence_number_of_block_entrance;
        self.sequence_number_of_block_entrance += 1;
        sn
    }

    #[inline]
    pub fn set_initial_sequence_number(&mut self, initial_sn: u64) {
        self.arena[self.cur_era_genesis_block_arena_index]
            .data
            .sequence_number = initial_sn;
        self.sequence_number_of_block_entrance = initial_sn + 1;
    }

    #[inline]
    fn is_heavier(a: (i128, &H256), b: (i128, &H256)) -> bool {
        (a.0 > b.0) || ((a.0 == b.0) && (*a.1 > *b.1))
    }

    #[inline]
    pub fn ancestor_at(&self, me: usize, height: u64) -> usize {
        let height_index = self.height_to_pivot_index(height);
        self.inclusive_weight_tree.ancestor_at(me, height_index)
    }

    #[inline]
    /// for outside era block, consider the lca is NULL
    pub fn lca(&self, me: usize, v: usize) -> usize {
        if self.arena[v].era_block == NULL || self.arena[me].era_block == NULL {
            return NULL;
        }
        self.inclusive_weight_tree.lca(me, v)
    }

    #[inline]
    fn get_era_genesis_height(&self, parent_height: u64, offset: u64) -> u64 {
        let era_genesis_height = if parent_height > offset {
            (parent_height - offset) / self.inner_conf.era_epoch_count
                * self.inner_conf.era_epoch_count
        } else {
            0
        };
        era_genesis_height
    }

    #[inline]
    pub fn get_cur_era_genesis_height(&self) -> u64 {
        self.cur_era_genesis_height
    }

    #[inline]
    fn get_era_genesis_block_with_parent(
        &self, parent: usize, offset: u64,
    ) -> usize {
        if parent == NULL {
            return 0;
        }
        let height = self.arena[parent].height;
        let era_genesis_height = self.get_era_genesis_height(height, offset);
        debug!(
            "height={} era_height={} era_genesis_height={}",
            height, era_genesis_height, self.cur_era_genesis_height
        );
        self.ancestor_at(parent, era_genesis_height)
    }

    #[inline]
    fn get_epoch_block_hashes(&self, epoch_arena_index: usize) -> Vec<H256> {
        self.arena[epoch_arena_index]
            .data
            .ordered_executable_epoch_blocks
            .iter()
            .map(|idx| self.arena[*idx].hash)
            .collect()
    }

    #[inline]
    fn get_epoch_start_block_number(&self, epoch_arena_index: usize) -> u64 {
        let parent = self.arena[epoch_arena_index].parent;

        return self.arena[parent].past_num_blocks + 1;
    }

    #[inline]
    fn is_legacy_block(&self, index: usize) -> bool {
        self.arena[index].era_block == NULL
    }

    fn get_blame(&self, arena_index: usize) -> u32 {
        let block_header = self
            .data_man
            .block_header_by_hash(&self.arena[arena_index].hash)
            .unwrap();
        block_header.blame()
    }

    fn get_blame_with_pivot_index(&self, pivot_index: usize) -> u32 {
        let arena_index = self.pivot_chain[pivot_index];
        self.get_blame(arena_index)
    }

    pub fn find_first_index_with_correct_state_of(
        &self, pivot_index: usize, blame_bound: Option<u32>,
    ) -> Option<usize> {
        // this is the earliest block we need to consider; blocks before `from`
        // cannot have any information about the state root of `pivot_index`
        let from = pivot_index + DEFERRED_STATE_EPOCH_COUNT as usize;

        self.find_first_trusted_starting_from(from, blame_bound)
    }

    pub fn find_first_trusted_starting_from(
        &self, from: usize, blame_bound: Option<u32>,
    ) -> Option<usize> {
        let mut trusted_index = match self
            .find_first_with_trusted_blame_starting_from(from, blame_bound)
        {
            None => return None,
            Some(index) => index,
        };

        // iteratively search for the smallest trusted index greater than
        // or equal to `from`
        while trusted_index != from {
            let blame = self.get_blame_with_pivot_index(trusted_index);
            let prev_trusted = trusted_index - blame as usize - 1;

            if prev_trusted < from {
                break;
            }

            trusted_index = prev_trusted;
        }

        Some(trusted_index)
    }

    fn find_first_with_trusted_blame_starting_from(
        &self, pivot_index: usize, blame_bound: Option<u32>,
    ) -> Option<usize> {
        let mut cur_pivot_index = pivot_index;
        while cur_pivot_index < self.pivot_chain.len() {
            let arena_index = self.pivot_chain[cur_pivot_index];
            let blame_ratio =
                self.compute_blame_ratio(arena_index, blame_bound);
            if blame_ratio < MAX_BLAME_RATIO_FOR_TRUST {
                return Some(cur_pivot_index);
            }
            cur_pivot_index += 1;
        }

        None
    }

    // Compute the ratio of blames that the block gets
    fn compute_blame_ratio(
        &self, arena_index: usize, blame_bound: Option<u32>,
    ) -> f64 {
        let blame_bound = if let Some(bound) = blame_bound {
            bound
        } else {
            u32::max_value()
        };
        let mut total_blame_count = 0 as u64;
        let mut queue = VecDeque::new();
        let mut votes = HashMap::new();
        queue.push_back((arena_index, 0 as u32));
        while let Some((index, step)) = queue.pop_front() {
            if index == arena_index {
                votes.insert(index, true);
            } else {
                let mut my_blame = self.get_blame(index);
                let mut parent = index;
                loop {
                    parent = self.arena[parent].parent;
                    if my_blame == 0 {
                        let parent_vote = *votes.get(&parent).unwrap();
                        votes.insert(index, parent_vote);
                        if !parent_vote {
                            total_blame_count += 1;
                        }
                        break;
                    } else if parent == arena_index {
                        votes.insert(index, false);
                        total_blame_count += 1;
                        break;
                    }
                    my_blame -= 1;
                }
            }

            if step == blame_bound {
                continue;
            }

            let next_step = step + 1;
            for child in &self.arena[index].children {
                queue.push_back((*child, next_step));
            }
        }

        let total_vote_count = votes.len();

        total_blame_count as f64 / total_vote_count as f64
    }

    pub fn check_mining_adaptive_block(
        &mut self, parent_arena_index: usize, referee_indices: Vec<usize>,
        difficulty: U256,
    ) -> bool
    {
        // We first compute anticone barrier for newly mined block
        let parent_anticone_opt = self.anticone_cache.get(parent_arena_index);
        let mut anticone;
        if parent_anticone_opt.is_none() {
            anticone = consensus_new_block_handler::ConsensusNewBlockHandler::compute_anticone_bruteforce(
                self, parent_arena_index,
            );
            anticone |= &self.compute_future_bitset(parent_arena_index);
        } else {
            anticone = self.compute_future_bitset(parent_arena_index);
            for index in parent_anticone_opt.unwrap() {
                anticone.add(*index as u32);
            }
        }
        let mut my_past = BitSet::new();
        let mut queue: VecDeque<usize> = VecDeque::new();
        for index in referee_indices {
            queue.push_back(index);
        }
        while let Some(index) = queue.pop_front() {
            if my_past.contains(index as u32) {
                continue;
            }
            my_past.add(index as u32);
            let idx_parent = self.arena[index].parent;
            if anticone.contains(idx_parent as u32) {
                queue.push_back(idx_parent);
            }
            for referee in &self.arena[index].referees {
                if anticone.contains(*referee as u32) {
                    queue.push_back(*referee);
                }
            }
        }
        for index in my_past.drain() {
            anticone.remove(index);
        }

        let mut anticone_barrier = BitSet::new();
        for index in (&anticone).iter() {
            let parent = self.arena[index as usize].parent as u32;
            if self.arena[index as usize].era_block != NULL
                && !anticone.contains(parent)
            {
                anticone_barrier.add(index);
            }
        }

        let (_stable, adaptive) = self.adaptive_weight_impl(
            parent_arena_index,
            &anticone_barrier,
            None,
            i128::try_from(difficulty.low_u128()).unwrap(),
        );
        adaptive
    }

    fn compute_subtree_weights(
        &self, me: usize, anticone_barrier: &BitSet,
    ) -> (Vec<i128>, Vec<i128>, Vec<i128>) {
        let mut subtree_weight = Vec::new();
        let mut subtree_inclusive_weight = Vec::new();
        let mut subtree_stable_weight = Vec::new();
        let n = self.arena.capacity();
        subtree_weight.resize_with(n, Default::default);
        subtree_inclusive_weight.resize_with(n, Default::default);
        subtree_stable_weight.resize_with(n, Default::default);
        let mut stack = Vec::new();
        stack.push((0, self.cur_era_genesis_block_arena_index));
        while let Some((stage, index)) = stack.pop() {
            if stage == 0 {
                stack.push((1, index));
                subtree_weight[index] = 0;
                subtree_inclusive_weight[index] = 0;
                subtree_stable_weight[index] = 0;
                for child in &self.arena[index].children {
                    if !anticone_barrier.contains(*child as u32) && *child != me
                    {
                        stack.push((0, *child));
                    }
                }
            } else {
                let weight =
                    self.block_weight(index, false /* inclusive */);
                subtree_weight[index] += weight;
                subtree_inclusive_weight[index] +=
                    self.block_weight(index, true /* inclusive */);
                if self.arena[index].stable {
                    subtree_stable_weight[index] += weight;
                }
                let parent = self.arena[index].parent;
                if parent != NULL {
                    subtree_weight[parent] += subtree_weight[index];
                    subtree_inclusive_weight[parent] +=
                        subtree_inclusive_weight[index];
                    subtree_stable_weight[parent] +=
                        subtree_stable_weight[index];
                }
            }
        }
        (
            subtree_weight,
            subtree_inclusive_weight,
            subtree_stable_weight,
        )
    }

    fn adaptive_weight_impl_brutal(
        &self, parent_0: usize, subtree_weight: &Vec<i128>,
        subtree_inclusive_weight: &Vec<i128>,
        subtree_stable_weight: &Vec<i128>, difficulty: i128,
    ) -> (bool, bool)
    {
        let mut parent = parent_0;
        let mut stable = true;

        let height = self.arena[parent].height;
        let era_genesis_height = self.get_era_genesis_height(height, 0);
        let two_era_genesis_height = self
            .get_era_genesis_height(height, self.inner_conf.era_epoch_count);
        let era_genesis = self.ancestor_at(parent, era_genesis_height);

        let total_weight = subtree_weight[era_genesis];
        let adjusted_beta =
            (self.inner_conf.adaptive_weight_beta as i128) * difficulty;

        while self.arena[parent].height != era_genesis_height {
            let grandparent = self.arena[parent].parent;
            let past_era_weight = if grandparent == era_genesis {
                0
            } else {
                self.arena[grandparent].past_era_weight
            };
            let w = total_weight
                - past_era_weight
                - self.block_weight(grandparent, false /* inclusive */);
            if w > adjusted_beta {
                let a = subtree_weight[parent];
                if self.inner_conf.adaptive_weight_alpha_den as i128 * a
                    - self.inner_conf.adaptive_weight_alpha_num as i128 * w
                    < 0
                {
                    stable = false;
                    break;
                }
            }
            parent = grandparent;
        }
        let mut adaptive = false;
        if !stable {
            parent = parent_0;
            while self.arena[parent].height != era_genesis_height {
                let grandparent = self.arena[parent].parent;
                let w = subtree_weight[grandparent];
                if w > adjusted_beta {
                    let a = subtree_stable_weight[parent];
                    if self.inner_conf.adaptive_weight_alpha_den as i128 * a
                        - self.inner_conf.adaptive_weight_alpha_num as i128 * w
                        < 0
                    {
                        adaptive = true;
                        break;
                    }
                }
                parent = grandparent;
            }
        }
        if !adaptive {
            while self.arena[parent].height != two_era_genesis_height {
                let grandparent = self.arena[parent].parent;
                let w = subtree_inclusive_weight[grandparent];
                if w > adjusted_beta {
                    let a = subtree_inclusive_weight[parent];
                    if self.inner_conf.adaptive_weight_alpha_den as i128 * a
                        - self.inner_conf.adaptive_weight_alpha_num as i128 * w
                        < 0
                    {
                        adaptive = true;
                        break;
                    }
                }
                parent = grandparent;
            }
        }

        (stable, adaptive)
    }

    fn adaptive_weight_impl(
        &mut self, parent_0: usize, anticone_barrier: &BitSet,
        weight_tuple: Option<&(Vec<i128>, Vec<i128>, Vec<i128>)>,
        difficulty: i128,
    ) -> (bool, bool)
    {
        if let Some((
            subtree_weight,
            subtree_inclusive_weight,
            subtree_stable_weight,
        )) = weight_tuple
        {
            return self.adaptive_weight_impl_brutal(
                parent_0,
                subtree_weight,
                subtree_inclusive_weight,
                subtree_stable_weight,
                difficulty,
            );
        }
        let mut parent = parent_0;

        let mut weight_delta = HashMap::new();
        let mut inclusive_weight_delta = HashMap::new();
        let mut stable_weight_delta = HashMap::new();

        for index in anticone_barrier.iter() {
            assert!(!self.is_legacy_block(index as usize));
            weight_delta
                .insert(index as usize, self.weight_tree.get(index as usize));
            inclusive_weight_delta.insert(
                index as usize,
                self.inclusive_weight_tree.get(index as usize),
            );
            stable_weight_delta.insert(
                index as usize,
                self.stable_weight_tree.get(index as usize),
            );
        }

        for (index, delta) in &weight_delta {
            self.weight_tree.path_apply(*index, -delta);
            self.stable_tree.path_apply(
                *index,
                -delta * (self.inner_conf.adaptive_weight_alpha_den as i128),
            );
            let parent = self.arena[*index].parent;
            assert!(parent != NULL);
            self.adaptive_tree.caterpillar_apply(
                parent,
                delta * (self.inner_conf.adaptive_weight_alpha_num as i128),
            );
        }
        for (index, delta) in &inclusive_weight_delta {
            let parent = self.arena[*index].parent;
            assert!(parent != NULL);
            self.inclusive_weight_tree.path_apply(*index, -delta);
            self.inclusive_adaptive_tree.caterpillar_apply(
                parent,
                delta * (self.inner_conf.adaptive_weight_alpha_num as i128),
            );
            self.inclusive_adaptive_tree.path_apply(
                *index,
                -delta * (self.inner_conf.adaptive_weight_alpha_den as i128),
            );
        }
        for (index, delta) in &stable_weight_delta {
            self.adaptive_tree.path_apply(
                *index,
                -delta * (self.inner_conf.adaptive_weight_alpha_den as i128),
            );
        }

        let era_genesis_height =
            self.get_era_genesis_height(self.arena[parent].height, 0);
        let two_era_genesis_height = self.get_era_genesis_height(
            self.arena[parent].height,
            self.inner_conf.era_epoch_count,
        );
        let era_genesis = self.ancestor_at(parent, era_genesis_height);
        let two_era_genesis = self.ancestor_at(parent, two_era_genesis_height);

        let total_weight = self.weight_tree.get(era_genesis);
        debug!("total_weight before insert: {}", total_weight);

        let adjusted_beta =
            (self.inner_conf.adaptive_weight_beta as i128) * difficulty;

        let mut high = self.arena[parent].height;
        let mut low = era_genesis_height + 1;
        // [low, high]
        let mut best = era_genesis_height;

        while low <= high {
            let mid = (low + high) / 2;
            let p = self.ancestor_at(parent, mid);
            let gp = self.arena[p].parent;
            let past_era_weight = if gp == era_genesis {
                0
            } else {
                self.arena[gp].past_era_weight
            };
            let w = total_weight
                - past_era_weight
                - self.block_weight(gp, false /* inclusive */);
            if w > adjusted_beta {
                best = mid;
                low = mid + 1;
            } else {
                high = mid - 1;
            }
        }

        let stable = if best != era_genesis_height {
            parent = self.ancestor_at(parent, best);

            let a = self.stable_tree.path_aggregate_chop(parent, era_genesis);
            let b = total_weight
                * (self.inner_conf.adaptive_weight_alpha_num as i128);
            if a < b {
                debug!("block is unstable: {:?} < {:?}!", a, b);
            } else {
                debug!("block is stable: {:?} >= {:?}!", a, b);
            }
            !(a < b)
        } else {
            debug!(
                "block is stable: too close to genesis, adjusted beta {:?}",
                adjusted_beta
            );
            true
        };
        let mut adaptive = false;

        if !stable {
            parent = parent_0;

            let mut high = self.arena[parent].height;
            let mut low = era_genesis_height + 1;
            let mut best = era_genesis_height;

            while low <= high {
                let mid = (low + high) / 2;
                let p = self.ancestor_at(parent, mid);
                let gp = self.arena[p].parent;
                let w = self.weight_tree.get(gp);
                if w > adjusted_beta {
                    best = mid;
                    low = mid + 1;
                } else {
                    high = mid - 1;
                }
            }

            if best != era_genesis_height {
                parent = self.ancestor_at(parent, best);
                let min_agg =
                    self.adaptive_tree.path_aggregate_chop(parent, era_genesis);
                if min_agg < 0 {
                    debug!("block is adaptive (intra-era): {:?}", min_agg);
                    adaptive = true;
                }
            }
        }

        if !adaptive {
            let mut high = era_genesis_height;
            let mut low = two_era_genesis_height + 1;
            let mut best = two_era_genesis_height;

            while low <= high {
                let mid = (low + high) / 2;
                let p = self.ancestor_at(parent, mid);
                let gp = self.arena[p].parent;
                let w = self.inclusive_weight_tree.get(gp);

                if w > adjusted_beta {
                    best = mid;
                    low = mid + 1;
                } else {
                    high = mid - 1;
                }
            }

            if best != two_era_genesis_height {
                parent = self.ancestor_at(parent, best);
                let min_agg = self
                    .inclusive_adaptive_tree
                    .path_aggregate_chop(parent, two_era_genesis);
                if min_agg < 0 {
                    debug!("block is adaptive (inter-era): {:?}", min_agg);
                    adaptive = true;
                }
            }
        }

        for (index, delta) in &weight_delta {
            self.weight_tree.path_apply(*index, *delta);
            self.stable_tree.path_apply(
                *index,
                delta * (self.inner_conf.adaptive_weight_alpha_den as i128),
            );
            let parent = self.arena[*index].parent;
            self.adaptive_tree.caterpillar_apply(
                parent,
                -delta * (self.inner_conf.adaptive_weight_alpha_num as i128),
            );
        }
        for (index, delta) in &inclusive_weight_delta {
            let parent = self.arena[*index].parent;
            self.inclusive_weight_tree.path_apply(*index, *delta);
            self.inclusive_adaptive_tree.caterpillar_apply(
                parent,
                -delta * (self.inner_conf.adaptive_weight_alpha_num as i128),
            );
            self.inclusive_adaptive_tree.path_apply(
                *index,
                delta * (self.inner_conf.adaptive_weight_alpha_den as i128),
            );
        }
        for (index, delta) in &stable_weight_delta {
            self.adaptive_tree.path_apply(
                *index,
                delta * (self.inner_conf.adaptive_weight_alpha_den as i128),
            );
        }

        (stable, adaptive)
    }

    /// Determine whether we should generate adaptive blocks or not. It is used
    /// both for block generations and for block validations.
    fn adaptive_weight(
        &mut self, me: usize, anticone_barrier: &BitSet,
        weight_tuple: Option<&(Vec<i128>, Vec<i128>, Vec<i128>)>,
    ) -> (bool, bool)
    {
        let parent = self.arena[me].parent;
        assert!(parent != NULL);

        let difficulty =
            i128::try_from(self.arena[me].difficulty.low_u128()).unwrap();

        self.adaptive_weight_impl(
            parent,
            anticone_barrier,
            weight_tuple,
            difficulty,
        )
    }

    #[inline]
    fn is_same_era(&self, me: usize, pivot: usize) -> bool {
        self.arena[me].era_block == self.arena[pivot].era_block
    }

    fn collect_blockset_in_own_view_of_epoch_brutal(
        &mut self, lca: usize, pivot: usize,
    ) {
        let pastset = self.pastset_cache.get(lca, false).unwrap();
        let mut path_to_lca = Vec::new();
        let mut cur = pivot;
        while cur != lca {
            path_to_lca.push(cur);
            cur = self.arena[cur].parent;
        }
        path_to_lca.reverse();
        let mut visited = BitSet::new();
        for ancestor_arena_index in path_to_lca {
            visited.add(ancestor_arena_index as u32);
            if ancestor_arena_index == pivot
                || self.arena[ancestor_arena_index].data.blockset_cleared
            {
                let mut queue = VecDeque::new();
                for referee in &self.arena[ancestor_arena_index].referees {
                    if !pastset.contains(*referee as u32)
                        && !visited.contains(*referee as u32)
                    {
                        visited.add(*referee as u32);
                        queue.push_back(*referee);
                    }
                }
                while let Some(index) = queue.pop_front() {
                    if ancestor_arena_index == pivot {
                        self.arena[pivot]
                            .data
                            .blockset_in_own_view_of_epoch
                            .push(index);
                    }
                    let parent = self.arena[index].parent;
                    if parent != NULL
                        && !pastset.contains(parent as u32)
                        && !visited.contains(parent as u32)
                    {
                        visited.add(parent as u32);
                        queue.push_back(parent);
                    }
                    for referee in &self.arena[index].referees {
                        if !pastset.contains(*referee as u32)
                            && !visited.contains(*referee as u32)
                        {
                            visited.add(*referee as u32);
                            queue.push_back(*referee);
                        }
                    }
                }
            } else {
                for index in &self.arena[ancestor_arena_index]
                    .data
                    .blockset_in_own_view_of_epoch
                {
                    visited.add(*index as u32);
                }
            }
        }
    }

    fn compute_pastset_brutal(&mut self, me: usize) -> BitSet {
        let mut path = Vec::new();
        let mut cur = me;
        while cur != NULL && self.pastset_cache.get(cur, false).is_none() {
            path.push(cur);
            cur = self.arena[cur].parent;
        }
        path.reverse();
        let mut result = self
            .pastset_cache
            .get(cur, false)
            .unwrap_or(&BitSet::new())
            .clone();
        for ancestor_arena_index in path {
            result.add(ancestor_arena_index as u32);
            if self.arena[ancestor_arena_index].data.blockset_cleared {
                let mut queue = VecDeque::new();
                queue.push_back(ancestor_arena_index);
                while let Some(index) = queue.pop_front() {
                    let parent = self.arena[index].parent;
                    if parent != NULL && !result.contains(parent as u32) {
                        result.add(parent as u32);
                        queue.push_back(parent);
                    }
                    for referee in &self.arena[index].referees {
                        if !result.contains(*referee as u32) {
                            result.add(*referee as u32);
                            queue.push_back(*referee);
                        }
                    }
                }
            } else {
                for index in &self.arena[ancestor_arena_index]
                    .data
                    .blockset_in_own_view_of_epoch
                {
                    result.add(*index as u32);
                }
            }
        }
        result
    }

    fn collect_blockset_in_own_view_of_epoch(&mut self, pivot: usize) {
        // TODO: consider the speed for recovery from db
        let parent = self.arena[pivot].parent;
        // This indicates `pivot` is partial_invalid and for partial invalid
        // block we don't need to calculate and store the blockset
        if parent != NULL && self.arena[parent].data.partial_invalid {
            return;
        }
        if parent != NULL {
            let last = *self.pivot_chain.last().unwrap();
            let lca = self.lca(last, parent);
            assert!(lca != NULL);
            if self.pastset_cache.get(lca, true).is_none() {
                let pastset = self.compute_pastset_brutal(lca);
                self.pastset_cache.update(lca, pastset);
            }
            self.collect_blockset_in_own_view_of_epoch_brutal(lca, pivot);
        }

        let filtered_blockset = self.arena[pivot]
            .data
            .blockset_in_own_view_of_epoch
            .iter()
            .filter(|idx| self.is_same_era(**idx, pivot))
            .map(|idx| *idx)
            .collect();

        self.arena[pivot].data.ordered_executable_epoch_blocks =
            self.topological_sort(&filtered_blockset);
        self.arena[pivot]
            .data
            .ordered_executable_epoch_blocks
            .push(pivot);
        self.arena[pivot].data.blockset_cleared = false;
    }

    fn insert_referee_if_not_duplicate(
        &self, referees: &mut Vec<usize>, me: usize,
    ) {
        // We do not insert current genesis
        if self.cur_era_genesis_block_arena_index == me {
            return;
        }
        // TODO: maybe consider a more vigorous mechanism
        let mut found = false;
        for i in 0..referees.len() {
            let x = referees[i];
            let lca = self.lca(x, me);
            if lca == me {
                found = true;
                break;
            } else if lca == x {
                found = true;
                referees[i] = me;
                break;
            }
        }
        if !found {
            referees.push(me);
        }
    }

    /// Try to insert an outside era block, return it's sequence number. If both
    /// it's parent and referees are empty, we will not insert it into
    /// `arena`.
    pub fn insert_out_era_block(&mut self, block_header: &BlockHeader) -> u64 {
        let sn = self.get_next_sequence_number();
        let hash = block_header.hash();
        // we make cur_era_genesis be it's parent if it doesn‘t has one.
        let parent = self
            .hash_to_arena_indices
            .get(block_header.parent_hash())
            .cloned()
            .unwrap_or(self.cur_era_genesis_block_arena_index);

        let mut referees: Vec<usize> = Vec::new();
        for hash in block_header.referee_hashes().iter() {
            if let Some(x) = self.hash_to_arena_indices.get(hash) {
                self.insert_referee_if_not_duplicate(&mut referees, *x);
            }
        }

        if parent == self.cur_era_genesis_block_arena_index
            && referees.is_empty()
        {
            self.old_era_block_set.lock().push_back(hash);
            return sn;
        }

        // actually, we only need these fields: `parent`, `referees`,
        // `children`, `referrers`, `era_block`
        let index = self.arena.insert(ConsensusGraphNode {
            hash,
            height: block_header.height(),
            is_heavy: true,
            difficulty: *block_header.difficulty(),
            past_weight: 0, // will be updated later below
            past_num_blocks: 0,
            past_era_weight: 0, // will be updated later below
            stable: true,
            // Block header contains an adaptive field, we will verify with our
            // own computation
            adaptive: block_header.adaptive(),
            parent,
            last_pivot_in_past: 0,
            era_block: NULL,
            children: Vec::new(),
            referees,
            referrers: Vec::new(),
            data: ConsensusGraphNodeData::new(NULLU64, sn),
        });
        self.hash_to_arena_indices.insert(hash, index);

        let referees = self.arena[index].referees.clone();
        for referee in referees {
            self.arena[referee].referrers.push(index);
        }
        if parent != self.cur_era_genesis_block_arena_index {
            self.arena[parent].children.push(index);
        }

        self.weight_tree.make_tree(index);
        self.inclusive_weight_tree.make_tree(index);
        self.stable_tree.make_tree(index);
        self.stable_weight_tree.make_tree(index);
        self.adaptive_tree.make_tree(index);
        self.inclusive_adaptive_tree.make_tree(index);

        sn
    }

    fn insert(&mut self, block_header: &BlockHeader) -> (usize, usize) {
        let hash = block_header.hash();

        let is_heavy = U512::from(block_header.pow_quality)
            >= U512::from(self.inner_conf.heavy_block_difficulty_ratio)
                * U512::from(block_header.difficulty());

        let parent =
            if hash != self.data_man.get_cur_consensus_era_genesis_hash() {
                self.hash_to_arena_indices
                    .get(block_header.parent_hash())
                    .cloned()
                    .unwrap()
            } else {
                NULL
            };

        let mut referees: Vec<usize> = Vec::new();
        for hash in block_header.referee_hashes().iter() {
            if let Some(x) = self.hash_to_arena_indices.get(hash) {
                self.insert_referee_if_not_duplicate(&mut referees, *x);
            }
        }

        for referee in &referees {
            self.terminal_hashes.remove(&self.arena[*referee].hash);
        }
        let my_height = block_header.height();
        let sn = self.get_next_sequence_number();
        let index = self.arena.insert(ConsensusGraphNode {
            hash,
            height: my_height,
            is_heavy,
            difficulty: *block_header.difficulty(),
            past_weight: 0, // will be updated later below
            past_num_blocks: 0,
            past_era_weight: 0, // will be updated later below
            stable: true,
            // Block header contains an adaptive field, we will verify with our
            // own computation
            adaptive: block_header.adaptive(),
            parent,
            last_pivot_in_past: 0,
            era_block: self.get_era_genesis_block_with_parent(parent, 0),
            children: Vec::new(),
            referees,
            referrers: Vec::new(),
            data: ConsensusGraphNodeData::new(NULLU64, sn),
        });
        self.hash_to_arena_indices.insert(hash, index);

        if parent != NULL {
            self.terminal_hashes.remove(&self.arena[parent].hash);
            self.arena[parent].children.push(index);
        }
        self.terminal_hashes.insert(hash);
        let referees = self.arena[index].referees.clone();
        for referee in referees {
            self.arena[referee].referrers.push(index);
        }

        self.collect_blockset_in_own_view_of_epoch(index);

        if parent != NULL {
            let era_genesis = self.get_era_genesis_block_with_parent(parent, 0);
            let graph_era_stable_genesis =
                self.ancestor_at(parent, self.cur_era_stable_height);

            let weight_in_my_epoch = self.total_weight_in_own_epoch(
                &self.arena[index].data.blockset_in_own_view_of_epoch,
                false,
                graph_era_stable_genesis,
            );
            let weight_era_in_my_epoch = self.total_weight_in_own_epoch(
                &self.arena[index].data.blockset_in_own_view_of_epoch,
                false,
                era_genesis,
            );
            let past_weight = self.arena[parent].past_weight
                + self.block_weight(parent, false /* inclusive */)
                + weight_in_my_epoch;
            let past_num_blocks = self.arena[parent].past_num_blocks
                + self.arena[index].data.ordered_executable_epoch_blocks.len()
                    as u64;
            let past_era_weight = if parent != era_genesis {
                self.arena[parent].past_era_weight
                    + self.block_weight(parent, false /* inclusive */)
                    + weight_era_in_my_epoch
            } else {
                self.block_weight(parent, false /* inclusive */)
                    + weight_era_in_my_epoch
            };

            self.data_man.insert_epoch_execution_context(
                hash.clone(),
                EpochExecutionContext {
                    start_block_number: self
                        .get_epoch_start_block_number(index),
                },
                true, /* persistent to db */
            );

            self.arena[index].past_weight = past_weight;
            self.arena[index].past_num_blocks = past_num_blocks;
            self.arena[index].past_era_weight = past_era_weight;
        }

        debug!(
            "Block {} inserted into Consensus with index={} past_weight={}",
            hash, index, self.arena[index].past_weight
        );

        (index, self.hash_to_arena_indices.len())
    }

    fn compute_future_bitset(&self, me: usize) -> BitSet {
        // Compute future set of parent
        let mut queue: VecDeque<usize> = VecDeque::new();
        let mut visited = BitSet::with_capacity(self.arena.len() as u32);
        queue.push_back(me);
        visited.add(me as u32);
        while let Some(index) = queue.pop_front() {
            for child in &self.arena[index].children {
                if !visited.contains(*child as u32) {
                    visited.add(*child as u32);
                    queue.push_back(*child);
                }
            }
            for referrer in &self.arena[index].referrers {
                if !visited.contains(*referrer as u32) {
                    visited.add(*referrer as u32);
                    queue.push_back(*referrer);
                }
            }
        }
        visited.remove(me as u32);
        visited
    }

    fn topological_sort(&self, index_set: &HashSet<usize>) -> Vec<usize> {
        let mut num_incoming_edges = HashMap::new();

        for me in index_set {
            num_incoming_edges.entry(*me).or_insert(0);
            let parent = self.arena[*me].parent;
            if index_set.contains(&parent) {
                *num_incoming_edges.entry(parent).or_insert(0) += 1;
            }
            for referee in &self.arena[*me].referees {
                if index_set.contains(referee) {
                    *num_incoming_edges.entry(*referee).or_insert(0) += 1;
                }
            }
        }

        let mut candidates = BinaryHeap::new();
        let mut reversed_indices = Vec::new();

        for me in index_set {
            if num_incoming_edges[me] == 0 {
                candidates.push((self.arena[*me].hash, *me));
            }
        }
        while let Some((_, me)) = candidates.pop() {
            reversed_indices.push(me);

            let parent = self.arena[me].parent;
            if index_set.contains(&parent) {
                num_incoming_edges.entry(parent).and_modify(|e| *e -= 1);
                if num_incoming_edges[&parent] == 0 {
                    candidates.push((self.arena[parent].hash, parent));
                }
            }
            for referee in &self.arena[me].referees {
                if index_set.contains(referee) {
                    num_incoming_edges.entry(*referee).and_modify(|e| *e -= 1);
                    if num_incoming_edges[referee] == 0 {
                        candidates.push((self.arena[*referee].hash, *referee));
                    }
                }
            }
        }
        reversed_indices.reverse();
        reversed_indices
    }

    /// Return the consensus graph indexes of the pivot block where the rewards
    /// of its epoch should be computed The rewards are needed to compute
    /// the state of the epoch at height `state_at` of `chain`
    fn get_pivot_reward_index(
        &self, epoch_arena_index: usize,
    ) -> Option<(usize, usize)> {
        // We are going to exclude the original genesis block here!
        if self.arena[epoch_arena_index].height <= REWARD_EPOCH_COUNT {
            return None;
        }
        let parent_index = self.arena[epoch_arena_index].parent;
        // Recompute epoch.
        let anticone_cut_height =
            REWARD_EPOCH_COUNT - ANTICONE_PENALTY_UPPER_EPOCH_COUNT;
        let mut anticone_penalty_cutoff_epoch_block = parent_index;
        for _i in 1..anticone_cut_height {
            if anticone_penalty_cutoff_epoch_block == NULL {
                break;
            }
            anticone_penalty_cutoff_epoch_block =
                self.arena[anticone_penalty_cutoff_epoch_block].parent;
        }
        let mut reward_epoch_block = anticone_penalty_cutoff_epoch_block;
        for _i in 0..ANTICONE_PENALTY_UPPER_EPOCH_COUNT {
            if reward_epoch_block == NULL {
                break;
            }
            reward_epoch_block = self.arena[reward_epoch_block].parent;
        }
        if reward_epoch_block != NULL {
            // The anticone_penalty_cutoff respect the era bound!
            while !self.is_same_era(
                reward_epoch_block,
                anticone_penalty_cutoff_epoch_block,
            ) {
                anticone_penalty_cutoff_epoch_block =
                    self.arena[anticone_penalty_cutoff_epoch_block].parent;
            }
        }
        let reward_index = if reward_epoch_block == NULL {
            None
        } else {
            Some((reward_epoch_block, anticone_penalty_cutoff_epoch_block))
        };
        reward_index
    }

    pub fn get_executable_epoch_blocks(
        &self, epoch_arena_index: usize,
    ) -> Vec<Arc<Block>> {
        let mut epoch_blocks = Vec::new();
        for idx in &self.arena[epoch_arena_index]
            .data
            .ordered_executable_epoch_blocks
        {
            let block = self
                .data_man
                .block_by_hash(
                    &self.arena[*idx].hash,
                    false, /* update_cache */
                )
                .expect("Exist");
            epoch_blocks.push(block);
        }
        epoch_blocks
    }

    fn recompute_anticone_weight(
        &self, me: usize, pivot_block_arena_index: usize,
    ) -> i128 {
        assert!(self.is_same_era(me, pivot_block_arena_index));
        // We need to compute the future size of me under the view of epoch
        // height pivot_index
        let mut visited = BitSet::new();
        let mut queue = VecDeque::new();
        queue.push_back(pivot_block_arena_index);
        visited.add(pivot_block_arena_index as u32);
        let last_pivot = self.arena[me].last_pivot_in_past;
        while let Some(index) = queue.pop_front() {
            let parent = self.arena[index].parent;
            if self.arena[parent].data.epoch_number > last_pivot
                && !visited.contains(parent as u32)
            {
                queue.push_back(parent);
                visited.add(parent as u32);
            }
            for referee in &self.arena[index].referees {
                if self.arena[*referee].data.epoch_number > last_pivot
                    && !visited.contains(*referee as u32)
                {
                    queue.push_back(*referee);
                    visited.add(*referee as u32);
                }
            }
        }
        queue.push_back(me);
        let mut visited2 = BitSet::new();
        visited2.add(me as u32);
        while let Some(index) = queue.pop_front() {
            for child in &self.arena[index].children {
                if visited.contains(*child as u32)
                    && !visited2.contains(*child as u32)
                {
                    queue.push_back(*child);
                    visited2.add(*child as u32);
                }
            }
            for referrer in &self.arena[index].referrers {
                if visited.contains(*referrer as u32)
                    && !visited2.contains(*referrer as u32)
                {
                    queue.push_back(*referrer);
                    visited2.add(*referrer as u32);
                }
            }
        }
        let mut total_weight = self.arena[pivot_block_arena_index]
            .past_era_weight
            - self.arena[me].past_era_weight
            + self.block_weight(
                pivot_block_arena_index,
                false, /* inclusive */
            );
        for index in visited2.iter() {
            if self.is_same_era(index as usize, pivot_block_arena_index) {
                total_weight -= self
                    .block_weight(index as usize, false /* inclusive */);
            }
        }
        total_weight
    }

    /// Compute the expected difficulty of a new block given its parent.
    /// Assume the difficulty adjustment period being p.
    /// The period boundary is [i*p+1, (i+1)*p].
    /// Genesis block does not belong to any period, and the first
    /// period is [1, p]. Then, if parent height is less than p, the
    /// current block belongs to the first period, and its difficulty
    /// should be the initial difficulty. Otherwise, we need to consider
    /// 2 cases:
    ///
    /// 1. The parent height is at the period boundary, i.e., the height
    /// is exactly divisible by p. In this case, the new block and its
    /// parent do not belong to the same period. The expected difficulty
    /// of the new block should be computed based on the situation of
    /// parent's period.
    ///
    /// 2. The parent height is not at the period boundary. In this case,
    /// the new block and its parent belong to the same period, and hence,
    /// its difficulty should be same as its parent's.
    pub fn expected_difficulty(&self, parent_hash: &H256) -> U256 {
        let parent_arena_index =
            *self.hash_to_arena_indices.get(parent_hash).unwrap();
        let parent_epoch = self.arena[parent_arena_index].height;
        if parent_epoch < self.pow_config.difficulty_adjustment_epoch_period {
            // Use initial difficulty for early epochs
            self.pow_config.initial_difficulty.into()
        } else {
            let last_period_upper = (parent_epoch
                / self.pow_config.difficulty_adjustment_epoch_period)
                * self.pow_config.difficulty_adjustment_epoch_period;
            if last_period_upper != parent_epoch {
                self.arena[parent_arena_index].difficulty
            } else {
                target_difficulty(
                    &self.data_man,
                    &self.pow_config,
                    &self.arena[parent_arena_index].hash,
                    |h| {
                        let index = self.hash_to_arena_indices.get(h).unwrap();
                        self.arena[*index]
                            .data
                            .ordered_executable_epoch_blocks
                            .len()
                    },
                )
            }
        }
    }

    fn adjust_difficulty(&mut self, new_best_arena_index: usize) {
        let new_best_hash = self.arena[new_best_arena_index].hash.clone();
        let new_best_difficulty = self.arena[new_best_arena_index].difficulty;
        let old_best_arena_index = *self.pivot_chain.last().expect("not empty");
        if old_best_arena_index == self.arena[new_best_arena_index].parent {
            // Pivot chain prolonged
            assert!(self.current_difficulty == new_best_difficulty);
        }

        let epoch = self.arena[new_best_arena_index].height;
        if epoch == 0 {
            // This may happen since the block at height 1 may have wrong
            // state root and do not update the pivot chain.
            self.current_difficulty = self.pow_config.initial_difficulty.into();
        } else if epoch
            == (epoch / self.pow_config.difficulty_adjustment_epoch_period)
                * self.pow_config.difficulty_adjustment_epoch_period
        {
            self.current_difficulty = target_difficulty(
                &self.data_man,
                &self.pow_config,
                &new_best_hash,
                |h| {
                    let index = self.hash_to_arena_indices.get(h).unwrap();
                    self.arena[*index]
                        .data
                        .ordered_executable_epoch_blocks
                        .len()
                },
            );
        } else {
            self.current_difficulty = new_best_difficulty;
        }
    }

    pub fn best_block_hash(&self) -> H256 {
        self.arena[*self.pivot_chain.last().unwrap()].hash
    }

    /// Return the latest epoch number with executed state.
    ///
    /// The state is ensured to exist.
    pub fn executed_best_state_epoch_number(&self) -> u64 {
        let pivot_len = self.pivot_chain.len() as u64;
        let mut best_state_pivot_index =
            if pivot_len < DEFERRED_STATE_EPOCH_COUNT {
                0
            } else {
                pivot_len - DEFERRED_STATE_EPOCH_COUNT
            };
        while best_state_pivot_index > 0 {
            if self.data_man.epoch_executed(
                &self.arena[self.pivot_chain[best_state_pivot_index as usize]]
                    .hash,
            ) {
                break;
            } else {
                best_state_pivot_index -= 1;
            }
        }
        self.pivot_index_to_height(best_state_pivot_index as usize)
    }

    /// Return the latest epoch number whose state has been enqueued.
    ///
    /// The state may not exist, so the caller should wait for the result if its
    /// state will be used.
    pub fn best_state_epoch_number(&self) -> u64 {
        let pivot_height = self.pivot_index_to_height(self.pivot_chain.len());
        if pivot_height < DEFERRED_STATE_EPOCH_COUNT {
            0
        } else {
            pivot_height - DEFERRED_STATE_EPOCH_COUNT
        }
    }

    fn best_state_arena_index(&self) -> usize {
        self.get_pivot_block_arena_index(self.best_state_epoch_number())
    }

    pub fn best_state_block_hash(&self) -> H256 {
        self.arena[self.best_state_arena_index()].hash
    }

    pub fn get_state_block_with_delay(
        &self, block_hash: &H256, delay: usize,
    ) -> Result<&H256, String> {
        let idx_opt = self.hash_to_arena_indices.get(block_hash);
        if idx_opt == None {
            return Err(
                "Parent hash is too old for computing the deferred state"
                    .to_owned(),
            );
        }
        let mut idx = *idx_opt.unwrap();
        for _i in 0..delay {
            trace!(
                "get_state_block_with_delay: idx={}, height={}",
                idx,
                self.arena[idx].height
            );
            if idx == self.cur_era_genesis_block_arena_index {
                // If it is the original genesis, we just break
                if self.arena[self.cur_era_genesis_block_arena_index].height
                    == 0
                {
                    break;
                } else {
                    return Err(
                        "Parent is too old for computing the deferred state"
                            .to_owned(),
                    );
                }
            }
            idx = self.arena[idx].parent;
        }
        Ok(&self.arena[idx].hash)
    }

    pub fn best_epoch_number(&self) -> u64 {
        self.cur_era_genesis_height + self.pivot_chain.len() as u64 - 1
    }

    fn get_arena_index_from_epoch_number(
        &self, epoch_number: u64,
    ) -> Result<usize, String> {
        if epoch_number >= self.cur_era_genesis_height {
            let pivot_index =
                (epoch_number - self.cur_era_genesis_height) as usize;
            if pivot_index >= self.pivot_chain.len() {
                Err("Epoch number larger than the current pivot chain tip"
                    .into())
            } else {
                Ok(self.get_pivot_block_arena_index(epoch_number))
            }
        } else {
            Err("Invalid params: epoch number is too old and not maintained by consensus graph".to_owned())
        }
    }

    // FIXME: There is another function epoch_hash(&self).. What's the
    // difference?
    pub fn get_hash_from_epoch_number(
        &self, epoch_number: u64,
    ) -> Result<H256, String> {
        let height = epoch_number;
        if height >= self.cur_era_genesis_height {
            let pivot_index = (height - self.cur_era_genesis_height) as usize;
            if pivot_index >= self.pivot_chain.len() {
                Err("Epoch number larger than the current pivot chain tip"
                    .into())
            } else {
                Ok(self.arena[self.get_pivot_block_arena_index(height)].hash)
            }
        } else {
            self.data_man.epoch_set_hashes_from_db(epoch_number).ok_or(
                format!("get_hash_from_epoch_number: Epoch hash set not in db, epoch_number={}", epoch_number).into()
            ).and_then(|epoch_hashes|
                epoch_hashes.last().map(Clone::clone).ok_or("Epoch set is empty".into())
            )
        }
    }

    pub fn block_hashes_by_epoch(
        &self, epoch_number: u64,
    ) -> Result<Vec<H256>, String> {
        debug!(
            "block_hashes_by_epoch epoch_number={:?} pivot_chain.len={:?}",
            epoch_number,
            self.pivot_chain.len()
        );
        match self.get_arena_index_from_epoch_number(epoch_number) {
            Ok(pivot_arena_index) => {
                if pivot_arena_index == self.cur_era_genesis_block_arena_index {
                    self.data_man
                        .epoch_set_hashes_from_db(epoch_number)
                        .ok_or("Fail to load the epoch set for current era genesis in db".into())
                } else {
                    Ok(self.arena[pivot_arena_index]
                        .data
                        .ordered_executable_epoch_blocks
                        .iter()
                        .map(|index| self.arena[*index].hash)
                        .collect())
                }
            }
            Err(e) => {
                self.data_man.epoch_set_hashes_from_db(epoch_number).ok_or(
                    format!(
                        "Epoch set not in db epoch_number={}, in mem err={:?}",
                        epoch_number, e
                    )
                    .into(),
                )
            }
        }
    }

    fn epoch_hash(&self, epoch_number: u64) -> Option<H256> {
        let pivot_index = self.height_to_pivot_index(epoch_number);
        self.pivot_chain
            .get(pivot_index)
            .map(|idx| self.arena[*idx].hash)
    }

    fn get_epoch_hash_for_block(&self, hash: &H256) -> Option<H256> {
        self.get_block_epoch_number(&hash)
            .and_then(|epoch_number| self.epoch_hash(epoch_number))
    }

    pub fn terminal_hashes(&self) -> Vec<H256> {
        self.terminal_hashes
            .iter()
            .map(|hash| hash.clone())
            .collect()
    }

    pub fn get_block_epoch_number(&self, hash: &H256) -> Option<u64> {
        self.hash_to_arena_indices.get(hash).and_then(|index| {
            match self.arena[*index].data.epoch_number {
                NULLU64 => None,
                epoch => Some(epoch),
            }
        })
    }

    pub fn all_blocks_with_topo_order(&self) -> Vec<H256> {
        let epoch_number = self.best_epoch_number();
        let mut current_number = 0;
        let mut hashes = Vec::new();
        while current_number <= epoch_number {
            let epoch_hashes =
                self.block_hashes_by_epoch(current_number.into()).unwrap();
            for hash in epoch_hashes {
                hashes.push(hash);
            }
            current_number += 1;
        }
        hashes
    }

    /// Return the block receipts in the current pivot view and the epoch block
    /// hash.
    ///
    /// If `hash` is not maintained in the memory, we just return the receipts
    /// in the db without checking the pivot assumption.
    /// TODO Check if its receipts matches our current pivot view for this
    /// not-in-memory case.
    pub fn block_execution_results_by_hash(
        &self, hash: &H256, update_cache: bool,
    ) -> Option<BlockExecutionResultWithEpoch> {
        match self.get_epoch_hash_for_block(hash) {
            Some(epoch) => {
                trace!("Block {} is in epoch {}", hash, epoch);
                let execution_result =
                    self.data_man.block_execution_result_by_hash_with_epoch(
                        hash,
                        &epoch,
                        update_cache,
                    )?;
                Some(BlockExecutionResultWithEpoch(epoch, execution_result))
            }
            None => {
                debug!("Block {:?} not in mem, try to read from db", hash);
                self.data_man.block_execution_result_by_hash_from_db(hash)
            }
        }
    }

    pub fn is_stable(&self, block_hash: &H256) -> Option<bool> {
        self.hash_to_arena_indices
            .get(block_hash)
            .and_then(|index| Some(self.arena[*index].stable))
    }

    pub fn is_adaptive(&self, block_hash: &H256) -> Option<bool> {
        self.hash_to_arena_indices
            .get(block_hash)
            .and_then(|index| Some(self.arena[*index].adaptive))
    }

    pub fn is_partial_invalid(&self, block_hash: &H256) -> Option<bool> {
        self.hash_to_arena_indices
            .get(block_hash)
            .and_then(|index| Some(self.arena[*index].data.partial_invalid))
    }

    pub fn is_pending(&self, block_hash: &H256) -> Option<bool> {
        self.hash_to_arena_indices
            .get(block_hash)
            .and_then(|index| Some(self.arena[*index].data.pending))
    }

    pub fn get_transaction_receipt_with_address(
        &self, tx_hash: &H256,
    ) -> Option<(Receipt, TransactionAddress)> {
        trace!("Get receipt with tx_hash {}", tx_hash);
        let address = self.data_man.transaction_address_by_hash(
            tx_hash, false, /* update_cache */
        )?;
        // receipts should never be None if address is not None because
        let receipts = self
            .block_execution_results_by_hash(
                &address.block_hash,
                false, /* update_cache */
            )?
            .1
            .receipts;
        Some((
            receipts
                .get(address.index)
                .expect("Error: can't get receipt by tx_address ")
                .clone(),
            address,
        ))
    }

    pub fn check_block_pivot_assumption(
        &self, pivot_hash: &H256, epoch: u64,
    ) -> Result<(), String> {
        let last_number = self.best_epoch_number();
        let hash = self.get_hash_from_epoch_number(epoch)?;
        if epoch > last_number || hash != *pivot_hash {
            return Err("Error: pivot chain assumption failed".to_owned());
        }
        Ok(())
    }

    /// Compute the block weight following the GHAST algorithm:
    /// For partially invalid block, the weight is always 0
    /// If a block is not adaptive, the weight is its difficulty
    /// If a block is adaptive, then for the heavy blocks, it equals to
    /// the heavy block ratio. Otherwise, it is zero.
    fn block_weight(&self, me: usize, inclusive: bool) -> i128 {
        if self.arena[me].data.partial_invalid && !inclusive {
            return 0 as i128;
        }
        let is_heavy = self.arena[me].is_heavy;
        let is_adaptive = self.arena[me].adaptive;
        if is_adaptive {
            if is_heavy {
                self.inner_conf.heavy_block_difficulty_ratio as i128
                    * i128::try_from(self.arena[me].difficulty.low_u128())
                        .unwrap()
            } else {
                0 as i128
            }
        } else {
            i128::try_from(self.arena[me].difficulty.low_u128()).unwrap()
        }
    }

    // FIXME: structure the input/output.
    fn compute_blame_and_state_with_execution_result(
        &self, parent: usize, exec_result: &EpochExecutionCommitments,
    ) -> Result<(u32, H256, H256, H256), String> {
        let mut cur = parent;
        let mut blame: u32 = 0;
        let mut state_blame_vec = Vec::new();
        let mut receipt_blame_vec = Vec::new();
        let mut bloom_blame_vec = Vec::new();
        state_blame_vec.push(
            exec_result
                .state_root_with_aux_info
                .state_root
                .compute_state_root_hash(),
        );
        receipt_blame_vec.push(exec_result.receipts_root.clone());
        bloom_blame_vec.push(exec_result.logs_bloom_hash.clone());
        loop {
            if self.arena[cur]
                .data
                .state_valid
                .expect("computed by the caller")
            {
                // The state_valid for this block and blocks before have been
                // computed
                break;
            }
            // TODO Double check the assumption
            let deferred_arena_index =
                self.get_deferred_state_arena_index(cur)?;
            let deferred_block_commitments = self
                .data_man
                .get_epoch_execution_commitments(
                    &self.arena[deferred_arena_index].hash,
                )
                .ok_or("State block commitments missing")?;
            blame += 1;
            if cur == self.cur_era_genesis_block_arena_index {
                return Err(
                    "Failed to compute blame and state due to out of era"
                        .to_owned(),
                );
            }
            state_blame_vec.push(
                deferred_block_commitments
                    .state_root_with_aux_info
                    .state_root
                    .compute_state_root_hash(),
            );
            receipt_blame_vec
                .push(deferred_block_commitments.receipts_root.clone());
            bloom_blame_vec
                .push(deferred_block_commitments.logs_bloom_hash.clone());
            cur = self.arena[cur].parent;
        }
        if blame > 0 {
            Ok((
                blame,
                BlockHeaderBuilder::compute_blame_state_root_vec_root(
                    state_blame_vec,
                ),
                BlockHeaderBuilder::compute_blame_state_root_vec_root(
                    receipt_blame_vec,
                ),
                BlockHeaderBuilder::compute_blame_state_root_vec_root(
                    bloom_blame_vec,
                ),
            ))
        } else {
            Ok((
                0,
                state_blame_vec.pop().unwrap(),
                receipt_blame_vec.pop().unwrap(),
                bloom_blame_vec.pop().unwrap(),
            ))
        }
    }

    // FIXME: maybe this method can be simplified.
    /// The caller should ensure that the precedents have computed state_valid
    /// and the execution_commitments for `me` exist
    fn compute_state_valid(&mut self, me: usize) -> Result<(), String> {
        // For the original genesis, it is always correct
        if self.arena[me].height == 0 {
<<<<<<< HEAD
            self.arena[me].data.state_valid = Some(true);
=======
            self.arena[me].data.state_valid = true;
            let exec_info = ConsensusGraphExecutionInfo {
                deferred_state_root_with_aux_info: self
                    .data_man
                    .true_genesis_state_root(),
                original_deferred_state_root: *self
                    .data_man
                    .true_genesis
                    .block_header
                    .deferred_state_root(),
                original_deferred_receipt_root: *self
                    .data_man
                    .true_genesis
                    .block_header
                    .deferred_receipts_root(),
                original_deferred_logs_bloom_hash: *self
                    .data_man
                    .true_genesis
                    .block_header
                    .deferred_logs_bloom_hash(),
            };
            self.data_man.insert_consensus_graph_execution_info_to_db(
                &self.arena[me].hash,
                &exec_info,
            );
            self.execution_info_cache.insert(me, exec_info);
>>>>>>> 291325bf
            return Ok(());
        }
        let deferred_state_arena_index =
            self.get_deferred_state_arena_index(me)?;
        let exec_commitments = self
            .data_man
            .get_epoch_execution_commitments(
                &self.arena[deferred_state_arena_index].hash,
            )
            .expect("Commitments exist");
        let parent = self.arena[me].parent;
        let original_deferred_state_root = exec_commitments
            .state_root_with_aux_info
            .state_root
            .compute_state_root_hash();
        let original_deferred_receipt_root =
            exec_commitments.receipts_root.clone();
        let original_deferred_logs_bloom_hash =
            exec_commitments.logs_bloom_hash.clone();
        // We will skip state validation if `cur_era_stable_height <= lca.height
        // && lca.height < first_trusted_blame_block_height` where lca
        // is the lowest common ancestor of `first_trusted_blame_block`
        // and `parent`.
        let skip_state_validation = {
            if self.first_trusted_blame_block_height
                > self.cur_era_stable_height
            {
                if self.arena[parent].height
                    < self.first_trusted_blame_block_height
                {
                    true
                } else {
                    let arena_index_opt = self
                        .hash_to_arena_indices
                        .get(&self.first_trusted_blame_block);
                    if arena_index_opt.is_some() {
                        let lca = self.lca(*arena_index_opt.unwrap(), parent);
                        self.arena[lca].height
                            < self.first_trusted_blame_block_height
                    } else {
                        false
                    }
                }
            } else {
                false
            }
        };
        if !skip_state_validation {
            let (
                blame,
                deferred_state_root,
                deferred_receipt_root,
                deferred_logs_bloom_hash,
            ) = self.compute_blame_and_state_with_execution_result(
                parent,
                &exec_commitments,
            )?;
            let block_header = self
                .data_man
                .block_header_by_hash(&self.arena[me].hash)
                .unwrap();
            let state_valid = block_header.blame() == blame
                && *block_header.deferred_state_root() == deferred_state_root
                && *block_header.deferred_receipts_root()
                    == deferred_receipt_root
                && *block_header.deferred_logs_bloom_hash()
                    == deferred_logs_bloom_hash;

            if state_valid {
                debug!("compute_execution_info_with_result(): Block {} state/blame is valid.", self.arena[me].hash);
            } else {
                debug!("compute_execution_info_with_result(): Block {} state/blame is invalid! header blame {}, our blame {}, header state_root {}, our state root {}, header receipt_root {}, our receipt root {}, header logs_bloom_hash {}, our logs_bloom_hash {}.", self.arena[me].hash, block_header.blame(), blame, block_header.deferred_state_root(), deferred_state_root, block_header.deferred_receipts_root(), deferred_receipt_root, block_header.deferred_logs_bloom_hash(), deferred_logs_bloom_hash);
            }

            self.arena[me].data.state_valid = Some(state_valid);
        }

        if self.inner_conf.enable_state_expose {
            STATE_EXPOSER
                .consensus_graph
                .lock()
                .block_execution_state_vec
                .push(ConsensusGraphBlockExecutionState {
                    block_hash: self.arena[me].hash,
                    deferred_state_root: original_deferred_state_root,
                    deferred_receipt_root: original_deferred_receipt_root,
                    deferred_logs_bloom_hash: original_deferred_logs_bloom_hash,
                    state_valid: self.arena[me]
                        .data
                        .state_valid
                        .unwrap_or(true),
                })
        }

        Ok(())
    }

    fn compute_vote_valid_for_pivot_block(
        &mut self, me: usize, pivot_arena_index: usize,
    ) -> bool {
        let lca = self.lca(me, pivot_arena_index);
        let lca_height = self.arena[lca].height;
        debug!(
            "compute_vote_valid_for_pivot_block: lca={}, lca_height={}",
            lca, lca_height
        );
        let mut stack = Vec::new();
        stack.push((0, me, 0));
        while !stack.is_empty() {
            let (stage, index, a) = stack.pop().unwrap();
            if stage == 0 {
                if self.arena[index].data.exec_info_lca_height != lca_height {
                    let header = self
                        .data_man
                        .block_header_by_hash(&self.arena[index].hash)
                        .unwrap();
                    let blame = header.blame();
                    if self.arena[index].height > lca_height + 1 + blame as u64
                    {
                        let ancestor = self.ancestor_at(
                            index,
                            self.arena[index].height - blame as u64 - 1,
                        );
                        stack.push((1, index, ancestor));
                        stack.push((0, ancestor, 0));
                    } else {
                        // We need to make sure the ancestor at height
                        // self.arena[index].height - blame - 1 is state valid,
                        // and the remainings are not
                        let start_height =
                            self.arena[index].height - blame as u64 - 1;
                        let mut cur_height = lca_height;
                        let mut cur = lca;
                        let mut vote_valid = true;
                        while cur_height > start_height {
                            if self.arena[cur].data.state_valid
                                .expect("state_valid for me has been computed in \
                                wait_and_compute_execution_info_locked by the caller, \
                                so the precedents should have state_valid") {
                                vote_valid = false;
                                break;
                            }
                            cur_height -= 1;
                            cur = self.arena[cur].parent;
                        }
                        if vote_valid && !self.arena[cur].data.state_valid
                            .expect("state_valid for me has been computed in \
                            wait_and_compute_execution_info_locked by the caller, \
                            so the precedents should have state_valid") {
                            vote_valid = false;
                        }
                        self.arena[index].data.exec_info_lca_height =
                            lca_height;
                        self.arena[index].data.vote_valid = vote_valid;
                    }
                }
            } else {
                self.arena[index].data.exec_info_lca_height = lca_height;
                self.arena[index].data.vote_valid =
                    self.arena[a].data.vote_valid;
            }
        }
        self.arena[me].data.vote_valid
    }

    /// Compute the total weight in the epoch represented by the block of
    /// my_hash.
    fn total_weight_in_own_epoch(
        &self, blockset_in_own_epoch: &Vec<usize>, inclusive: bool,
        genesis: usize,
    ) -> i128
    {
        let gen_arena_index = if genesis != NULL {
            genesis
        } else {
            self.cur_era_genesis_block_arena_index
        };
        let gen_height = self.arena[gen_arena_index].height;
        let mut total_weight = 0 as i128;
        for index in blockset_in_own_epoch.iter() {
            if gen_arena_index != self.cur_era_genesis_block_arena_index {
                let height = self.arena[*index].height;
                if height < gen_height {
                    continue;
                }
                let era_arena_index = self.ancestor_at(*index, gen_height);
                if gen_arena_index != era_arena_index {
                    continue;
                }
            }
            total_weight += self.block_weight(*index, inclusive);
        }
        total_weight
    }

    /// Recompute metadata associated information on pivot chain changes
    pub fn recompute_metadata(
        &mut self, start_at: u64, mut to_update: HashSet<usize>,
    ) {
        self.pivot_chain_metadata
            .resize_with(self.pivot_chain.len(), Default::default);
        let pivot_height = self.get_pivot_height();
        for i in start_at..pivot_height {
            let me = self.get_pivot_block_arena_index(i);
            self.arena[me].last_pivot_in_past = i;
            let i_pivot_index = self.height_to_pivot_index(i);
            self.pivot_chain_metadata[i_pivot_index]
                .last_pivot_in_past_blocks
                .clear();
            self.pivot_chain_metadata[i_pivot_index]
                .last_pivot_in_past_blocks
                .insert(me);
            to_update.remove(&me);
        }
        let mut stack = Vec::new();
        let to_visit = to_update.clone();
        for i in &to_update {
            stack.push((0, *i));
        }
        while !stack.is_empty() {
            let (stage, me) = stack.pop().unwrap();
            if !to_visit.contains(&me) || self.arena[me].era_block == NULL {
                continue;
            }
            let parent = self.arena[me].parent;
            if stage == 0 {
                if to_update.contains(&me) {
                    to_update.remove(&me);
                    stack.push((1, me));
                    stack.push((0, parent));
                    for referee in &self.arena[me].referees {
                        stack.push((0, *referee));
                    }
                }
            } else if stage == 1 && me != self.cur_era_genesis_block_arena_index
            {
                let mut last_pivot = if parent == NULL {
                    0
                } else {
                    self.arena[parent].last_pivot_in_past
                };
                for referee in &self.arena[me].referees {
                    let x = self.arena[*referee].last_pivot_in_past;
                    last_pivot = max(last_pivot, x);
                }
                self.arena[me].last_pivot_in_past = last_pivot;
                let last_pivot_index = self.height_to_pivot_index(last_pivot);
                self.pivot_chain_metadata[last_pivot_index]
                    .last_pivot_in_past_blocks
                    .insert(me);
            }
        }
    }

    /// This function force the pivot chain to follow our previous stable
    /// genesis choice. It assumes that the era_genesis_block should be the
    /// ancestor of stable_block, and the past of stable_block should have
    /// been inserted into consensus.
    pub fn set_pivot_to_stable(&mut self, stable: &H256) {
        let stable_index = *self
            .hash_to_arena_indices
            .get(stable)
            .expect("Era stable genesis inserted");
        let mut new_pivot_chain = Vec::new();
        let mut to_update = HashSet::new();
        let mut pivot = stable_index;
        while pivot != NULL {
            new_pivot_chain.push(pivot);
            to_update.insert(pivot);
            pivot = self.arena[pivot].parent;
        }
        new_pivot_chain.reverse();
        self.pivot_chain.clear();
        for index in &new_pivot_chain {
            self.pivot_chain.push(*index);
            if self.arena[*index].data.blockset_cleared {
                self.collect_blockset_in_own_view_of_epoch(*index);
            }
            self.set_epoch_number_in_epoch(*index, self.arena[*index].height);
        }
        debug!(
            "set_pivot_to_stable: stable={:?}, chain_len={}",
            stable,
            self.pivot_chain.len()
        );
        self.recompute_metadata(self.cur_era_genesis_height, to_update);
        // We should clear anticone cache since the anticone is not computed
        // correctly before stable.
        self.anticone_cache = AnticoneCache::new();
    }

    pub fn total_processed_block_count(&self) -> u64 {
        self.sequence_number_of_block_entrance
    }

    pub fn get_trusted_blame_block(
        &self, checkpoint_hash: &H256,
    ) -> Option<H256> {
        let arena_index_opt = self.hash_to_arena_indices.get(checkpoint_hash);
        // checkpoint has changed, wait for next checkpoint
        if arena_index_opt.is_none() {
            return None;
        }
        let arena_index = *arena_index_opt.unwrap();
        let pivot_index =
            self.height_to_pivot_index(self.arena[arena_index].height);
        // the given checkpoint hash is invalid
        if pivot_index >= self.pivot_chain.len()
            || self.pivot_chain[pivot_index] != arena_index
        {
            return None;
        }
        self.find_first_index_with_correct_state_of(
            pivot_index,
            None, /* blame_bound */
        )
        .and_then(|index| Some(self.arena[self.pivot_chain[index]].hash))
    }

    fn collect_blocks_missing_execution_commitments(
        &self, me: usize,
    ) -> Result<Vec<H256>, String> {
        let mut cur = self.get_deferred_state_arena_index(me)?;
        let mut waiting_blocks = Vec::new();
        debug!(
            "collect_blocks_missing_execution_info:: me={}, height={}",
            me, self.arena[me].height
        );
        loop {
            let deferred_block_hash = self.arena[cur].hash;

            if self
                .data_man
                .get_epoch_execution_commitments(&deferred_block_hash)
                .is_some()
            {
                // The state_hash block and the blocks before have been executed
                break;
            }
            if self.arena[*self
                .hash_to_arena_indices
                .get(&deferred_block_hash)
                .unwrap()]
            .height
                < self.cur_era_stable_height
            {
                break;
            }
            waiting_blocks.push(deferred_block_hash);
            if cur == self.cur_era_genesis_block_arena_index {
                break;
            }
            cur = self.arena[cur].parent;
        }
        waiting_blocks.reverse();
        Ok(waiting_blocks)
    }

    fn compute_execution_info_for_blocks(
        &mut self, me: usize,
    ) -> Result<(), String> {
        // Collect all precedents whose state_valid is empty, and evaluate them
        // in order
        let mut blocks_to_compute = Vec::new();
        let mut cur = me;
        loop {
            blocks_to_compute.push(cur);
            // We are following the pivot chain, so this will eventually reach
            // era_genesis and break here
            if self.arena[cur].data.state_valid.is_some()
                || cur == self.cur_era_genesis_block_arena_index
            {
                break;
            }
            cur = self.arena[cur].parent;
        }
        blocks_to_compute.reverse();

        for index in blocks_to_compute {
            self.compute_state_valid(index)?;
        }
        Ok(())
    }

    pub fn split_root(&mut self, me: usize) {
        let parent = self.arena[me].parent;
        assert!(parent != NULL);
        self.weight_tree.split_root(parent, me);
        self.inclusive_weight_tree.split_root(parent, me);
        self.stable_weight_tree.split_root(parent, me);
        self.stable_tree.split_root(parent, me);
        self.adaptive_tree.split_root(parent, me);
        self.inclusive_adaptive_tree.split_root(parent, me);
        self.arena[me].parent = NULL;
    }

    pub fn reset_epoch_number_in_epoch(&mut self, pivot_arena_index: usize) {
        self.set_epoch_number_in_epoch(pivot_arena_index, NULLU64);
    }

    pub fn set_epoch_number_in_epoch(
        &mut self, pivot_arena_index: usize, epoch_number: u64,
    ) {
        assert!(!self.arena[pivot_arena_index].data.blockset_cleared);
        let block_set = mem::replace(
            &mut self.arena[pivot_arena_index]
                .data
                .blockset_in_own_view_of_epoch,
            Default::default(),
        );
        for idx in &block_set {
            self.arena[*idx].data.epoch_number = epoch_number
        }
        self.arena[pivot_arena_index].data.epoch_number = epoch_number;
        mem::replace(
            &mut self.arena[pivot_arena_index]
                .data
                .blockset_in_own_view_of_epoch,
            block_set,
        );
    }

    fn get_deferred_state_arena_index(
        &self, me: usize,
    ) -> Result<usize, String> {
        let mut idx = me;
        for _ in 0..DEFERRED_STATE_EPOCH_COUNT {
            if idx == self.cur_era_genesis_block_arena_index {
                // If it is the original genesis, we just break
                if self.arena[idx].height == 0 {
                    break;
                } else {
                    return Err(
                        "Parent is too old for computing the deferred state"
                            .to_owned(),
                    );
                }
            }
            idx = self.arena[idx].parent;
            if idx == NULL {
                return Err("Parent is NULL, possibly out of era?".to_owned());
            }
        }
        Ok(idx)
    }

    /// TODO Check if we need to persist `state_valid` for this recovery.
    /// Find the first state valid block on the pivot chain after
    /// `cur_era_genesis` and set `state_valid` of it and its blamed blocks.
    /// This block is found according to blame_ratio.
    pub fn recover_state_valid(&mut self) {
        let checkpoint = self.data_man.get_cur_consensus_era_stable_hash();
        // We will get first
        // pivot block whose `state_valid` is `true` after `checkpoint`
        // (include `checkpoint` itself).
        let maybe_trusted_blame_block =
            self.get_trusted_blame_block(&checkpoint);

        // Set `state_valid` of `trusted_blame_block` to true,
        // and set that of the blocks blamed by it to false
        if let Some(trusted_blame_block) = maybe_trusted_blame_block {
            // FIXME Could we remove first_trusted_blame_block?
            self.first_trusted_blame_block = trusted_blame_block;
            self.first_trusted_blame_block_height = self
                .data_man
                .block_header_by_hash(&trusted_blame_block)
                .expect("first_trusted_blame_block should exist here")
                .height();
            let mut cur = *self
                .hash_to_arena_indices
                .get(&trusted_blame_block)
                .unwrap();
            while cur != NULL {
                let blame = self
                    .data_man
                    .block_header_by_hash(&self.arena[cur].hash)
                    .unwrap()
                    .blame();
                for i in 0..blame + 1 {
                    self.arena[cur].data.state_valid = Some(i == 0);
                    cur = self.arena[cur].parent;
                    if cur == NULL {
                        break;
                    }
                }
            }
        } else {
            error!("Fail to recover state_valid");
        }
    }
}<|MERGE_RESOLUTION|>--- conflicted
+++ resolved
@@ -2275,36 +2275,7 @@
     fn compute_state_valid(&mut self, me: usize) -> Result<(), String> {
         // For the original genesis, it is always correct
         if self.arena[me].height == 0 {
-<<<<<<< HEAD
             self.arena[me].data.state_valid = Some(true);
-=======
-            self.arena[me].data.state_valid = true;
-            let exec_info = ConsensusGraphExecutionInfo {
-                deferred_state_root_with_aux_info: self
-                    .data_man
-                    .true_genesis_state_root(),
-                original_deferred_state_root: *self
-                    .data_man
-                    .true_genesis
-                    .block_header
-                    .deferred_state_root(),
-                original_deferred_receipt_root: *self
-                    .data_man
-                    .true_genesis
-                    .block_header
-                    .deferred_receipts_root(),
-                original_deferred_logs_bloom_hash: *self
-                    .data_man
-                    .true_genesis
-                    .block_header
-                    .deferred_logs_bloom_hash(),
-            };
-            self.data_man.insert_consensus_graph_execution_info_to_db(
-                &self.arena[me].hash,
-                &exec_info,
-            );
-            self.execution_info_cache.insert(me, exec_info);
->>>>>>> 291325bf
             return Ok(());
         }
         let deferred_state_arena_index =
