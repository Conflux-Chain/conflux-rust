use crate::{
    block_data_manager::{BlockDataManager, BlockStatus, LocalBlockInfo},
    consensus::{
        consensus_inner::{
            consensus_executor::{ConsensusExecutor, EpochExecutionTask},
            ConsensusGraphInner, NULL, NULLU64,
        },
        debug::ComputeEpochDebugRecord,
        ConsensusConfig, ANTICONE_BARRIER_CAP, DEFERRED_STATE_EPOCH_COUNT,
        EPOCH_SET_PERSISTENCE_DELAY, ERA_CHECKPOINT_GAP,
        ERA_RECYCLE_TRANSACTION_DELAY, MAX_NUM_MAINTAINED_RISK,
        MIN_MAINTAINED_RISK,
    },
    rlp::Encodable,
    statistics::SharedStatistics,
    storage::{
        state::StateTrait, state_manager::StateManagerTrait,
        SnapshotAndEpochIdRef,
    },
    SharedTransactionPool,
};
use cfx_types::{into_i128, H256};
use hibitset::{BitSet, BitSetLike, DrainableBitSet};
use parking_lot::RwLock;
use primitives::{Block, BlockHeaderBuilder, StateRootWithAuxInfo};
use std::{
    cmp::max,
    collections::{HashMap, HashSet, VecDeque},
    io::Write,
    mem,
    sync::Arc,
};

pub struct FinalityManager {
    pub lowest_epoch_num: u64,
    pub risks_less_than: VecDeque<f64>,
}

pub struct ConsensusNewBlockHandler {
    conf: ConsensusConfig,
    txpool: SharedTransactionPool,
    data_man: Arc<BlockDataManager>,
    executor: Arc<ConsensusExecutor>,
    statistics: SharedStatistics,
    finality_manager: RwLock<FinalityManager>,
}

/// ConsensusNewBlockHandler contains all sub-routines for handling new arriving
/// blocks from network or db. It manipulates and updates ConsensusGraphInner
/// object accordingly.
impl ConsensusNewBlockHandler {
    pub fn new(
        conf: ConsensusConfig, txpool: SharedTransactionPool,
        data_man: Arc<BlockDataManager>, executor: Arc<ConsensusExecutor>,
        statistics: SharedStatistics,
    ) -> Self
    {
        Self {
            conf,
            txpool,
            data_man,
            executor,
            statistics,
            finality_manager: RwLock::new(FinalityManager {
                lowest_epoch_num: 0,
                risks_less_than: VecDeque::new(),
            }),
        }
    }

    fn process_referees(
        inner: &ConsensusGraphInner, old_referees: &Vec<usize>,
        era_blockset: &HashSet<usize>, legacy_refs: &HashMap<H256, Vec<usize>>,
    ) -> Vec<usize>
    {
        let mut referees = Vec::new();
        for referee in old_referees {
            let hash = inner.arena[*referee].hash;
            if era_blockset.contains(referee) {
                inner.insert_referee_if_not_duplicate(&mut referees, *referee);
            } else if let Some(r) = legacy_refs.get(&hash) {
                for arena_index in r {
                    inner.insert_referee_if_not_duplicate(
                        &mut referees,
                        *arena_index,
                    );
                }
            }
        }
        referees
    }

    fn checkpoint_at(
        inner: &mut ConsensusGraphInner, new_era_block_arena_index: usize,
    ) {
        // We first compute the set of blocks inside the new era
        let mut new_era_block_arena_index_set = HashSet::new();
        new_era_block_arena_index_set.clear();
        let mut queue = VecDeque::new();
        queue.push_back(new_era_block_arena_index);
        new_era_block_arena_index_set.insert(new_era_block_arena_index);
        while let Some(x) = queue.pop_front() {
            for child in inner.arena[x].children.iter() {
                queue.push_back(*child);
                new_era_block_arena_index_set.insert(*child);
            }
        }

        // Now we topologically sort the blocks outside the era
        let mut outside_block_arena_indices = HashSet::new();
        for (index, _) in inner.arena.iter() {
            if !new_era_block_arena_index_set.contains(&index) {
                outside_block_arena_indices.insert(index);
            }
        }
        let sorted_outside_block_arena_indices =
            inner.topological_sort(&outside_block_arena_indices);
        // Next we are going to compute the new legacy_refs map based on current
        // graph information
        let mut new_legacy_refs = HashMap::new();
        for index in sorted_outside_block_arena_indices.iter() {
            let referees = ConsensusNewBlockHandler::process_referees(
                inner,
                &inner.arena[*index].referees,
                &new_era_block_arena_index_set,
                &new_legacy_refs,
            );
            if !referees.is_empty() {
                new_legacy_refs.insert(inner.arena[*index].hash, referees);
            }
        }
        // Now we append all existing legacy_refs into the new_legacy_refs
        for (hash, old_referees) in inner.legacy_refs.iter() {
            let referees = ConsensusNewBlockHandler::process_referees(
                inner,
                &old_referees,
                &new_era_block_arena_index_set,
                &new_legacy_refs,
            );
            if !referees.is_empty() {
                new_legacy_refs.insert(*hash, referees);
            }
        }
        // Next we are going to recompute all referee and referrer information
        // in arena
        let era_parent = inner.arena[new_era_block_arena_index].parent;
        let new_era_height = inner.arena[new_era_block_arena_index].height;
        let new_era_pivot_index = inner.height_to_pivot_index(new_era_height);
        for v in new_era_block_arena_index_set.iter() {
            inner.arena[*v].referrers = Vec::new();
        }
        for v in new_era_block_arena_index_set.iter() {
            let me = *v;
            let new_referees = ConsensusNewBlockHandler::process_referees(
                inner,
                &inner.arena[me].referees,
                &new_era_block_arena_index_set,
                &new_legacy_refs,
            );
            for u in new_referees.iter() {
                inner.arena[*u].referrers.push(me);
            }
            inner.arena[me].referees = new_referees;
            // We no longer need to consider blocks outside our era when
            // computing blockset_in_epoch
            inner.arena[me].data.min_epoch_in_other_views = max(
                inner.arena[me].data.min_epoch_in_other_views,
                new_era_height + 1,
            );
            assert!(
                inner.arena[me].data.max_epoch_in_other_views >= new_era_height
            );
            inner.arena[me]
                .data
                .blockset_in_own_view_of_epoch
                .retain(|v| new_era_block_arena_index_set.contains(v));
        }
        // Now we are ready to cleanup outside blocks in inner data structures
        inner.legacy_refs = new_legacy_refs;
        inner.arena[new_era_block_arena_index].parent = NULL;
        for index in outside_block_arena_indices {
            let hash = inner.arena[index].hash;
            inner.hash_to_arena_indices.remove(&hash);
            inner.terminal_hashes.remove(&hash);
            inner.arena.remove(index);
            inner.execution_info_cache.remove(&index);
        }
        assert!(new_era_pivot_index < inner.pivot_chain.len());
        inner.pivot_chain = inner.pivot_chain.split_off(new_era_pivot_index);
        inner.pivot_chain_metadata =
            inner.pivot_chain_metadata.split_off(new_era_pivot_index);
        for d in inner.pivot_chain_metadata.iter_mut() {
            d.last_pivot_in_past_blocks
                .retain(|v| new_era_block_arena_index_set.contains(v));
        }
        inner
            .anticone_cache
            .intersect_update(&new_era_block_arena_index_set);

        // Chop off all link-cut-trees in the inner data structure
        inner
            .weight_tree
            .split_root(era_parent, new_era_block_arena_index);
        inner
            .inclusive_weight_tree
            .split_root(era_parent, new_era_block_arena_index);
        inner
            .stable_weight_tree
            .split_root(era_parent, new_era_block_arena_index);
        inner
            .stable_tree
            .split_root(era_parent, new_era_block_arena_index);
        inner
            .adaptive_tree
            .split_root(era_parent, new_era_block_arena_index);
        inner
            .inclusive_adaptive_tree
            .split_root(era_parent, new_era_block_arena_index);

        inner.cur_era_genesis_block_arena_index = new_era_block_arena_index;
        inner.cur_era_genesis_height = new_era_height;
        inner.cur_era_stable_height =
            new_era_height + inner.inner_conf.era_epoch_count;

        let cur_era_hash = inner.arena[new_era_block_arena_index].hash.clone();
        let next_era_arena_index =
            inner.pivot_chain[inner.inner_conf.era_epoch_count as usize];
        let next_era_hash = inner.arena[next_era_arena_index].hash.clone();

        inner
            .data_man
            .set_cur_consensus_era_genesis_hash(&cur_era_hash, &next_era_hash);
    }

    fn compute_anticone_bruteforce(
        inner: &ConsensusGraphInner, me: usize,
    ) -> BitSet {
        let parent = inner.arena[me].parent;
        if parent == NULL {
            // This is genesis, so the anticone should be empty
            return BitSet::new();
        }
        let mut last_in_pivot = inner.arena[parent].last_pivot_in_past;
        for referee in &inner.arena[me].referees {
            last_in_pivot =
                max(last_in_pivot, inner.arena[*referee].last_pivot_in_past);
        }
        let mut visited = BitSet::new();
        let mut queue = VecDeque::new();
        queue.push_back(me);
        visited.add(me as u32);
        while let Some(index) = queue.pop_front() {
            let parent = inner.arena[index].parent;
            if inner.arena[parent].data.epoch_number > last_in_pivot
                && !visited.contains(parent as u32)
            {
                visited.add(parent as u32);
                queue.push_back(parent);
            }
            for referee in &inner.arena[index].referees {
                if inner.arena[*referee].data.epoch_number > last_in_pivot
                    && !visited.contains(*referee as u32)
                {
                    visited.add(*referee as u32);
                    queue.push_back(*referee);
                }
            }
        }
        // Now we traverse all future of me, when adding new block, this is
        // empty
        queue.clear();
        queue.push_back(me);
        while let Some(index) = queue.pop_front() {
            for child in &inner.arena[index].children {
                if !visited.contains(*child as u32) {
                    visited.add(*child as u32);
                    queue.push_back(*child);
                }
            }
            for referrer in &inner.arena[index].referrers {
                if !visited.contains(*referrer as u32) {
                    visited.add(*referrer as u32);
                    queue.push_back(*referrer);
                }
            }
        }

        let mut anticone = BitSet::with_capacity(inner.arena.capacity() as u32);
        for (i, node) in inner.arena.iter() {
            if node.data.epoch_number > last_in_pivot
                && !visited.contains(i as u32)
            {
                anticone.add(i as u32);
            }
        }
        anticone
    }

    fn compute_anticone(inner: &mut ConsensusGraphInner, me: usize) -> BitSet {
        let parent = inner.arena[me].parent;
        debug_assert!(parent != NULL);
        debug_assert!(inner.arena[me].children.is_empty());
        debug_assert!(inner.arena[me].referrers.is_empty());

        // If we do not have the anticone of its parent, we compute it with
        // brute force!
        let parent_anticone_opt = inner.anticone_cache.get(parent);
        let mut anticone;
        if parent_anticone_opt.is_none() {
            anticone = ConsensusNewBlockHandler::compute_anticone_bruteforce(
                inner, me,
            );
        } else {
            // Compute future set of parent
            let mut parent_futures = inner.compute_future_bitset(parent);
            parent_futures.remove(me as u32);

            anticone = {
                let parent_anticone = parent_anticone_opt.unwrap();
                let mut my_past = BitSet::new();
                let mut queue: VecDeque<usize> = VecDeque::new();
                queue.push_back(me);
                while let Some(index) = queue.pop_front() {
                    if my_past.contains(index as u32) {
                        continue;
                    }

                    debug_assert!(index != parent);
                    if index != me {
                        my_past.add(index as u32);
                    }

                    let idx_parent = inner.arena[index].parent;
                    debug_assert!(idx_parent != NULL);
                    if parent_anticone.contains(&idx_parent)
                        || parent_futures.contains(idx_parent as u32)
                    {
                        queue.push_back(idx_parent);
                    }

                    for referee in &inner.arena[index].referees {
                        if parent_anticone.contains(referee)
                            || parent_futures.contains(*referee as u32)
                        {
                            queue.push_back(*referee);
                        }
                    }
                }
                for index in parent_anticone {
                    parent_futures.add(*index as u32);
                }
                for index in my_past.drain() {
                    parent_futures.remove(index);
                }
                parent_futures
            };
        }

        inner.anticone_cache.update(me, &anticone);

        let mut anticone_barrier = BitSet::new();
        for index in anticone.clone().iter() {
            let parent = inner.arena[index as usize].parent as u32;
            if !anticone.contains(parent) {
                anticone_barrier.add(index);
            }
        }

        debug!(
            "Block {} anticone size {}",
            inner.arena[me].hash,
            anticone.len()
        );

        anticone_barrier
    }

    fn check_correct_parent_brutal(
        inner: &mut ConsensusGraphInner, me: usize, subtree_weight: &Vec<i128>,
    ) -> bool {
        let mut valid = true;
        let parent = inner.arena[me].parent;
        let parent_height = inner.arena[parent].height;
        let era_height = inner.get_era_height(parent_height, 0);

        // Check the pivot selection decision.
        for consensus_arena_index_in_epoch in
            inner.arena[me].data.blockset_in_own_view_of_epoch.iter()
        {
            if inner.arena[*consensus_arena_index_in_epoch]
                .data
                .partial_invalid
            {
                continue;
            }

            let lca = inner.lca(*consensus_arena_index_in_epoch, parent);
            assert!(lca != *consensus_arena_index_in_epoch);
            // If it is outside current era, we will skip!
            if inner.arena[lca].height < era_height {
                continue;
            }
            if lca == parent {
                valid = false;
                break;
            }

            let fork = inner.ancestor_at(
                *consensus_arena_index_in_epoch,
                inner.arena[lca].height + 1,
            );
            let pivot = inner.ancestor_at(parent, inner.arena[lca].height + 1);

            let fork_subtree_weight = subtree_weight[fork];
            let pivot_subtree_weight = subtree_weight[pivot];

            if ConsensusGraphInner::is_heavier(
                (fork_subtree_weight, &inner.arena[fork].hash),
                (pivot_subtree_weight, &inner.arena[pivot].hash),
            ) {
                valid = false;
                break;
            }
        }

        valid
    }

    fn check_correct_parent(
        inner: &mut ConsensusGraphInner, me: usize, anticone_barrier: &BitSet,
        weight_tuple: Option<&(Vec<i128>, Vec<i128>, Vec<i128>)>,
    ) -> bool
    {
        if let Some((subtree_weight, _, _)) = weight_tuple {
            return ConsensusNewBlockHandler::check_correct_parent_brutal(
                inner,
                me,
                subtree_weight,
            );
        }
        let mut valid = true;
        let parent = inner.arena[me].parent;
        let parent_height = inner.arena[parent].height;
        let era_height = inner.get_era_height(parent_height, 0);

        let mut weight_delta = HashMap::new();

        for index in anticone_barrier {
            weight_delta
                .insert(index as usize, inner.weight_tree.get(index as usize));
        }

        // Remove weight contribution of anticone
        for (index, delta) in &weight_delta {
            inner.weight_tree.path_apply(*index, -delta);
        }

        // Check the pivot selection decision.
        for consensus_arena_index_in_epoch in
            inner.arena[me].data.blockset_in_own_view_of_epoch.iter()
        {
            if inner.arena[*consensus_arena_index_in_epoch]
                .data
                .partial_invalid
            {
                continue;
            }

            let lca = inner.lca(*consensus_arena_index_in_epoch, parent);
            assert!(lca != *consensus_arena_index_in_epoch);
            // If it is outside the era, we will skip!
            if inner.arena[lca].height < era_height {
                continue;
            }
            if lca == parent {
                valid = false;
                break;
            }

            let fork = inner.ancestor_at(
                *consensus_arena_index_in_epoch,
                inner.arena[lca].height + 1,
            );
            let pivot = inner.ancestor_at(parent, inner.arena[lca].height + 1);

            let fork_subtree_weight = inner.weight_tree.get(fork);
            let pivot_subtree_weight = inner.weight_tree.get(pivot);

            if ConsensusGraphInner::is_heavier(
                (fork_subtree_weight, &inner.arena[fork].hash),
                (pivot_subtree_weight, &inner.arena[pivot].hash),
            ) {
                valid = false;
                break;
            }
        }

        for (index, delta) in &weight_delta {
            inner.weight_tree.path_apply(*index, *delta);
        }

        valid
    }

    fn reset_epoch_number_in_epoch(
        inner: &mut ConsensusGraphInner, pivot_arena_index: usize,
    ) {
        ConsensusNewBlockHandler::set_epoch_number_in_epoch(
            inner,
            pivot_arena_index,
            NULLU64,
        );
    }

    fn set_epoch_number_in_epoch(
        inner: &mut ConsensusGraphInner, pivot_arena_index: usize,
        epoch_number: u64,
    )
    {
        let block_set = mem::replace(
            &mut inner.arena[pivot_arena_index]
                .data
                .blockset_in_own_view_of_epoch,
            Default::default(),
        );
        for idx in &block_set {
            inner.arena[*idx].data.epoch_number = epoch_number
        }
        inner.arena[pivot_arena_index].data.epoch_number = epoch_number;
        mem::replace(
            &mut inner.arena[pivot_arena_index]
                .data
                .blockset_in_own_view_of_epoch,
            block_set,
        );
    }

    pub fn confirmation_risk_by_hash(
        &self, inner: &ConsensusGraphInner, hash: H256,
    ) -> Option<f64> {
        let index = *inner.hash_to_arena_indices.get(&hash)?;
        let epoch_num = inner.arena[index].data.epoch_number;
        if epoch_num == NULLU64 {
            return None;
        }

        if epoch_num == 0 {
            return Some(0.0);
        }

        let finality = self.finality_manager.read();

        if epoch_num < finality.lowest_epoch_num {
            return Some(MIN_MAINTAINED_RISK);
        }

        let idx = (epoch_num - finality.lowest_epoch_num) as usize;
        if idx < finality.risks_less_than.len() {
            let mut max_risk = 0.0;
            for i in 0..idx + 1 {
                let risk = *finality.risks_less_than.get(i).unwrap();
                if max_risk < risk {
                    max_risk = risk;
                }
            }
            Some(max_risk)
        } else {
            None
        }
    }

    fn confirmation_risk(
        &self, inner: &mut ConsensusGraphInner, w_0: i128, w_4: i128,
        epoch_num: u64,
    ) -> f64
    {
        // Compute w_1
        let idx = inner.get_pivot_block_arena_index(epoch_num);
        let w_1 = inner.block_weight(idx, false);

        // Compute w_2
        let parent = inner.arena[idx].parent;
        assert!(parent != NULL);
        let mut max_weight = 0;
        for child in inner.arena[parent].children.iter() {
            if *child == idx || inner.arena[*child].data.partial_invalid {
                continue;
            }

            let child_weight = inner.block_weight(*child, false);
            if child_weight > max_weight {
                max_weight = child_weight;
            }
        }
        let w_2 = max_weight;

        // Compute w_3
        let w_3 = inner.arena[idx].past_weight;

        // Compute d
        let d = into_i128(&inner.current_difficulty);

        // Compute n
        let w_2_4 = w_2 + w_4;
        let n = if w_1 >= w_2_4 { w_1 - w_2_4 } else { 0 };

        let n = (n / d) + 1;

        // Compute m
        let m = if w_0 >= w_3 { w_0 - w_3 } else { 0 };

        let m = m / d;

        // Compute risk
        let m_2 = 2i128 * m;
        let e_1 = m_2 / 5i128;
        let e_2 = m_2 / 7i128;
        let n_min_1 = e_1 + 13i128;
        let n_min_2 = e_2 + 36i128;
        let n_min = if n_min_1 < n_min_2 { n_min_1 } else { n_min_2 };

        let mut risk = 0.9;
        if n <= n_min {
            return risk;
        }

        risk = 0.0001;

        let n_min_1 = e_1 + 19i128;
        let n_min_2 = e_2 + 57i128;
        let n_min = if n_min_1 < n_min_2 { n_min_1 } else { n_min_2 };

        if n <= n_min {
            return risk;
        }

        risk = 0.000001;
        risk
    }

    fn update_confirmation_risks(
        &self, inner: &mut ConsensusGraphInner, w_4: i128,
    ) {
        if inner.pivot_chain.len() > DEFERRED_STATE_EPOCH_COUNT as usize {
            let w_0 = inner
                .weight_tree
                .get(inner.cur_era_genesis_block_arena_index);
            let mut risks = VecDeque::new();
            let mut epoch_num = inner
                .pivot_index_to_height(inner.pivot_chain.len())
                - DEFERRED_STATE_EPOCH_COUNT;
            let mut count = 0;
            while epoch_num > 0 && count < MAX_NUM_MAINTAINED_RISK {
                let risk = self.confirmation_risk(inner, w_0, w_4, epoch_num);
                if risk <= MIN_MAINTAINED_RISK {
                    break;
                }
                risks.push_front(risk);
                epoch_num -= 1;
                count += 1;
            }

            if risks.is_empty() {
                epoch_num = 0;
            } else {
                epoch_num += 1;
            }

            let mut finality = self.finality_manager.write();
            finality.lowest_epoch_num = epoch_num;
            finality.risks_less_than = risks;
        }
    }

    #[allow(dead_code)]
    fn log_debug_epoch_computation(
        &self, epoch_arena_index: usize, inner: &mut ConsensusGraphInner,
    ) -> ComputeEpochDebugRecord {
        let epoch_block_hash = inner.arena[epoch_arena_index].hash;

        let epoch_block_hashes =
            inner.get_epoch_block_hashes(epoch_arena_index);

        // Parent state root.
        let parent_arena_index = inner.arena[epoch_arena_index].parent;
        let parent_block_hash = inner.arena[parent_arena_index].hash;
        let parent_state_root = inner
            .data_man
            .storage_manager
            .get_state_no_commit(SnapshotAndEpochIdRef::new(
                &parent_block_hash,
                None,
            ))
            .unwrap()
            // Unwrapping is safe because the state exists.
            .unwrap()
            .get_state_root()
            .unwrap()
            .unwrap();

        let reward_index = inner.get_pivot_reward_index(epoch_arena_index);

        let reward_execution_info =
            self.executor.get_reward_execution_info_from_index(
                &self.data_man,
                inner,
                reward_index,
            );
        let task = EpochExecutionTask::new(
            epoch_block_hash,
            epoch_block_hashes.clone(),
            inner.get_epoch_start_block_number(epoch_arena_index),
            reward_execution_info,
            false,
            true,
        );
        let debug_record_data = task.debug_record.clone();
        {
            let mut debug_record_data_locked = debug_record_data.lock();
            let debug_record = debug_record_data_locked.as_mut().unwrap();

            debug_record.parent_block_hash = parent_block_hash;
            debug_record.parent_state_root = parent_state_root;
            debug_record.reward_epoch_hash =
                if let Some((reward_epoch_block, _)) = reward_index.clone() {
                    Some(inner.arena[reward_epoch_block].hash)
                } else {
                    None
                };
            debug_record.anticone_penalty_cutoff_epoch_hash =
                if let Some((_, anticone_penalty_cutoff_epoch_block)) =
                    reward_index.clone()
                {
                    Some(inner.arena[anticone_penalty_cutoff_epoch_block].hash)
                } else {
                    None
                };

            let blocks = epoch_block_hashes
                .iter()
                .map(|hash| self.data_man.block_by_hash(hash, false).unwrap())
                .collect::<Vec<_>>();

            debug_record.block_hashes = epoch_block_hashes;
            debug_record.block_txs = blocks
                .iter()
                .map(|block| block.transactions.len())
                .collect::<Vec<_>>();;
            debug_record.transactions = blocks
                .iter()
                .flat_map(|block| block.transactions.clone())
                .collect::<Vec<_>>();

            debug_record.block_authors = blocks
                .iter()
                .map(|block| *block.block_header.author())
                .collect::<Vec<_>>();
        }
        self.executor.enqueue_epoch(task);
        self.executor.wait_for_result(epoch_block_hash);

        Arc::try_unwrap(debug_record_data)
            .unwrap()
            .into_inner()
            .unwrap()
    }

    #[allow(dead_code)]
    fn log_invalid_state_root(
        &self, expected_state_root: &StateRootWithAuxInfo,
        got_state_root: &StateRootWithAuxInfo, deferred: usize,
        inner: &mut ConsensusGraphInner,
    ) -> std::io::Result<()>
    {
        let debug_record = self.log_debug_epoch_computation(deferred, inner);
        let debug_record_rlp = debug_record.rlp_bytes();

        let deferred_block_hash = inner.arena[deferred].hash;

        warn!(
            "Invalid state root: should be {:?}, got {:?}, deferred block: {:?}, \
            reward epoch bock: {:?}, anticone cutoff block: {:?}, \
            number of blocks in epoch: {:?}, number of transactions in epoch: {:?}, rewards: {:?}",
            expected_state_root,
            got_state_root,
            deferred_block_hash,
            debug_record.reward_epoch_hash,
            debug_record.anticone_penalty_cutoff_epoch_hash,
            debug_record.block_hashes.len(),
            debug_record.transactions.len(),
            debug_record.merged_rewards_by_author,
        );

        let dump_dir = &self.conf.debug_dump_dir_invalid_state_root;
        let invalid_state_root_path =
            dump_dir.clone() + &deferred_block_hash.hex();
        std::fs::create_dir_all(dump_dir)?;

        if std::path::Path::new(&invalid_state_root_path).exists() {
            return Ok(());
        }
        let mut file = std::fs::File::create(&invalid_state_root_path)?;
        file.write_all(&debug_record_rlp)?;

        Ok(())
    }

    fn check_block_full_validity(
        &self, new: usize, block: &Block, inner: &mut ConsensusGraphInner,
        adaptive: bool, anticone_barrier: &BitSet,
        weight_tuple: Option<&(Vec<i128>, Vec<i128>, Vec<i128>)>,
    ) -> bool
    {
        let parent = inner.arena[new].parent;
        if inner.arena[parent].data.partial_invalid {
            warn!(
                "Partially invalid due to partially invalid parent. {:?}",
                block.block_header.clone()
            );
            return false;
        }

        // Check whether the new block select the correct parent block
        if !ConsensusNewBlockHandler::check_correct_parent(
            inner,
            new,
            anticone_barrier,
            weight_tuple,
        ) {
            warn!(
                "Partially invalid due to picking incorrect parent. {:?}",
                block.block_header.clone()
            );
            return false;
        }

        // Check whether difficulty is set correctly
        if inner.arena[new].difficulty
            != inner.expected_difficulty(&inner.arena[parent].hash)
        {
            warn!(
                "Partially invalid due to wrong difficulty. {:?}",
                block.block_header.clone()
            );
            return false;
        }

        // Check adaptivity match. Note that in bench mode we do not check
        // the adaptive field correctness. We simply override its value
        // with the right one.
        if !self.conf.bench_mode {
            if inner.arena[new].adaptive != adaptive {
                warn!(
                    "Partially invalid due to invalid adaptive field. {:?}",
                    block.block_header.clone()
                );
                return false;
            }
        }

//        if !self.conf.bench_mode {
//            // Check if the state root is correct or not
//            // TODO: We may want to optimize this because now on the chain
//            // switch we are going to compute state twice
//            let state_root_valid = if block.block_header.height()
//                < DEFERRED_STATE_EPOCH_COUNT
//            {
//                *block.block_header.deferred_state_root()
//                    == inner.genesis_block_state_root
//                    && *block.block_header.deferred_receipts_root()
//                        == inner.genesis_block_receipts_root
//                    && *block.block_header.deferred_logs_bloom_hash()
//                        == inner.genesis_block_logs_bloom_hash
//            } else {
//                let mut deferred = new;
//                for _ in 0..DEFERRED_STATE_EPOCH_COUNT {
//                    deferred = inner.arena[deferred].parent;
//                }
//                debug_assert!(
//                    block.block_header.height() - DEFERRED_STATE_EPOCH_COUNT
//                        == inner.arena[deferred].height
//                );
//                debug!("Deferred block is {:?}", inner.arena[deferred].hash);
//
//                let epoch_exec_commitments =
//                    self.data_man.get_epoch_execution_commitments(
//                        &inner.arena[deferred].hash,
//                    );
//
//                if self
//                    .data_man
//                    .storage_manager
//                    .contains_state(SnapshotAndEpochIdRef::new(
//                        &inner.arena[deferred].hash,
//                        None,
//                    ))
//                    .unwrap()
//                    && epoch_exec_commitments.is_some()
//                {
//                    let mut valid = true;
//                    let correct_state_root = self
//                        .data_man
//                        .storage_manager
//                        .get_state_no_commit(SnapshotAndEpochIdRef::new(
//                            &inner.arena[deferred].hash,
//                            None,
//                        ))
//                        .unwrap()
//                        // Unwrapping is safe because the state exists.
//                        .unwrap()
//                        .get_state_root()
//                        .unwrap()
//                        .unwrap();
//                    if *block.block_header.deferred_state_root()
//                        != correct_state_root
//                            .state_root
//                            .compute_state_root_hash()
//                    {
//                        self.log_invalid_state_root(
//                            &correct_state_root,
//                            block
//                                .block_header
//                                .deferred_state_root_with_aux_info(),
//                            deferred,
//                            inner,
//                        )
//                        .ok();
//                        valid = false;
//                    }
//
//                    let (correct_receipts_root, correct_logs_bloom_hash) =
//                        epoch_exec_commitments.unwrap();
//
//                    if *block.block_header.deferred_receipts_root()
//                        != correct_receipts_root
//                    {
//                        warn!(
//                            "Invalid receipt root: {:?}, should be {:?}",
//                            *block.block_header.deferred_receipts_root(),
//                            correct_receipts_root
//                        );
//                        valid = false;
//                    }
//
//                    if *block.block_header.deferred_logs_bloom_hash()
//                        != correct_logs_bloom_hash
//                    {
//                        warn!(
//                            "Invalid logs bloom hash: {:?}, should be {:?}",
//                            *block.block_header.deferred_logs_bloom_hash(),
//                            correct_logs_bloom_hash
//                        );
//                        valid = false;
//                    }
//
//                    valid
//                } else {
//                    // Call the expensive function to check this state root
//                    let deferred_hash = inner.arena[deferred].hash;
//                    let (state_root, receipts_root, logs_bloom_hash) = self
//                        .executor
//                        .compute_state_for_block(&deferred_hash, inner)
//                        .unwrap();
//
//                    if state_root.state_root.compute_state_root_hash()
//                        != *block.block_header.deferred_state_root()
//                    {
//                        self.log_invalid_state_root(
//                            &state_root,
//                            block
//                                .block_header
//                                .deferred_state_root_with_aux_info(),
//                            deferred,
//                            inner,
//                        )
//                        .ok();
//                    }
//
//                    *block.block_header.deferred_state_root()
//                        == state_root.state_root.compute_state_root_hash()
//                        && *block.block_header.deferred_receipts_root()
//                            == receipts_root
//                        && *block.block_header.deferred_logs_bloom_hash()
//                            == logs_bloom_hash
//                }
//            };
//
//            if !state_root_valid {
//                warn!(
//                    "Partially invalid in fork due to deferred block. me={:?}",
//                    block.block_header.clone()
//                );
//                return false;
//            }
//        }
        return true;
    }

    /// Recompute metadata associated information on pivot chain changes
    fn recompute_metadata(
        &self, inner: &mut ConsensusGraphInner, start_at: u64,
        mut to_update: HashSet<usize>,
    )
    {
        inner
            .pivot_chain_metadata
            .resize_with(inner.pivot_chain.len(), Default::default);
        let pivot_height = inner.get_pivot_height();
        for i in start_at..pivot_height {
            let me = inner.get_pivot_block_arena_index(i);
            inner.arena[me].last_pivot_in_past = i;
            let i_pivot_index = inner.height_to_pivot_index(i);
            inner.pivot_chain_metadata[i_pivot_index]
                .last_pivot_in_past_blocks
                .clear();
            inner.pivot_chain_metadata[i_pivot_index]
                .last_pivot_in_past_blocks
                .insert(me);
            to_update.remove(&me);
        }
        let mut stack = Vec::new();
        let to_visit = to_update.clone();
        for i in &to_update {
            stack.push((0, *i));
        }
        while !stack.is_empty() {
            let (stage, me) = stack.pop().unwrap();
            if !to_visit.contains(&me) {
                continue;
            }
            let parent = inner.arena[me].parent;
            if stage == 0 {
                if to_update.contains(&me) {
                    to_update.remove(&me);
                    stack.push((1, me));
                    stack.push((0, parent));
                    for referee in &inner.arena[me].referees {
                        stack.push((0, *referee));
                    }
                }
            } else if stage == 1
                && me != inner.cur_era_genesis_block_arena_index
            {
                let mut last_pivot = inner.arena[parent].last_pivot_in_past;
                for referee in &inner.arena[me].referees {
                    let x = inner.arena[*referee].last_pivot_in_past;
                    last_pivot = max(last_pivot, x);
                }
                inner.arena[me].last_pivot_in_past = last_pivot;
                let last_pivot_index = inner.height_to_pivot_index(last_pivot);
                inner.pivot_chain_metadata[last_pivot_index]
                    .last_pivot_in_past_blocks
                    .insert(me);
            }
        }
    }

    /// Subroutine called by on_new_block() and on_new_block_construction_only()
    fn insert_block_initial(
        &self, inner: &mut ConsensusGraphInner, block: Arc<Block>,
    ) -> usize {
        let (me, indices_len) = inner.insert(block.as_ref());
        self.statistics
            .set_consensus_graph_inserted_block_count(indices_len);
        me
    }

    /// Subroutine called by on_new_block() and on_new_block_construction_only()
    fn update_lcts_initial(&self, inner: &mut ConsensusGraphInner, me: usize) {
        let parent = inner.arena[me].parent;

        inner.weight_tree.make_tree(me);
        inner.weight_tree.link(parent, me);
        inner.inclusive_weight_tree.make_tree(me);
        inner.inclusive_weight_tree.link(parent, me);
        inner.stable_weight_tree.make_tree(me);
        inner.stable_weight_tree.link(parent, me);

        inner.stable_tree.make_tree(me);
        inner.stable_tree.link(parent, me);
        let past_era_weight = if inner.arena[parent].height
            % inner.inner_conf.era_epoch_count
            == 0
        {
            0
        } else {
            inner.arena[parent].past_era_weight
        };
        inner.stable_tree.set(
            me,
            (inner.inner_conf.adaptive_weight_alpha_num as i128)
                * (inner.block_weight(parent, false) + past_era_weight),
        );

        inner.adaptive_tree.make_tree(me);
        inner.adaptive_tree.link(parent, me);
        let parent_w = inner.weight_tree.get(parent);
        inner.adaptive_tree.set(
            me,
            -parent_w * (inner.inner_conf.adaptive_weight_alpha_num as i128),
        );

        inner.inclusive_adaptive_tree.make_tree(me);
        inner.inclusive_adaptive_tree.link(parent, me);
        let parent_iw = inner.inclusive_weight_tree.get(parent);
        inner.inclusive_adaptive_tree.set(
            me,
            -parent_iw * (inner.inner_conf.adaptive_weight_alpha_num as i128),
        );
    }

    /// Subroutine called by on_new_block() and on_new_block_construction_only()
    fn update_lcts_finalize(
        &self, inner: &mut ConsensusGraphInner, me: usize, stable: bool,
    ) -> i128 {
        let parent = inner.arena[me].parent;
        let weight = inner.block_weight(me, false);
        let inclusive_weight = inner.block_weight(me, true);

        inner.weight_tree.path_apply(me, weight);
        inner.inclusive_weight_tree.path_apply(me, inclusive_weight);
        if stable {
            inner.stable_weight_tree.path_apply(me, weight);
        }

        inner.stable_tree.path_apply(
            me,
            (inner.inner_conf.adaptive_weight_alpha_den as i128) * weight,
        );
        if stable {
            inner.adaptive_tree.path_apply(
                me,
                (inner.inner_conf.adaptive_weight_alpha_den as i128) * weight,
            );
        }
        inner.adaptive_tree.catepillar_apply(
            parent,
            -weight * (inner.inner_conf.adaptive_weight_alpha_num as i128),
        );

        inner.inclusive_adaptive_tree.path_apply(
            me,
            (inner.inner_conf.adaptive_weight_alpha_den as i128)
                * inclusive_weight,
        );
        inner.inclusive_adaptive_tree.catepillar_apply(
            parent,
            -inclusive_weight
                * (inner.inner_conf.adaptive_weight_alpha_num as i128),
        );

        weight
    }

    fn process_outside_block(
        &self, inner: &mut ConsensusGraphInner, block: Arc<Block>,
    ) {
        let mut referees = Vec::new();
        for hash in block.block_header.referee_hashes().iter() {
            if let Some(x) = inner.hash_to_arena_indices.get(hash) {
                inner.insert_referee_if_not_duplicate(&mut referees, *x);
            } else if let Some(r) = inner.legacy_refs.get(hash) {
                for arena_index in r {
                    inner.insert_referee_if_not_duplicate(
                        &mut referees,
                        *arena_index,
                    );
                }
            }
        }
        inner
            .legacy_refs
            .insert(block.block_header.hash(), referees);
    }

    fn recycle_tx_in_block(
        &self, inner: &ConsensusGraphInner, arena_index: usize,
    ) {
        let block = inner
            .data_man
            .block_by_hash(&inner.arena[arena_index].hash, true)
            .expect("Block should always found in the data manager!");
        self.txpool.recycle_transactions(block.transactions.clone());
    }

    /// This recycles txs in all blocks outside the era represented by the era
    /// block.
    fn recycle_tx_outside_era(
        &self, inner: &mut ConsensusGraphInner, era_block: usize,
    ) {
        let mut anticone_tmp = HashSet::new();
        let anticone = if let Some(x) = inner.anticone_cache.get(era_block) {
            x
        } else {
            let anticone_bitset =
                ConsensusNewBlockHandler::compute_anticone_bruteforce(
                    inner, era_block,
                );
            for idx in anticone_bitset.iter() {
                anticone_tmp.insert(idx as usize);
            }
            &anticone_tmp
        };

        for idx in anticone.iter() {
            self.recycle_tx_in_block(inner, *idx);
        }

        let future = inner.compute_future_bitset(era_block);
        for idx in future.iter() {
            let index = idx as usize;
            let lca = inner.lca(index, era_block);
            if lca != era_block {
                self.recycle_tx_in_block(inner, index);
            }
        }
    }

    fn should_form_checkpoint_at(
        &self, inner: &mut ConsensusGraphInner,
    ) -> usize {
        // FIXME: We should use finality to implement this function
        let best_height = inner.best_epoch_number();
        if best_height <= ERA_CHECKPOINT_GAP {
            return inner.cur_era_genesis_block_arena_index;
        }
        let stable_height = best_height - ERA_CHECKPOINT_GAP;
        let stable_era_height = inner.get_era_height(stable_height - 1, 0);
        if stable_era_height < inner.inner_conf.era_epoch_count {
            return inner.cur_era_genesis_block_arena_index;
        }
        let safe_era_height =
            stable_era_height - inner.inner_conf.era_epoch_count;
        if inner.cur_era_genesis_height > safe_era_height {
            return inner.cur_era_genesis_block_arena_index;
        }
        let safe_era_pivot_index = inner.height_to_pivot_index(safe_era_height);
        inner.pivot_chain[safe_era_pivot_index]
    }

    fn persist_terminals(&self, inner: &ConsensusGraphInner) {
        let mut terminals = Vec::with_capacity(inner.terminal_hashes.len());
        for h in &inner.terminal_hashes {
            terminals.push(h.clone());
        }
        self.data_man.insert_terminals_to_db(&terminals);
    }

    pub fn construct_pivot_info(&self, inner: &mut ConsensusGraphInner) {
        assert_eq!(inner.pivot_chain.len(), 1);
        assert_eq!(
            inner.pivot_chain[0],
            inner.cur_era_genesis_block_arena_index
        );

        let mut new_pivot_chain = Vec::new();
        let mut u = inner.cur_era_genesis_block_arena_index;
        loop {
            new_pivot_chain.push(u);
            let mut heaviest = NULL;
            let mut heaviest_weight = 0;
            for index in &inner.arena[u].children {
                let weight = inner.weight_tree.get(*index);
                if heaviest == NULL
                    || ConsensusGraphInner::is_heavier(
                        (weight, &inner.arena[*index].hash),
                        (heaviest_weight, &inner.arena[heaviest].hash),
                    )
                {
                    heaviest = *index;
                    heaviest_weight = weight;
                }
            }
            if heaviest == NULL {
                break;
            }
            u = heaviest;
        }

        // Construct epochs
        let mut height = inner.cur_era_genesis_height + 1;
        while inner.height_to_pivot_index(height) < new_pivot_chain.len() {
            let pivot_index = inner.height_to_pivot_index(height);
            // First, identify all the blocks in the current epoch
            ConsensusNewBlockHandler::set_epoch_number_in_epoch(
                inner,
                new_pivot_chain[pivot_index],
                height,
            );

            // Construct in-memory receipts root
            if inner.pivot_index_to_height(new_pivot_chain.len())
                >= DEFERRED_STATE_EPOCH_COUNT
                && height
                    < inner.pivot_index_to_height(new_pivot_chain.len())
                        - DEFERRED_STATE_EPOCH_COUNT
            {
                // This block's deferred block is pivot_index, so the
                // deferred_receipts_root in its header is the
                // receipts_root of pivot_index
                let future_block_hash = inner.arena[new_pivot_chain[inner
                    .height_to_pivot_index(
                        height + DEFERRED_STATE_EPOCH_COUNT,
                    )]]
                .hash
                .clone();

                let future_block_header = self
                    .data_man
                    .block_header_by_hash(&future_block_hash)
                    .unwrap();

                self.data_man.insert_epoch_execution_commitments(
                    inner.arena[new_pivot_chain[pivot_index]].hash,
                    future_block_header.deferred_receipts_root().clone(),
                    future_block_header.deferred_logs_bloom_hash().clone(),
                );
            }
            height += 1;
        }

        // If the db is not corrupted, all unwrap in the following should
        // pass.
        // TODO Verify db state in case of data missing
        // TODO Recompute missing data if needed
        inner.adjust_difficulty(*new_pivot_chain.last().expect("not empty"));
        inner.pivot_chain = new_pivot_chain;

        // Now we construct pivot_chain_metadata and compute
        // last_pivot_in_past
        let mut metadata_to_update = HashSet::new();
        for (i, _) in inner.arena.iter() {
            metadata_to_update.insert(i);
        }
        self.recompute_metadata(inner, 0, metadata_to_update);
    }

    pub fn construct_state_info(&self, inner: &mut ConsensusGraphInner) {
        // Compute receipts root for the deferred block of the mining block,
        // which is not in the db
        if inner.pivot_index_to_height(inner.pivot_chain.len())
            > DEFERRED_STATE_EPOCH_COUNT
        {
            let state_height = inner
                .pivot_index_to_height(inner.pivot_chain.len())
                - DEFERRED_STATE_EPOCH_COUNT;
            let pivot_arena_index =
                inner.get_pivot_block_arena_index(state_height);
            let pivot_hash = inner.arena[pivot_arena_index].hash.clone();
            let epoch_arena_indices = &inner.arena[pivot_arena_index]
                .data
                .ordered_executable_epoch_blocks;
            let mut epoch_receipts =
                Vec::with_capacity(epoch_arena_indices.len());

            let mut receipts_correct = true;
            for i in epoch_arena_indices {
                if let Some(r) = self.data_man.block_results_by_hash_with_epoch(
                    &inner.arena[*i].hash,
                    &pivot_hash,
                    true,
                ) {
                    epoch_receipts.push(r.receipts);
                } else {
                    // Constructed pivot chain does not match receipts in
                    // db, so we have to recompute
                    // the receipts of this epoch
                    receipts_correct = false;
                    break;
                }
            }
            if receipts_correct {
                let pivot_receipts_root =
                    BlockHeaderBuilder::compute_block_receipts_root(
                        &epoch_receipts,
                    );
                let pivot_logs_bloom_hash =
                    BlockHeaderBuilder::compute_block_logs_bloom_hash(
                        &epoch_receipts,
                    );
                self.data_man.insert_epoch_execution_commitments(
                    pivot_hash,
                    pivot_receipts_root,
                    pivot_logs_bloom_hash,
                );
            } else {
<<<<<<< HEAD
                let reward_execution_info =
                    self.executor.get_reward_execution_info(
                        &self.data_man,
                        inner,
                        inner.get_pivot_block_arena_index(state_height),
                    );
                let epoch_block_hashes = inner.get_epoch_block_hashes(
                    inner.get_pivot_block_arena_index(state_height),
=======
                let epoch_arena_index =
                    inner.get_pivot_block_arena_index(state_height);
                let reward_execution_info = inner.get_reward_execution_info(
                    &self.data_man,
                    epoch_arena_index,
>>>>>>> f7b8ad2f
                );
                let epoch_block_hashes =
                    inner.get_epoch_block_hashes(epoch_arena_index);
                let start_block_number =
                    inner.get_epoch_start_block_number(epoch_arena_index);
                self.executor.compute_epoch(EpochExecutionTask::new(
                    pivot_hash,
                    epoch_block_hashes,
                    start_block_number,
                    reward_execution_info,
                    true,
                    false,
                ));
            }
        }
    }

    pub fn on_new_block_construction_only(
        &self, inner: &mut ConsensusGraphInner, hash: &H256, block: Arc<Block>,
    ) {
        let parent_hash = block.block_header.parent_hash();
        if !inner.hash_to_arena_indices.contains_key(&parent_hash) {
            self.process_outside_block(inner, block);
            return;
        }

        let me = self.insert_block_initial(inner, block.clone());

        let anticone_barrier =
            ConsensusNewBlockHandler::compute_anticone(inner, me);
        let weight_tuple = if anticone_barrier.len() >= ANTICONE_BARRIER_CAP {
            Some(inner.compute_subtree_weights(me, &anticone_barrier))
        } else {
            None
        };
        let (fully_valid, pending) = match self
            .data_man
            .local_block_info_from_db(hash)
        {
            Some(block_info) => {
                match block_info.get_status() {
                    BlockStatus::Valid => (true, false),
                    BlockStatus::Pending => (true, true),
                    BlockStatus::PartialInvalid => (false, false),
                    BlockStatus::Invalid => {
                        // Blocks marked invalid should not exist in database,
                        // so should not be inserted
                        // during construction.
                        unreachable!()
                    }
                }
            }
            None => {
                // FIXME If the status of a block close to terminals is missing
                // (unlikely to happen if db cannot guarantee the write order)
                // and we try to check its validity with the
                // commented code, we will recompute the whole DAG from genesis
                // because the pivot chain is empty now, which is not what we
                // want for fast recovery. A better solution is
                // to assume it's partial invalid, construct the pivot chain and
                // other data like block_receipts_root first, and then check its
                // full validity. The pivot chain might need to be updated
                // depending on the validity result.

                // The correct logic here should be as follows, but this
                // solution is very costly
                // ```
                // let valid = self.check_block_full_validity(me, &block, inner, sync_inner);
                // self.insert_block_status_to_db(hash, !valid);
                // valid
                // ```

                // The assumed value should be false after we fix this issue.
                // Now we optimistically hope that they are valid.
                debug!("Assume block {} is valid/pending", hash);
                (true, true)
            }
        };

        inner.arena[me].data.partial_invalid = !fully_valid;
        inner.arena[me].data.pending = pending;

        self.update_lcts_initial(inner, me);

        let (stable, adaptive) =
            inner.adaptive_weight(me, &anticone_barrier, weight_tuple.as_ref());
        inner.arena[me].stable = stable;
        if self.conf.bench_mode && fully_valid {
            inner.arena[me].adaptive = adaptive;
        }

        self.update_lcts_finalize(inner, me, stable);
    }

    pub fn on_new_block(
        &self, inner: &mut ConsensusGraphInner, hash: &H256, block: Arc<Block>,
    ) {
        let parent_hash = block.block_header.parent_hash();
        if !inner.hash_to_arena_indices.contains_key(&parent_hash) {
            self.process_outside_block(inner, block);
            let sn = inner.get_next_sequence_number();
            let block_info = LocalBlockInfo::new(BlockStatus::Pending, sn);
            self.data_man
                .insert_local_block_info_to_db(hash, block_info);
            return;
        }

        let me = self.insert_block_initial(inner, block.clone());
        let parent = inner.arena[me].parent;
        let era_height = inner.get_era_height(inner.arena[parent].height, 0);
        let mut fully_valid = true;
        let cur_pivot_era_block = if inner
            .pivot_index_to_height(inner.pivot_chain.len())
            > era_height
        {
            inner.get_pivot_block_arena_index(era_height)
        } else {
            NULL
        };
        let era_block = inner.get_era_block_with_parent(parent, 0);

        // It's only correct to set tx stale after the block is considered
        // terminal for mining.
        // Note that we conservatively only mark those blocks inside the current
        // pivot era
        if era_block == cur_pivot_era_block {
            self.txpool.set_tx_packed(block.transactions.clone());
        }

        let pending = inner.ancestor_at(parent, inner.cur_era_stable_height)
            != inner.get_pivot_block_arena_index(inner.cur_era_stable_height);

        let anticone_barrier =
            ConsensusNewBlockHandler::compute_anticone(inner, me);

        let weight_tuple = if anticone_barrier.len() >= ANTICONE_BARRIER_CAP {
            Some(inner.compute_subtree_weights(me, &anticone_barrier))
        } else {
            None
        };

        self.update_lcts_initial(inner, me);

        let mut stable = true;
        if !pending {
            let (stable_v, adaptive) = inner.adaptive_weight(
                me,
                &anticone_barrier,
                weight_tuple.as_ref(),
            );
            stable = stable_v;

            fully_valid = self.check_block_full_validity(
                me,
                block.as_ref(),
                inner,
                adaptive,
                &anticone_barrier,
                weight_tuple.as_ref(),
            );

            inner.arena[me].stable = stable;
            if self.conf.bench_mode && fully_valid {
                inner.arena[me].adaptive = adaptive;
            }
        }

        let block_status = if pending {
            BlockStatus::Pending
        } else if fully_valid {
            BlockStatus::Valid
        } else {
            BlockStatus::PartialInvalid
        };

        let block_info = LocalBlockInfo::new(
            block_status,
            inner.arena[me].data.sequence_number,
        );
        self.data_man
            .insert_local_block_info_to_db(hash, block_info);

        if pending {
            inner.arena[me].data.pending = true;
            debug!("Block {} (hash = {}) is pending", me, inner.arena[me].hash);
        } else if !fully_valid {
            inner.arena[me].data.partial_invalid = true;
            debug!(
                "Block {} (hash = {}) is partially invalid",
                me, inner.arena[me].hash
            );
        } else {
            debug!(
                "Block {} (hash = {}) is fully valid",
                me, inner.arena[me].hash
            );
        }

        let my_weight = self.update_lcts_finalize(inner, me, stable);
        let mut extend_pivot = false;
        let mut pivot_changed = false;
        let mut fork_at =
            inner.pivot_index_to_height(inner.pivot_chain.len() + 1);
        let old_pivot_chain_len = inner.pivot_chain.len();
        if fully_valid && !pending {
            inner.aggregate_total_weight_in_past(my_weight);

            let last = inner.pivot_chain.last().cloned().unwrap();
            if inner.arena[me].parent == last {
                inner.pivot_chain.push(me);
                ConsensusNewBlockHandler::set_epoch_number_in_epoch(
                    inner,
                    me,
                    inner.pivot_index_to_height(inner.pivot_chain.len()) - 1,
                );
                inner.pivot_chain_metadata.push(Default::default());
                extend_pivot = true;
                pivot_changed = true;
                fork_at = inner.pivot_index_to_height(old_pivot_chain_len)
            } else {
                let lca = inner.lca(last, me);
                fork_at = inner.arena[lca].height + 1;
                let prev = inner.get_pivot_block_arena_index(fork_at);
                let prev_weight = inner.weight_tree.get(prev);
                let new = inner.ancestor_at(me, fork_at);
                let new_weight = inner.weight_tree.get(new);

                if ConsensusGraphInner::is_heavier(
                    (new_weight, &inner.arena[new].hash),
                    (prev_weight, &inner.arena[prev].hash),
                ) {
                    // The new subtree is heavier, update pivot chain
                    for discarded_idx in inner
                        .pivot_chain
                        .split_off(inner.height_to_pivot_index(fork_at))
                    {
                        // Reset the epoch_number of the discarded fork
                        ConsensusNewBlockHandler::reset_epoch_number_in_epoch(
                            inner,
                            discarded_idx,
                        )
                    }
                    let mut u = new;
                    loop {
                        inner.pivot_chain.push(u);
                        ConsensusNewBlockHandler::set_epoch_number_in_epoch(
                            inner,
                            u,
                            inner
                                .pivot_index_to_height(inner.pivot_chain.len())
                                - 1,
                        );
                        let mut heaviest = NULL;
                        let mut heaviest_weight = 0;
                        for index in &inner.arena[u].children {
                            let weight = inner.weight_tree.get(*index);
                            if heaviest == NULL
                                || ConsensusGraphInner::is_heavier(
                                    (weight, &inner.arena[*index].hash),
                                    (
                                        heaviest_weight,
                                        &inner.arena[heaviest].hash,
                                    ),
                                )
                            {
                                heaviest = *index;
                                heaviest_weight = weight;
                            }
                        }
                        if heaviest == NULL {
                            break;
                        }
                        u = heaviest;
                    }
                    pivot_changed = true;
                } else {
                    // The previous subtree is still heavier, nothing is updated
                    debug!("Old pivot chain is heavier, pivot chain unchanged");
                    fork_at = inner.pivot_index_to_height(old_pivot_chain_len);
                }
            };
            debug!(
                "Forked at index {}",
                inner.get_pivot_block_arena_index(fork_at - 1)
            );
        }

        // Now compute last_pivot_in_block and update pivot_metadata.
        // Note that we need to do this for partially invalid blocks to
        // propagate information!
        if !extend_pivot {
            let update_at = fork_at - 1;
            let mut last_pivot_to_update = HashSet::new();
            last_pivot_to_update.insert(me);
            if pivot_changed {
                let update_pivot_index = inner.height_to_pivot_index(update_at);
                for pivot_index in update_pivot_index..old_pivot_chain_len {
                    for x in &inner.pivot_chain_metadata[pivot_index]
                        .last_pivot_in_past_blocks
                    {
                        last_pivot_to_update.insert(*x);
                    }
                }
                self.recompute_metadata(inner, fork_at, last_pivot_to_update);
            } else {
                self.recompute_metadata(
                    inner,
                    inner.get_pivot_height(),
                    last_pivot_to_update,
                );
            }
        } else {
            let height = inner.arena[me].height;
            inner.arena[me].last_pivot_in_past = height;
            let pivot_index = inner.height_to_pivot_index(height);
            inner.pivot_chain_metadata[pivot_index]
                .last_pivot_in_past_blocks
                .insert(me);
        }

        // Now we can safely return
        if !fully_valid || pending {
            return;
        }

        if pivot_changed {
            if inner.pivot_chain.len() > EPOCH_SET_PERSISTENCE_DELAY as usize {
                let fork_at_pivot_index = inner.height_to_pivot_index(fork_at);
                let to_persist_pivot_index = inner.pivot_chain.len()
                    - EPOCH_SET_PERSISTENCE_DELAY as usize;
                inner.persist_epoch_set_hashes(to_persist_pivot_index);
                for pivot_index in fork_at_pivot_index..to_persist_pivot_index {
                    inner.persist_epoch_set_hashes(pivot_index);
                }
            }
        }

        let new_pivot_era_block = inner
            .get_era_block_with_parent(*inner.pivot_chain.last().unwrap(), 0);
        let new_era_height = inner.arena[new_pivot_era_block].height;
        if new_era_height + ERA_RECYCLE_TRANSACTION_DELAY
            < inner.pivot_index_to_height(inner.pivot_chain.len())
            && inner.last_recycled_era_block != new_pivot_era_block
        {
            self.recycle_tx_outside_era(inner, new_pivot_era_block);
            inner.last_recycled_era_block = new_pivot_era_block;
        }

        let to_state_pos = if inner
            .pivot_index_to_height(inner.pivot_chain.len())
            < DEFERRED_STATE_EPOCH_COUNT
        {
            0
        } else {
            inner.pivot_index_to_height(inner.pivot_chain.len())
                - DEFERRED_STATE_EPOCH_COUNT
                + 1
        };

        let mut state_at = fork_at;
        if fork_at + DEFERRED_STATE_EPOCH_COUNT
            > inner.pivot_index_to_height(old_pivot_chain_len)
        {
            if inner.pivot_index_to_height(old_pivot_chain_len)
                > DEFERRED_STATE_EPOCH_COUNT
            {
                state_at = inner.pivot_index_to_height(old_pivot_chain_len)
                    - DEFERRED_STATE_EPOCH_COUNT
                    + 1;
            } else {
                state_at = 1;
            }
        }

        // Apply transactions in the determined total order
        while state_at < to_state_pos {
            let epoch_arena_index = inner.get_pivot_block_arena_index(state_at);
            let reward_execution_info =
                self.executor.get_reward_execution_info(
                    &self.data_man,
                    inner,
                    epoch_arena_index,
                );
            self.executor.enqueue_epoch(EpochExecutionTask::new(
                inner.arena[epoch_arena_index].hash,
                inner.get_epoch_block_hashes(epoch_arena_index),
                inner.get_epoch_start_block_number(epoch_arena_index),
                reward_execution_info,
                true,
                false,
            ));
            state_at += 1;
        }

        inner.adjust_difficulty(*inner.pivot_chain.last().expect("not empty"));

        self.update_confirmation_risks(inner, inner.get_total_weight_in_past());
        inner.optimistic_executed_height = if to_state_pos > 0 {
            Some(to_state_pos)
        } else {
            None
        };
        self.persist_terminals(inner);
        let new_checkpoint_era_genesis = self.should_form_checkpoint_at(inner);
        if new_checkpoint_era_genesis != inner.cur_era_genesis_block_arena_index
        {
            info!(
                "Working on the checkpoint for block {} height {}",
                &inner.arena[inner.cur_era_genesis_block_arena_index].hash,
                inner.cur_era_genesis_height
            );
            ConsensusNewBlockHandler::checkpoint_at(
                inner,
                new_checkpoint_era_genesis,
            );
            info!(
                "New checkpoint formed at block {} height {}",
                &inner.arena[inner.cur_era_genesis_block_arena_index].hash,
                inner.cur_era_genesis_height
            );
        }
        debug!("Finish processing block in ConsensusGraph: hash={:?}", hash);
    }
}<|MERGE_RESOLUTION|>--- conflicted
+++ resolved
@@ -858,141 +858,144 @@
             }
         }
 
-//        if !self.conf.bench_mode {
-//            // Check if the state root is correct or not
-//            // TODO: We may want to optimize this because now on the chain
-//            // switch we are going to compute state twice
-//            let state_root_valid = if block.block_header.height()
-//                < DEFERRED_STATE_EPOCH_COUNT
-//            {
-//                *block.block_header.deferred_state_root()
-//                    == inner.genesis_block_state_root
-//                    && *block.block_header.deferred_receipts_root()
-//                        == inner.genesis_block_receipts_root
-//                    && *block.block_header.deferred_logs_bloom_hash()
-//                        == inner.genesis_block_logs_bloom_hash
-//            } else {
-//                let mut deferred = new;
-//                for _ in 0..DEFERRED_STATE_EPOCH_COUNT {
-//                    deferred = inner.arena[deferred].parent;
-//                }
-//                debug_assert!(
-//                    block.block_header.height() - DEFERRED_STATE_EPOCH_COUNT
-//                        == inner.arena[deferred].height
-//                );
-//                debug!("Deferred block is {:?}", inner.arena[deferred].hash);
-//
-//                let epoch_exec_commitments =
-//                    self.data_man.get_epoch_execution_commitments(
-//                        &inner.arena[deferred].hash,
-//                    );
-//
-//                if self
-//                    .data_man
-//                    .storage_manager
-//                    .contains_state(SnapshotAndEpochIdRef::new(
-//                        &inner.arena[deferred].hash,
-//                        None,
-//                    ))
-//                    .unwrap()
-//                    && epoch_exec_commitments.is_some()
-//                {
-//                    let mut valid = true;
-//                    let correct_state_root = self
-//                        .data_man
-//                        .storage_manager
-//                        .get_state_no_commit(SnapshotAndEpochIdRef::new(
-//                            &inner.arena[deferred].hash,
-//                            None,
-//                        ))
-//                        .unwrap()
-//                        // Unwrapping is safe because the state exists.
-//                        .unwrap()
-//                        .get_state_root()
-//                        .unwrap()
-//                        .unwrap();
-//                    if *block.block_header.deferred_state_root()
-//                        != correct_state_root
-//                            .state_root
-//                            .compute_state_root_hash()
-//                    {
-//                        self.log_invalid_state_root(
-//                            &correct_state_root,
-//                            block
-//                                .block_header
-//                                .deferred_state_root_with_aux_info(),
-//                            deferred,
-//                            inner,
-//                        )
-//                        .ok();
-//                        valid = false;
-//                    }
-//
-//                    let (correct_receipts_root, correct_logs_bloom_hash) =
-//                        epoch_exec_commitments.unwrap();
-//
-//                    if *block.block_header.deferred_receipts_root()
-//                        != correct_receipts_root
-//                    {
-//                        warn!(
-//                            "Invalid receipt root: {:?}, should be {:?}",
-//                            *block.block_header.deferred_receipts_root(),
-//                            correct_receipts_root
-//                        );
-//                        valid = false;
-//                    }
-//
-//                    if *block.block_header.deferred_logs_bloom_hash()
-//                        != correct_logs_bloom_hash
-//                    {
-//                        warn!(
-//                            "Invalid logs bloom hash: {:?}, should be {:?}",
-//                            *block.block_header.deferred_logs_bloom_hash(),
-//                            correct_logs_bloom_hash
-//                        );
-//                        valid = false;
-//                    }
-//
-//                    valid
-//                } else {
-//                    // Call the expensive function to check this state root
-//                    let deferred_hash = inner.arena[deferred].hash;
-//                    let (state_root, receipts_root, logs_bloom_hash) = self
-//                        .executor
-//                        .compute_state_for_block(&deferred_hash, inner)
-//                        .unwrap();
-//
-//                    if state_root.state_root.compute_state_root_hash()
-//                        != *block.block_header.deferred_state_root()
-//                    {
-//                        self.log_invalid_state_root(
-//                            &state_root,
-//                            block
-//                                .block_header
-//                                .deferred_state_root_with_aux_info(),
-//                            deferred,
-//                            inner,
-//                        )
-//                        .ok();
-//                    }
-//
-//                    *block.block_header.deferred_state_root()
-//                        == state_root.state_root.compute_state_root_hash()
-//                        && *block.block_header.deferred_receipts_root()
-//                            == receipts_root
-//                        && *block.block_header.deferred_logs_bloom_hash()
-//                            == logs_bloom_hash
-//                }
-//            };
-//
-//            if !state_root_valid {
-//                warn!(
-//                    "Partially invalid in fork due to deferred block. me={:?}",
-//                    block.block_header.clone()
-//                );
-//                return false;
-//            }
-//        }
+        //        if !self.conf.bench_mode {
+        //            // Check if the state root is correct or not
+        //            // TODO: We may want to optimize this because now on the
+        // chain            // switch we are going to compute state
+        // twice            let state_root_valid = if
+        // block.block_header.height()                <
+        // DEFERRED_STATE_EPOCH_COUNT            {
+        //                *block.block_header.deferred_state_root()
+        //                    == inner.genesis_block_state_root
+        //                    && *block.block_header.deferred_receipts_root()
+        //                        == inner.genesis_block_receipts_root
+        //                    && *block.block_header.deferred_logs_bloom_hash()
+        //                        == inner.genesis_block_logs_bloom_hash
+        //            } else {
+        //                let mut deferred = new;
+        //                for _ in 0..DEFERRED_STATE_EPOCH_COUNT {
+        //                    deferred = inner.arena[deferred].parent;
+        //                }
+        //                debug_assert!(
+        //                    block.block_header.height() -
+        // DEFERRED_STATE_EPOCH_COUNT                        ==
+        // inner.arena[deferred].height                );
+        //                debug!("Deferred block is {:?}",
+        // inner.arena[deferred].hash);
+        //
+        //                let epoch_exec_commitments =
+        //                    self.data_man.get_epoch_execution_commitments(
+        //                        &inner.arena[deferred].hash,
+        //                    );
+        //
+        //                if self
+        //                    .data_man
+        //                    .storage_manager
+        //                    .contains_state(SnapshotAndEpochIdRef::new(
+        //                        &inner.arena[deferred].hash,
+        //                        None,
+        //                    ))
+        //                    .unwrap()
+        //                    && epoch_exec_commitments.is_some()
+        //                {
+        //                    let mut valid = true;
+        //                    let correct_state_root = self
+        //                        .data_man
+        //                        .storage_manager
+        //
+        // .get_state_no_commit(SnapshotAndEpochIdRef::new(
+        // &inner.arena[deferred].hash,                            None,
+        //                        ))
+        //                        .unwrap()
+        //                        // Unwrapping is safe because the state
+        // exists.                        .unwrap()
+        //                        .get_state_root()
+        //                        .unwrap()
+        //                        .unwrap();
+        //                    if *block.block_header.deferred_state_root()
+        //                        != correct_state_root
+        //                            .state_root
+        //                            .compute_state_root_hash()
+        //                    {
+        //                        self.log_invalid_state_root(
+        //                            &correct_state_root,
+        //                            block
+        //                                .block_header
+        //                                .deferred_state_root_with_aux_info(),
+        //                            deferred,
+        //                            inner,
+        //                        )
+        //                        .ok();
+        //                        valid = false;
+        //                    }
+        //
+        //                    let (correct_receipts_root,
+        // correct_logs_bloom_hash) =
+        // epoch_exec_commitments.unwrap();
+        //
+        //                    if *block.block_header.deferred_receipts_root()
+        //                        != correct_receipts_root
+        //                    {
+        //                        warn!(
+        //                            "Invalid receipt root: {:?}, should be
+        // {:?}",
+        // *block.block_header.deferred_receipts_root(),
+        // correct_receipts_root                        );
+        //                        valid = false;
+        //                    }
+        //
+        //                    if *block.block_header.deferred_logs_bloom_hash()
+        //                        != correct_logs_bloom_hash
+        //                    {
+        //                        warn!(
+        //                            "Invalid logs bloom hash: {:?}, should be
+        // {:?}",
+        // *block.block_header.deferred_logs_bloom_hash(),
+        // correct_logs_bloom_hash                        );
+        //                        valid = false;
+        //                    }
+        //
+        //                    valid
+        //                } else {
+        //                    // Call the expensive function to check this state
+        // root                    let deferred_hash =
+        // inner.arena[deferred].hash;                    let
+        // (state_root, receipts_root, logs_bloom_hash) = self
+        //                        .executor
+        //                        .compute_state_for_block(&deferred_hash,
+        // inner)                        .unwrap();
+        //
+        //                    if state_root.state_root.compute_state_root_hash()
+        //                        != *block.block_header.deferred_state_root()
+        //                    {
+        //                        self.log_invalid_state_root(
+        //                            &state_root,
+        //                            block
+        //                                .block_header
+        //                                .deferred_state_root_with_aux_info(),
+        //                            deferred,
+        //                            inner,
+        //                        )
+        //                        .ok();
+        //                    }
+        //
+        //                    *block.block_header.deferred_state_root()
+        //                        ==
+        // state_root.state_root.compute_state_root_hash()
+        // && *block.block_header.deferred_receipts_root()
+        // == receipts_root                        &&
+        // *block.block_header.deferred_logs_bloom_hash()
+        // == logs_bloom_hash                }
+        //            };
+        //
+        //            if !state_root_valid {
+        //                warn!(
+        //                    "Partially invalid in fork due to deferred block.
+        // me={:?}",                    block.block_header.clone()
+        //                );
+        //                return false;
+        //            }
+        //        }
         return true;
     }
 
@@ -1384,23 +1387,14 @@
                     pivot_logs_bloom_hash,
                 );
             } else {
-<<<<<<< HEAD
+                let epoch_arena_index =
+                    inner.get_pivot_block_arena_index(state_height);
                 let reward_execution_info =
                     self.executor.get_reward_execution_info(
                         &self.data_man,
                         inner,
-                        inner.get_pivot_block_arena_index(state_height),
+                        epoch_arena_index,
                     );
-                let epoch_block_hashes = inner.get_epoch_block_hashes(
-                    inner.get_pivot_block_arena_index(state_height),
-=======
-                let epoch_arena_index =
-                    inner.get_pivot_block_arena_index(state_height);
-                let reward_execution_info = inner.get_reward_execution_info(
-                    &self.data_man,
-                    epoch_arena_index,
->>>>>>> f7b8ad2f
-                );
                 let epoch_block_hashes =
                     inner.get_epoch_block_hashes(epoch_arena_index);
                 let start_block_number =
