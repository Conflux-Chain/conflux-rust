--- conflicted
+++ resolved
@@ -1475,15 +1475,10 @@
         if inner.pivot_chain.len() < DEFERRED_STATE_EPOCH_COUNT as usize {
             return;
         }
-        let mut state_availability_boundary =
-            self.data_man.state_availability_boundary.write();
-        assert!(
-            state_availability_boundary.lower_bound
-                == state_availability_boundary.upper_bound
-        );
-        let start_pivot_index = (state_availability_boundary.lower_bound
-            - inner.cur_era_genesis_height)
-            as usize;
+        let state_boundary_height =
+            self.data_man.state_availability_boundary.read().lower_bound;
+        let start_pivot_index =
+            (state_boundary_height - inner.cur_era_genesis_height) as usize;
         let mut start_hash =
             inner.arena[inner.pivot_chain[start_pivot_index]].hash;
         // Here, we should ensure the epoch_execution_commitment for stable hash
@@ -1500,14 +1495,20 @@
             self.data_man.load_epoch_execution_commitment_from_db(&start_hash)
                 .expect("epoch_execution_commitment for stable hash must exist in disk");
         }
-<<<<<<< HEAD
-        for pivot_index in start_pivot_index + 1..inner.pivot_chain.len() {
-            state_availability_boundary
-                .pivot_chain
-                .push(inner.arena[inner.pivot_chain[pivot_index]].hash);
-        }
-=======
-        if inner.state_boundary_height == 0 {
+        {
+            let mut state_availability_boundary =
+                self.data_man.state_availability_boundary.write();
+            assert!(
+                state_availability_boundary.lower_bound
+                    == state_availability_boundary.upper_bound
+            );
+            for pivot_index in start_pivot_index + 1..inner.pivot_chain.len() {
+                state_availability_boundary
+                    .pivot_chain
+                    .push(inner.arena[inner.pivot_chain[pivot_index]].hash);
+            }
+        }
+        if state_boundary_height == 0 {
             start_hash = NULL_EPOCH;
         }
         let storage_manager =
@@ -1518,9 +1519,9 @@
         let snapshot_info = SnapshotInfo {
             serve_one_step_sync: false,
             merkle_root: Default::default(),
-            parent_snapshot_height: inner.state_boundary_height
+            parent_snapshot_height: state_boundary_height
                 - storage_manager.get_snapshot_epoch_count(),
-            height: inner.state_boundary_height,
+            height: state_boundary_height,
             parent_snapshot_epoch_id: Default::default(),
             pivot_chain_parts: vec![start_hash],
         };
@@ -1535,7 +1536,6 @@
             .get_delta_mpt(&start_hash)
             .expect("No db error");
         let mut parent_snapshot_id = start_hash;
->>>>>>> f5896728
         for pivot_index in start_pivot_index + 1
             ..inner.pivot_chain.len() - DEFERRED_STATE_EPOCH_COUNT as usize + 1
         {
@@ -1567,7 +1567,10 @@
                     false,
                 ));
             } else {
-                state_availability_boundary.upper_bound += 1;
+                self.data_man
+                    .state_availability_boundary
+                    .write()
+                    .upper_bound += 1;
             }
             if pivot_index as u64 % storage_manager.get_snapshot_epoch_count()
                 == 0
