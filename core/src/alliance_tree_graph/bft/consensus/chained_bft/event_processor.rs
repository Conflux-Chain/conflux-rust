--- conflicted
+++ resolved
@@ -482,12 +482,8 @@
             .protocol_handler
             .network_task
             .process_vote(self_author, timeout_vote_msg)
-<<<<<<< HEAD
             .await
             .expect("call process_vote success");
-=======
-            .await;
->>>>>>> db97526c
         //self.network.broadcast_vote(timeout_vote_msg).await
     }
 
