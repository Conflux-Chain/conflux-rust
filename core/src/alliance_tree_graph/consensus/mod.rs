--- conflicted
+++ resolved
@@ -373,185 +373,9 @@
         )
     }
 
-<<<<<<< HEAD
     pub fn on_commit(&self, block_hashes: &Vec<H256>) {
         let inner = &mut *self.inner.write();
         self.new_block_handler.on_commit(inner, block_hashes);
-=======
-    /// This function is called after a new block appended to the
-    /// TreeGraphConsensus. Because BestInformation is often queried outside. We
-    /// store a version of best_info outside the inner to prevent keep
-    /// getting inner locks.
-    pub fn update_best_info(&self, inner: &ConsensusGraphInner) {
-        let mut best_info = self.best_info.write();
-
-        let terminal_hashes = inner.terminal_hashes();
-        let (terminal_block_hashes, bounded_terminal_block_hashes) =
-            if terminal_hashes.len() > REFEREE_BOUND {
-                let mut tmp = Vec::new();
-                let best_idx = inner.pivot_chain.last().unwrap();
-                for hash in terminal_hashes.iter() {
-                    let a_idx = inner.hash_to_arena_indices.get(hash).unwrap();
-                    let a_lca = inner.lca(*a_idx, *best_idx);
-                    tmp.push((inner.arena[a_lca].height, hash));
-                }
-                tmp.sort_by(|a, b| Reverse(a.0).cmp(&Reverse(b.0)));
-                tmp.split_off(REFEREE_BOUND);
-                let bounded_hashes =
-                    tmp.iter().map(|(_, b)| (*b).clone()).collect();
-                (Some(terminal_hashes), bounded_hashes)
-            } else {
-                (None, terminal_hashes)
-            };
-
-        *best_info = Arc::new(BestInformation {
-            best_block_hash: inner.best_block_hash(),
-            best_epoch_number: inner.best_epoch_number(),
-            current_difficulty: inner.current_difficulty,
-            terminal_block_hashes,
-            bounded_terminal_block_hashes,
-        });
-    }
-
-    /// This is the main function that SynchronizationGraph calls to deliver a
-    /// new block to the consensus graph.
-    pub fn on_new_block(
-        &self, hash: &H256, ignore_body: bool, update_best_info: bool,
-    ) {
-        let _timer =
-            MeterTimer::time_func(CONSENSIS_ON_NEW_BLOCK_TIMER.as_ref());
-        self.statistics.inc_consensus_graph_processed_block_count();
-
-        let block_opt = if ignore_body {
-            None
-        } else {
-            self.data_man.block_by_hash(hash, true /* update_cache */)
-        };
-
-        let header_opt = if ignore_body {
-            self.data_man.block_header_by_hash(hash)
-        } else {
-            None
-        };
-
-        {
-            let inner = &mut *self.inner.write();
-            if !ignore_body {
-                let block = block_opt.unwrap();
-                debug!(
-                    "insert new block into consensus: block_header={:?} tx_count={}, block_size={}",
-                    block.block_header,
-                    block.transactions.len(),
-                    block.size(),
-                );
-                self.new_block_handler.on_new_block(
-                    inner,
-                    &self.confirmation_meter,
-                    hash,
-                    &block.block_header,
-                    Some(&block.transactions),
-                );
-            } else {
-                // This `ignore_body` case will only be used when
-                // 1. archive node is in `CatchUpRecoverBlockFromDB` phase
-                // 2. full node is in `CatchUpRecoverBlockHeaderFromDB`,
-                // `CatchUpSyncBlockHeader` or `CatchUpRecoverBlockFromDB` phase
-                let header = header_opt.unwrap();
-                debug!(
-                    "insert new block_header into consensus: block_header={:?}",
-                    header
-                );
-                self.new_block_handler.on_new_block(
-                    inner,
-                    &self.confirmation_meter,
-                    hash,
-                    header.as_ref(),
-                    None,
-                );
-            }
-
-            // for full node, we should recover state_valid for pivot block
-            let mut pivot_block_state_valid_map =
-                self.pivot_block_state_valid_map.lock();
-            if !pivot_block_state_valid_map.is_empty()
-                && pivot_block_state_valid_map.contains_key(&hash)
-            {
-                let arena_index =
-                    *inner.hash_to_arena_indices.get(&hash).unwrap();
-                trace!(
-                    "Restore state_valid: hash={:?} height={}",
-                    hash,
-                    inner.arena[arena_index].height
-                );
-                inner.arena[arena_index].data.state_valid =
-                    pivot_block_state_valid_map.remove(&hash);
-            }
-
-            // Reset pivot chain according to checkpoint information during
-            // recovery
-            if *hash == self.data_man.get_cur_consensus_era_stable_hash() {
-                inner.set_pivot_to_stable(hash);
-                self.update_best_info(inner);
-            }
-            *self.latest_inserted_block.lock() = *hash;
-
-            // Skip updating best info during recovery
-            if update_best_info {
-                self.update_best_info(inner);
-                self.txpool
-                    .notify_new_best_info(self.best_info.read().clone())
-                    // FIXME: propogate error.
-                    .expect(&concat!(file!(), ":", line!(), ":", column!()));
-            }
-
-            if inner.inner_conf.enable_state_expose {
-                if let Some(arena_index) = inner.hash_to_arena_indices.get(hash)
-                {
-                    let local_info = self
-                        .data_man
-                        .local_block_info_from_db(hash)
-                        .expect("local block info must exist in db");
-                    let era_block = inner.arena[*arena_index].era_block();
-                    let era_block_hash = if era_block != NULL {
-                        inner.arena[era_block].hash
-                    } else {
-                        Default::default()
-                    };
-                    STATE_EXPOSER.consensus_graph.lock().block_state_vec.push(
-                        ConsensusGraphBlockState {
-                            block_hash: *hash,
-                            best_block_hash: inner.best_block_hash(),
-                            block_status: local_info.get_status(),
-                            past_era_weight: inner.arena[*arena_index]
-                                .past_era_weight(),
-                            era_block_hash,
-                            adaptive: inner.arena[*arena_index].adaptive(),
-                        },
-                    )
-                }
-            }
-        }
-    }
-
-    pub fn best_block_hash(&self) -> H256 {
-        self.best_info.read_recursive().best_block_hash
-    }
-
-    /// Returns the latest epoch with executed state.
-    pub fn executed_best_state_epoch_number(&self) -> u64 {
-        self.inner
-            .read_recursive()
-            .executed_best_state_epoch_number()
-    }
-
-    /// Returns the latest epoch whose state execution has been enqueued.
-    /// And this state should be the `deferred_state` of the block being mined.
-    ///
-    /// Note that the state may not exist, and the caller should wait for the
-    /// result if the state is going to be used.
-    pub fn best_state_epoch_number(&self) -> u64 {
-        self.inner.read_recursive().best_state_epoch_number()
->>>>>>> bb2908a6
     }
 
     pub fn set_pivot_chain(
@@ -843,7 +667,6 @@
                             block_status: local_info.get_status(),
                             past_era_weight: 0.into(),
                             era_block_hash,
-                            stable: true,
                             adaptive: false,
                         },
                     )
@@ -1008,14 +831,6 @@
         self.inner.write().set_initial_sequence_number(initial_sn);
     }
 
-    fn check_mining_adaptive_block(
-        &self, _parent_hash: &H256, _referees: &mut Vec<H256>,
-        _difficulty: &U256,
-    ) -> bool
-    {
-        true
-    }
-
     /// This function is called after a new block appended to the
     /// TreeGraphConsensus. Because BestInformation is often queried outside. We
     /// store a version of best_info outside the inner to prevent keep
