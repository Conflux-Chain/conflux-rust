--- conflicted
+++ resolved
@@ -47,16 +47,13 @@
 
     pub const TANZANITE_HEADER_CUSTOM_FIRST_ELEMENT: [u8; 1] = [1];
     pub const DAO_VOTE_HEADER_CUSTOM_FIRST_ELEMENT: [u8; 1] = [2];
-<<<<<<< HEAD
     pub const TESTNET_FIX_HEADER_CUSTOM_FIRST_ELEMENT: [u8; 1] = [3];
     pub const TESTNET_FIX_POS_HEADER_CUSTOM_FIRST_ELEMENT: [u8; 1] = [4];
     pub const TESTNET_FIX_HEIGHT: u64 = 101760001;
     pub const TESTNET_FIX_POS_HEIGHT: u64 = 103400000;
     pub const TESTNET_FIX_POS_POS_REFERENCE: &str =
         "18a6b9c237f025e934a1633bae0cc084f81a457e3be75300447e857c3bc89d82";
-=======
-    pub const CIP112_HEADER_CUSTOM_FIRST_ELEMENT: [u8; 1] = [3];
->>>>>>> ee99dd48
+    pub const CIP112_HEADER_CUSTOM_FIRST_ELEMENT: [u8; 1] = [5];
 }
 
 pub mod consensus_internal {
