// Copyright 2020 Conflux Foundation. All rights reserved.
// Conflux is free software and distributed under GNU General Public License.
// See http://www.gnu.org/licenses/

#[macro_use]
extern crate lazy_static;

pub mod internal_contract_addresses;

pub mod consensus {
    pub const DEFERRED_STATE_EPOCH_COUNT: u64 = 5;
    pub const EPOCH_SET_PERSISTENCE_DELAY: u64 = 100;

    pub const ADAPTIVE_WEIGHT_DEFAULT_BETA: u64 = 1000;
    pub const HEAVY_BLOCK_DEFAULT_DIFFICULTY_RATIO: u64 = 250;
    pub const TIMER_CHAIN_BLOCK_DEFAULT_DIFFICULTY_RATIO: u64 = 180;
    pub const TIMER_CHAIN_DEFAULT_BETA: u64 = 240;
    // The number of epochs per era. Each era is a potential checkpoint
    // position. The parent_edge checking and adaptive checking are defined
    // relative to the era start blocks.
    pub const ERA_DEFAULT_EPOCH_COUNT: u64 = 20000;

    // At Conflux MainNet Launch there are approximately 2 blocks per epoch,
    // with 1k TPS, and 2 blocks per second, a DeltaMPT contains data for
    // around 2 million transaction.
    pub const SNAPSHOT_EPOCHS_CAPACITY: u32 = 2000;

    pub const NULL: usize = !0;
    pub const NULLU64: u64 = !0;

    pub const MAX_BLAME_RATIO_FOR_TRUST: f64 = 0.4;

    pub const TRANSACTION_DEFAULT_EPOCH_BOUND: u64 = 100000;

    pub const GENESIS_GAS_LIMIT: u64 = 30_000_000;

    pub const ONE_CFX_IN_DRIP: u64 = 1_000_000_000_000_000_000;

    pub const ONE_UCFX_IN_DRIP: u64 = 1_000_000_000_000;

    pub const ONE_GDRIP_IN_DRIP: u64 = 1_000_000_000;

    pub const CHAIN_ID_RANGE: u32 = 10_000;
}

pub mod consensus_internal {
    /// `REWARD_EPOCH_COUNT` needs to be larger than
    /// `ANTICONE_PENALTY_UPPER_EPOCH_COUNT`. If we cannot cache receipts of
    /// recent `REWARD_EPOCH_COUNT` epochs, the receipts will be loaded from
    /// db, which may lead to performance downgrade
    pub const REWARD_EPOCH_COUNT: u64 = 12;
    pub const ANTICONE_PENALTY_UPPER_EPOCH_COUNT: u64 = 10;
    pub const ANTICONE_PENALTY_RATIO: u64 = 100;
    /// The maximum number of blocks to be executed in each epoch
    pub const EPOCH_EXECUTED_BLOCK_BOUND: usize = 200;
    // The initial base mining reward in uCFX.
    pub const INITIAL_BASE_MINING_REWARD_IN_UCFX: u64 = 7_000_000;
    // The ultimate base mining reward in uCFX.
    pub const ULTIMATE_BASE_MINING_REWARD_IN_UCFX: u64 = 1_750_000;
    pub const INITIAL_NO_DECAY_PERIOD: u64 = MINED_BLOCK_COUNT_PER_QUARTER * 16;
    // The average number of blocks mined per quarter.
    pub const MINED_BLOCK_COUNT_PER_QUARTER: u64 = 15_768_000;
    // The `MINING_REWARD_DECAY_RATIO_PER_QUARTER` equals to `(1/2)^(1/16)`,
    // which is about 0.9576.
    pub const MINING_REWARD_TABLE_IN_UCFX: [u64;
        MINING_REWARD_DECAY_PERIOD_IN_QUARTER] = [
        7_000_000, 6_703_222, 6_419_028, 6_146_882, 5_886_274, 5_636_716,
        5_397_737, 5_168_891, 4_949_747, 4_739_894, 4_538_938, 4_346_502,
        4_162_224, 3_985_760, 3_816_777, 3_654_958, 3_500_000, 3_351_611,
        3_209_514, 3_073_441, 2_943_137, 2_818_358, 2_698_868, 2_584_445,
        2_474_873, 2_369_947, 2_269_469, 2_173_251, 2_081_112, 1_992_880,
        1_908_388, 1_827_479,
    ];

    pub const GENESIS_TOKEN_COUNT_IN_CFX: u64 = 5_000_000_000;
    pub const TWO_YEAR_UNLOCK_TOKEN_COUNT_IN_CFX: u64 = 800_000_000;

    // How many quarters that the mining reward keep decaying.
    pub const MINING_REWARD_DECAY_PERIOD_IN_QUARTER: usize = 32;

    /// This is the cap of the size of the anticone barrier. If we have more
    /// than this number we will use the brute_force O(n) algorithm instead.
    pub const ANTICONE_BARRIER_CAP: usize = 100;
    /// Here is the delay for us to recycle those orphaned blocks in the
    /// boundary of eras and large epochs.
    pub const RECYCLE_TRANSACTION_DELAY: u64 = 20;
    /// This is the cap of the size of `blockset_in_own_view_of_epoch`. If we
    /// have more than this number, we will not store it in memory
    pub const BLOCKSET_IN_OWN_VIEW_OF_EPOCH_CAP: u64 = 1000;

    /// This is the minimum risk that the confirmation meter tries to maintain.
    pub const CONFIRMATION_METER_MIN_MAINTAINED_RISK: f64 = 0.00000001;
    /// The maximum number of epochs that the confirmation meter tries to
    /// maintain internally.
    pub const CONFIRMATION_METER_MAX_NUM_MAINTAINED_RISK: usize = 100;
    /// The minimum timer diff value for the adaptive test in confirmation meter
    /// to consider
    pub const CONFIRMATION_METER_ADAPTIVE_TEST_TIMER_DIFF: u64 = 140;
    /// The batch step in the confirmation meter to do the adaptive test
    pub const CONFIRMATION_METER_PSI: u64 = 30;
    /// The maximum value of adaptive block generation risk that a confirmation
    /// meter is going to consider safe to assume no adaptive blocks in the
    /// near future.
    pub const CONFIRMATION_METER_MAXIMUM_ADAPTIVE_RISK: f64 = 0.0000001;
    /// This controls how often the confirmation meter updates. The default is
    /// to update the meter every 20 blocks. Note that confirmation meter
    /// update is CPU intensive if the tree graph is in a unstable state.
    pub const CONFIRMATION_METER_UPDATE_FREQUENCY: usize = 20;
}

<<<<<<< HEAD
pub mod network {
    pub const NETWORK_ID_RANGE: u32 = 10_000;
=======
pub mod rpc {
    pub const GAS_PRICE_BLOCK_SAMPLE_SIZE: usize = 100;
    pub const GAS_PRICE_TRANSACTION_SAMPLE_SIZE: usize = 10000;
    pub const TRANSACTION_COUNT_PER_BLOCK_WATER_LINE_LOW: usize = 100;
    pub const TRANSACTION_COUNT_PER_BLOCK_WATER_LINE_MEDIUM: usize = 600;
>>>>>>> c012275c
}

pub mod sync {
    use std::time::Duration;

    /// The threshold controlling whether a node is in catch-up mode.
    /// A node is in catch-up mode if its local best epoch number is
    /// CATCH_UP_EPOCH_LAG_THRESHOLD behind the median of the epoch
    /// numbers of peers.
    pub const CATCH_UP_EPOCH_LAG_THRESHOLD: u64 = 20;
    /// This threshold controlling whether a node should request missing
    /// terminals from peers when the node is in catch-up mode.
    pub const REQUEST_TERMINAL_EPOCH_LAG_THRESHOLD: u64 = 40;

    /// The max number of headers that are to be sent for header
    /// block request.
    pub const MAX_HEADERS_TO_SEND: u64 = 512;
    /// The max number of blocks that are to be sent for compact block request.
    pub const MAX_BLOCKS_TO_SEND: u64 = 128;
    /// The max number of epochs whose hashes are to be responded
    /// for request GetBlockHashesByEpoch
    pub const MAX_EPOCHS_TO_SEND: u64 = 128;
    pub const MAX_PACKET_SIZE: usize = 15 * 1024 * 1024 + 512 * 1024; // 15.5 MB

    /// The threshold controlling whether we should query local_block_info in
    /// disk when requesting block header or block. If the difference
    /// between height of the block and current best height is less than
    /// LOCAL_BLOCK_INFO_QUERY_THRESHOLD, we can request block directly through
    /// network, otherwise we should check disk first.
    pub const LOCAL_BLOCK_INFO_QUERY_THRESHOLD: u64 = 5;

    /// Measured block propagation delay in *seconds*. This will determine the
    /// conservative window when we measure confirmation risk internally in
    /// the consensus layer.
    pub const BLOCK_PROPAGATION_DELAY: u64 = 10;

    lazy_static! {
        // The waiting time duration that will be accumulated for resending a
        // timeout request.
        pub static ref REQUEST_START_WAITING_TIME: Duration =
            Duration::from_secs(1);

        // The waiting time duration before resending a request which failed
        // due to sending error.
        pub static ref FAILED_REQUEST_RESEND_WAIT: Duration =
            Duration::from_millis(50);
    }
    //const REQUEST_WAITING_TIME_BACKOFF: u32 = 2;
    pub const DEFAULT_CHUNK_SIZE: u64 = 256 * 1024;

    /// The batch size of old-era blocks garbage-collected from database for
    /// each BLOCK_CACHE_GC_TIMER timer trigger.
    /// Note that the average block removing rate should be greater than the
    /// block generation rate, otherwise `ConsensusInner.old_era_block_set`
    /// will keep growing.
    pub const OLD_ERA_BLOCK_GC_BATCH_SIZE: usize = 50;
}

pub mod pow {
    // This factor N controls the bound of each difficulty adjustment.
    // The new difficulty should be in the range of [(1-1/N)*D, (1+1/N)*D],
    // where D is the old difficulty.
    pub const DIFFICULTY_ADJUSTMENT_FACTOR: usize = 2;
    pub const DIFFICULTY_ADJUSTMENT_EPOCH_PERIOD: u64 = 5000;
    // Time unit is micro-second (usec)
    // We target two blocks per second. This strikes a good balance between the
    // growth of the metadata, the memory consumption of the consensus graph,
    // and the confirmation speed
    pub const TARGET_AVERAGE_BLOCK_GENERATION_PERIOD: u64 = 500000;
    pub const INITIAL_DIFFICULTY: u64 = 20_000_000_000;
}

pub mod block {
    use crate::consensus::GENESIS_GAS_LIMIT;

    // The maximum block size limit in bytes
    // Consider that the simple payment transaction consumes only 100 bytes per
    // second. This would allow us to have 2000 simple payment transactions
    // per block. With two blocks per second, we will have 4000TPS at the
    // peak with only simple payment, which is good enough for now.
    pub const MAX_BLOCK_SIZE_IN_BYTES: usize = 200 * 1024;
    // The maximum number of transactions to be packed in a block given
    // `MAX_BLOCK_SIZE_IN_BYTES`, assuming 50-byte transactions.
    pub const ESTIMATED_MAX_BLOCK_SIZE_IN_TRANSACTION_COUNT: usize = 4096;
    // The maximum number of referees allowed for each block
    pub const REFEREE_DEFAULT_BOUND: usize = 200;
    // The maximal length of custom data in block header
    pub const HEADER_CUSTOM_LENGTH_BOUND: usize = 64;
    // If a new block is more than valid_time_drift ahead of the current system
    // timestamp, it will be discarded (but may get received again) and the
    // peer will be disconnected.
    pub const VALID_TIME_DRIFT: u64 = 10 * 60;
    // A new block has to be less than this drift to send to the consensus
    // graph. Otherwise, it will be queued at the synchronization layer.
    pub const ACCEPTABLE_TIME_DRIFT: u64 = 5 * 60;
    // FIXME: a block generator parameter only. We should remove this later
    pub const MAX_TRANSACTION_COUNT_PER_BLOCK: usize = 20000;
    pub const DEFAULT_TARGET_BLOCK_GAS_LIMIT: u64 = GENESIS_GAS_LIMIT;
}

pub mod staking {
    use super::pow::TARGET_AVERAGE_BLOCK_GENERATION_PERIOD;
    use crate::consensus::ONE_CFX_IN_DRIP;
    use cfx_types::U256;

    /// This is the number of blocks per second.
    pub const BLOCKS_PER_SECOND: u64 =
        1000000 / TARGET_AVERAGE_BLOCK_GENERATION_PERIOD;
    /// This is the number of blocks per day.
    pub const BLOCKS_PER_DAY: u64 = BLOCKS_PER_SECOND * 60 * 60 * 24;
    /// This is the number of blocks per year.
    pub const BLOCKS_PER_YEAR: u64 = BLOCKS_PER_DAY * 365;

    /// This is the storage collateral units for each KiB of code, amount in
    /// COLLATERAL_UNITs. Code collateral is calculated by each whole KiB
    /// rounding upwards.
    pub const CODE_COLLATERAL_UNITS_PER_KI_BYTES: u64 = 512;
    /// This is the storage collateral units to deposit for one key/value pair
    /// in storage. 1 CFX for 16 key value entries.
    pub const COLLATERAL_UNITS_PER_STORAGE_KEY: u64 = 64;

    lazy_static! {
        /// This is the unit of storage collateral to deposit
        pub static ref DRIPS_PER_STORAGE_COLLATERAL_UNIT: U256 =
            (ONE_CFX_IN_DRIP / 1024).into();
        /// The collaterals in drips for one key/value pair in storage.
        pub static ref COLLATERAL_DRIPS_PER_STORAGE_KEY: U256 =
            *DRIPS_PER_STORAGE_COLLATERAL_UNIT
            * COLLATERAL_UNITS_PER_STORAGE_KEY;
        /// This is the scale factor for accumulated interest rate:
        /// `BLOCKS_PER_YEAR * 2 ^ 80`.
        /// The actual accumulate interest rate stored will be
        /// `accumulate_interest_rate / INTEREST_RATE_SCALE`.
        pub static ref ACCUMULATED_INTEREST_RATE_SCALE: U256 =
            U256::from(BLOCKS_PER_YEAR) << 80;
        /// The initial annual interest is 4%, which means the initial interest
        /// rate per block will be
        /// `4% / BLOCKS_PER_YEAR`. We will multiply it with scale factor and
        /// store it as an integer.
        /// This is the scale factor of initial interest rate per block.
        pub static ref INTEREST_RATE_PER_BLOCK_SCALE: U256 =
            U256::from(BLOCKS_PER_YEAR * 1000000);
        /// This is the initial interest rate per block with scale:
        /// `4% / BLOCKS_PER_YEAR * INTEREST_RATE_PER_BLOCK_SCALE`.
        pub static ref INITIAL_INTEREST_RATE_PER_BLOCK: U256 =
            U256::from(40000);
        /// This is the service charge rate for withdraw,
        /// `SERVICE_CHARGE_RATE /
        /// SERVICE_CHARGE_RATE_SCALE = 0.05%`
        pub static ref SERVICE_CHARGE_RATE: U256 = U256::from(5);
        pub static ref SERVICE_CHARGE_RATE_SCALE: U256 = U256::from(10000);
    }

    pub fn code_collateral_units(len: usize) -> u64 {
        (len as u64 + 1023) / 1024 * CODE_COLLATERAL_UNITS_PER_KI_BYTES
    }
}

pub mod light {
    use std::time::Duration;

    lazy_static! {
        /// Frequency of re-triggering sync.
        pub static ref SYNC_PERIOD: Duration = Duration::from_secs(1);

        /// Frequency of checking request timeouts.
        pub static ref CLEANUP_PERIOD: Duration = Duration::from_secs(1);

        /// Frequency of sending StatusPing message to peers.
        pub static ref HEARTBEAT_PERIOD: Duration = Duration::from_secs(30);

        /// Request timeouts.
        pub static ref EPOCH_REQUEST_TIMEOUT: Duration = Duration::from_secs(2);
        pub static ref HEADER_REQUEST_TIMEOUT: Duration = Duration::from_secs(2);
        pub static ref WITNESS_REQUEST_TIMEOUT: Duration = Duration::from_secs(2);
        pub static ref BLOOM_REQUEST_TIMEOUT: Duration = Duration::from_secs(2);
        pub static ref RECEIPT_REQUEST_TIMEOUT: Duration = Duration::from_secs(2);
        pub static ref BLOCK_TX_REQUEST_TIMEOUT: Duration = Duration::from_secs(2);
        pub static ref STATE_ROOT_REQUEST_TIMEOUT: Duration = Duration::from_secs(2);
        pub static ref STATE_ENTRY_REQUEST_TIMEOUT: Duration = Duration::from_secs(2);
        pub static ref TX_REQUEST_TIMEOUT: Duration = Duration::from_secs(2);
        pub static ref TX_INFO_REQUEST_TIMEOUT: Duration = Duration::from_secs(2);
        pub static ref STORAGE_ROOT_REQUEST_TIMEOUT: Duration = Duration::from_secs(2);

        /// Maximum time period we wait for a response for an on-demand query.
        /// After this timeout has been reached, we try another peer or give up.
        pub static ref MAX_POLL_TIME: Duration = Duration::from_secs(4);

        /// Items not accessed for this amount of time are removed from the cache.
        pub static ref CACHE_TIMEOUT: Duration = Duration::from_secs(5 * 60);
    }

    /// The threshold controlling whether a node is in catch-up mode.
    /// A node is in catch-up mode if its local best epoch number is
    /// `CATCH_UP_EPOCH_LAG_THRESHOLD` behind the median of the epoch
    /// numbers of peers.
    pub const CATCH_UP_EPOCH_LAG_THRESHOLD: u64 = 3;

    /// (Maximum) number of items requested in a single request.
    pub const EPOCH_REQUEST_BATCH_SIZE: usize = 100;
    pub const HEADER_REQUEST_BATCH_SIZE: usize = 30;
    pub const BLOOM_REQUEST_BATCH_SIZE: usize = 30;
    pub const WITNESS_REQUEST_BATCH_SIZE: usize = 50;
    pub const RECEIPT_REQUEST_BATCH_SIZE: usize = 30;
    pub const BLOCK_TX_REQUEST_BATCH_SIZE: usize = 30;
    pub const STATE_ROOT_REQUEST_BATCH_SIZE: usize = 30;
    pub const STATE_ENTRY_REQUEST_BATCH_SIZE: usize = 30;
    pub const TX_REQUEST_BATCH_SIZE: usize = 30;
    pub const TX_INFO_REQUEST_BATCH_SIZE: usize = 30;
    pub const STORAGE_ROOT_REQUEST_BATCH_SIZE: usize = 30;

    /// Maximum number of in-flight items at any given time.
    /// If we reach this limit, we will not request any more.
    pub const MAX_HEADERS_IN_FLIGHT: usize = 1000;
    pub const MAX_WITNESSES_IN_FLIGHT: usize = 500;
    pub const MAX_BLOOMS_IN_FLIGHT: usize = 500;
    pub const MAX_RECEIPTS_IN_FLIGHT: usize = 100;
    pub const MAX_BLOCK_TXS_IN_FLIGHT: usize = 100;
    pub const MAX_STATE_ROOTS_IN_FLIGHT: usize = 100;
    pub const MAX_STATE_ENTRIES_IN_FLIGHT: usize = 100;
    pub const MAX_TXS_IN_FLIGHT: usize = 100;
    pub const MAX_TX_INFOS_IN_FLIGHT: usize = 100;
    pub const MAX_STORAGE_ROOTS_IN_FLIGHT: usize = 100;

    /// Maximum number of in-flight epoch requests at any given time.
    /// Similar to `MAX_HEADERS_IN_FLIGHT`. However, it is hard to match
    /// hash responses to epoch requests, so we count the requests instead.
    pub const MAX_PARALLEL_EPOCH_REQUESTS: usize = 10;

    /// Number of epochs to request in one round (in possibly multiple batches).
    pub const NUM_EPOCHS_TO_REQUEST: usize = 200;

    /// Minimum number of missing items in the sync pipeline.
    /// If we have fewer, we will try to request some more.
    pub const NUM_WAITING_HEADERS_THRESHOLD: usize = 1000;

    /// Max number of epochs/headers/txs to send to a light peer in a response.
    pub const MAX_EPOCHS_TO_SEND: usize = 128;
    pub const MAX_HEADERS_TO_SEND: usize = 512;
    pub const MAX_TXS_TO_SEND: usize = 1024;
    pub const MAX_WITNESSES_TO_SEND: usize = 100;
    pub const MAX_ITEMS_TO_SEND: usize = 50;

    /// During syncing, we might transiently have enough malicious blaming
    /// blocks to consider a correct header incorrect. For this reason, we
    /// first wait for enough header to accumulate before checking blaming.
    /// TODO(thegaram): review value and expose this as a parameter
    pub const BLAME_CHECK_OFFSET: u64 = 20;

    /// During log filtering, we stream a set of items (blooms, receipts, txs)
    /// to match against. To make the process faster, we need to make sure that
    /// there's always plenty of items in flight. This way, we can reduce idle
    /// time when we're waiting to receive an item.
    pub const LOG_FILTERING_LOOKAHEAD: usize = 100;

    // Number of blocks to sample for cfx_gasPrice.
    pub const GAS_PRICE_BLOCK_SAMPLE_SIZE: usize = 30;

    // Maximum number of transactions to sample for cfx_gasPrice.
    pub const GAS_PRICE_TRANSACTION_SAMPLE_SIZE: usize = 1000;

    pub const TRANSACTION_COUNT_PER_BLOCK_WATER_LINE_LOW: usize = 100;
    pub const TRANSACTION_COUNT_PER_BLOCK_WATER_LINE_MEDIUM: usize = 600;

    // Number of blocks we retrieve in parallel for the gas price sample.
    pub const GAS_PRICE_BATCH_SIZE: usize = 30;
}

pub const WORKER_COMPUTATION_PARALLELISM: usize = 8;<|MERGE_RESOLUTION|>--- conflicted
+++ resolved
@@ -108,16 +108,15 @@
     pub const CONFIRMATION_METER_UPDATE_FREQUENCY: usize = 20;
 }
 
-<<<<<<< HEAD
 pub mod network {
     pub const NETWORK_ID_RANGE: u32 = 10_000;
-=======
+}
+
 pub mod rpc {
     pub const GAS_PRICE_BLOCK_SAMPLE_SIZE: usize = 100;
     pub const GAS_PRICE_TRANSACTION_SAMPLE_SIZE: usize = 10000;
     pub const TRANSACTION_COUNT_PER_BLOCK_WATER_LINE_LOW: usize = 100;
     pub const TRANSACTION_COUNT_PER_BLOCK_WATER_LINE_MEDIUM: usize = 600;
->>>>>>> c012275c
 }
 
 pub mod sync {
