--- conflicted
+++ resolved
@@ -17,7 +17,6 @@
 cfx-stratum = { path = "../blockgen/stratum" }
 cfx-types = { path = "../cfx_types" }
 cfx-bytes = { path = "../cfx_bytes" }
-io = { path = "../util/io" }
 log = "0.4"
 rlp = "0.4.0"
 rlp_derive = { git = "https://github.com/Conflux-Chain/conflux-parity-deps.git" }
@@ -27,19 +26,12 @@
 error-chain = { version = "0.12", default-features = false }
 fallible-iterator = "0.2"
 fs_extra = "1.1.0"
-<<<<<<< HEAD
-futures = { version = "0.3.3", features = ["compat"] }
 heapsize = "0.4"
-hibitset = { path = "../util/hibitset" }
-keccak-hash = "0.3.0"
-kvdb = "0.1.1"
-=======
 futures = {version="0.3.3", features = ["compat"]}
 hibitset = { path = "../util/hibitset" }
 io = { path = "../util/io" }
 keccak-hash = "0.4"
 kvdb = "0.4"
->>>>>>> bb2908a6
 kvdb-rocksdb = {path="../db/src/kvdb-rocksdb"}
 link-cut-tree = { path = "../util/link-cut-tree" }
 log-device = { path = "../util/log_device" }
@@ -103,7 +95,6 @@
 unexpected = { git = "https://github.com/Conflux-Chain/conflux-parity-deps.git" }
 zip = "*"
 tokio-timer = "0.2.13"
-tokio = { version = "0.2.11", features = ["sync"] }
 
 [dev-dependencies]
 criterion = "0.2"
