[package]
description = "Conflux core library"
homepage = "http://www.conflux-chain.org"
license = "GPL-3.0"
name = "cfxcore"
<<<<<<< HEAD
version = "1.1.0"
=======
version = "1.1.1"
>>>>>>> 67e78764
edition = "2018"

[dependencies]
bit-set = "0.4"
bn = { git = "https://github.com/paritytech/bn", default-features = false, rev="635c4cdd560bc0c8b262e6bf809dc709da8bcd7e" }
byteorder = "1.0"
cfxkey = { path = "../accounts/cfxkey" }
cfx-bytes = { path = "../cfx_bytes" }
cfx-internal-common = { path = "internal_common" }
cfx-parameters = { path = "parameters" }
cfx-statedb = { path = "statedb" }
cfx-storage = { path = "storage", optional = true }
cfx-types = { path = "../cfx_types" }
cfx-utils = { path = "../cfx_utils" }
clap = "2"
dag = {path = "../util/dag"}
derivative = "2.0.2"
db = { path = "../db" }
either = "1.5.3"
error-chain = { version = "0.12", default-features = false }
fallible-iterator = "0.2"
fs_extra = "1.1.0"
futures = {version="0.3.3", features = ["compat"]}
hashbrown = "0.7.1"
hibitset = { path = "../util/hibitset" }
itertools = "0.9"
io = { path = "../util/io" }
jsonrpc-core = "15.1.0"
keccak-hash = "0.5"
kvdb = "0.4"
kvdb-rocksdb = {path="../db/src/kvdb-rocksdb"}
lazy_static = "1.4"
link-cut-tree = { path = "../util/link-cut-tree" }
log = "0.4"
log4rs = { version = "1.0.0", features = ["background_rotation", "gzip"] }
lru_time_cache = "0.9.0"
malloc_size_of = {path = "../util/malloc_size_of"}
malloc_size_of_derive = {path = "../util/malloc_size_of_derive"}
memmap = "0.6"
memoffset = "0.5.1"
memory-cache = { path = "../util/memory-cache" }
metrics = { path = "../util/metrics" }
network = { path = "../network" }
num = "0.2"
num-traits = { version = "0.2.8", default-features = false }
parity-crypto = "0.3.0"
parking_lot = "0.11"
primal = "0.2.3"
primitives = { path = "../primitives" }
priority-send-queue = { path = "../util/priority-send-queue" }
prometheus = { version = "0.7.0", default-features = false }
rand = "0.7"
rand_chacha="0.2.1"
rand_xorshift="0.2"
random-crash = { path = "../util/random_crash" }
rayon = "1.0"
rlp = "0.4.0"
rlp_derive = { git = "https://github.com/Conflux-Chain/conflux-parity-deps.git", rev = "1597a9cab02343eb2322ca0ac58d39b64e3f42d1"  }
rustc-hex = "2.1"
secret-store = { path = "../secret_store" }
serde = { version = "1.0", features = ["rc"] }
serde_derive = "1.0"
serde_json = "1.0"
siphasher = "0.3"
slab = "0.4"
solidity-abi = {path="../util/solidity-abi"}
sqlite = "0.25"
sqlite3-sys = "0.12"
static_assertions = "1.1.0"
strfmt = "0.1"
tempdir = "0.3"
threadpool = "1.0"
throttling = { path = "../util/throttling" }
toml = "0.4"
tokio = { version = "0.2", features = ["full"] }
tokio-timer = "0.2.13"
unexpected = { git = "https://github.com/Conflux-Chain/conflux-parity-deps.git", rev = "1597a9cab02343eb2322ca0ac58d39b64e3f42d1"  }

[dev-dependencies]
criterion = "0.2"
cfx-storage = { path = "storage", features = ["testonly_code"] }
tokio = { version = "0.2.11", features = ["time"] }

[dependencies.parity-util-mem]
version = "0.5"
default-features = false

[features]
default = ["cfx-storage"]
# Unfortunately cfg test attributes doesn't work across crates,
# we have to define a feature for test code.
# https://users.rust-lang.org/t/cfg-test-doesnt-propagate-to-external-crates/13046
testonly_code = []<|MERGE_RESOLUTION|>--- conflicted
+++ resolved
@@ -3,11 +3,7 @@
 homepage = "http://www.conflux-chain.org"
 license = "GPL-3.0"
 name = "cfxcore"
-<<<<<<< HEAD
-version = "1.1.0"
-=======
 version = "1.1.1"
->>>>>>> 67e78764
 edition = "2018"
 
 [dependencies]
