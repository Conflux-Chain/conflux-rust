--- conflicted
+++ resolved
@@ -3,11 +3,7 @@
 homepage = "https://www.confluxnetwork.org"
 license = "GPL-3.0"
 name = "cfxcore"
-<<<<<<< HEAD
-version = "2.2.3"
-=======
 version = "2.2.4"
->>>>>>> 854043e7
 edition = "2018"
 
 [dependencies]
