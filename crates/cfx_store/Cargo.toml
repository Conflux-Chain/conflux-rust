--- conflicted
+++ resolved
@@ -6,15 +6,9 @@
 edition = "2021"
 
 [dependencies]
-<<<<<<< HEAD
-log = "0.4"
 libc = { workspace = true }
 rand = { workspace = true }
-=======
 log = { workspace = true }
-libc = "0.2"
-rand = "0.7"
->>>>>>> b868abd2
 cfx-types = { workspace = true }
 cfxkey = { workspace = true }
 serde = { workspace = true }
