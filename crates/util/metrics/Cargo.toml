[package]
name = "metrics"
version = "0.1.0"
edition = "2018"

[dependencies]
lazy_static = "1.4"
parking_lot = "0.11"
timer = "0.2.0"
time = "0.1"
rand = "0.7"
influx_db_client = "0.5.1"
log = "0.4"
log4rs = { version = "1.2.0", features = ["background_rotation", "gzip"] }
futures = "0.3.26"
tokio = "1.26.0"
<<<<<<< HEAD
serde = { workspace = true }
=======
chrono = { workspace = true }
>>>>>>> 430b29e7

[dev-dependencies]
criterion = "0.3"

[[bench]]
name = "benchmark"
harness = false<|MERGE_RESOLUTION|>--- conflicted
+++ resolved
@@ -14,11 +14,8 @@
 log4rs = { version = "1.2.0", features = ["background_rotation", "gzip"] }
 futures = "0.3.26"
 tokio = "1.26.0"
-<<<<<<< HEAD
+chrono = { workspace = true }
 serde = { workspace = true }
-=======
-chrono = { workspace = true }
->>>>>>> 430b29e7
 
 [dev-dependencies]
 criterion = "0.3"
