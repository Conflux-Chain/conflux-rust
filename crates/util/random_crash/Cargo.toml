--- conflicted
+++ resolved
@@ -7,13 +7,8 @@
 edition = "2018"
 
 [dependencies]
-<<<<<<< HEAD
 lazy_static = { workspace = true }
-log = "0.4"
-=======
-lazy_static = { version = "1.4" }
 log = { workspace = true }
->>>>>>> b868abd2
 parking_lot = { workspace = true }
 rand = { workspace = true }
 
