use crate::helpers::{FeeHistoryCache, MAX_FEE_HISTORY_CACHE_BLOCK_COUNT};
use async_trait::async_trait;
use cfx_execute_helper::estimation::EstimateRequest;
use cfx_executor::executive::{
    Executed, ExecutionError, ExecutionOutcome, TxDropError,
};
use cfx_parameters::rpc::GAS_PRICE_DEFAULT_VALUE;
use cfx_rpc_cfx_types::{
    traits::BlockProvider, PhantomBlock, RpcImplConfiguration,
};
use cfx_rpc_eth_api::EthApiServer;
use cfx_rpc_eth_types::{
    AccessListResult, AccountOverride, AccountPendingTransactions, Block,
<<<<<<< HEAD
    BlockNumber as BlockId, BlockOverrides, Bundle, Error, EthCallResponse,
    EthRpcLogFilter, EthRpcLogFilter as Filter, EvmOverrides, FeeHistory,
    Header, Log, LogData, Receipt, RpcStateOverride, SimulatePayload,
    SimulatedBlock, StateContext, SyncInfo, SyncStatus, Transaction,
    TransactionRequest,
=======
    BlockId, BlockOverrides, Bundle, Error, EthCallResponse, EthRpcLogFilter,
    EthRpcLogFilter as Filter, EvmOverrides, FeeHistory, Header, Log, Receipt,
    RpcStateOverride, SimulatePayload, SimulatedBlock, StateContext, SyncInfo,
    SyncStatus, Transaction, TransactionRequest,
>>>>>>> 50957d0d
};
use cfx_rpc_primitives::{Bytes, Index, U64 as HexU64};
use cfx_rpc_utils::{
    error::{
        errors::*, jsonrpc_error_helpers::*,
        jsonrpsee_error_helpers::internal_error as jsonrpsee_internal_error,
    },
    helpers::SpawnBlocking,
};
use cfx_statedb::StateDbExt;
use cfx_tasks::{TaskExecutor, TaskSpawner};
use cfx_types::{
    Address, AddressSpaceUtil, BigEndianHash, Space, H160, H256, H64, U256, U64,
};
use cfx_util_macros::bail;
use cfx_vm_types::Error as VmError;
use cfxcore::{
    errors::{Error as CoreError, Result as CoreResult},
    ConsensusGraph, SharedConsensusGraph, SharedSynchronizationService,
    SharedTransactionPool,
};
use cfxcore_errors::ProviderBlockError;
use jsonrpc_core::Error as RpcError;
use jsonrpsee::{core::RpcResult, types::ErrorObjectOwned};
use primitives::{
    filter::LogFilter, receipt::EVM_SPACE_SUCCESS, Action, EpochNumber,
    StorageKey, StorageValue, TransactionStatus, TransactionWithSignature,
};
use rustc_hex::ToHex;
use solidity_abi::string_revert_reason_decode;
use std::{collections::HashMap, future::Future};

type BlockNumber = BlockId;
type BlockNumberOrTag = BlockId;

type JsonStorageKey = U256;
type RpcBlock = Block;

#[derive(Clone)]
pub struct EthApi {
    config: RpcImplConfiguration,
    consensus: SharedConsensusGraph,
    sync: SharedSynchronizationService,
    tx_pool: SharedTransactionPool,
    fee_history_cache: FeeHistoryCache,
    executor: TaskExecutor,
}

impl EthApi {
    pub fn new(
        config: RpcImplConfiguration, consensus: SharedConsensusGraph,
        sync: SharedSynchronizationService, tx_pool: SharedTransactionPool,
        executor: TaskExecutor,
    ) -> Self {
        EthApi {
            config,
            consensus,
            sync,
            tx_pool,
            fee_history_cache: FeeHistoryCache::new(),
            executor,
        }
    }

    pub fn consensus_graph(&self) -> &ConsensusGraph { &self.consensus }

    pub fn tx_pool(&self) -> &SharedTransactionPool { &self.tx_pool }

    pub fn fetch_block_by_height(
        &self, height: u64,
    ) -> Result<PhantomBlock, ProviderBlockError> {
        self.consensus_graph()
            .get_phantom_block_by_number(
                EpochNumber::Number(height),
                None,
                false,
            )?
            .ok_or(
                format!("Specified block does not exist, height={}", height)
                    .into(),
            )
    }

    pub fn fetch_block_by_hash(
        &self, hash: &H256,
    ) -> Result<PhantomBlock, ProviderBlockError> {
        self.consensus_graph()
            .get_phantom_block_by_hash(hash, false)?
            .ok_or(
                format!("Specified block does not exist, hash={:?}", hash)
                    .into(),
            )
    }

    fn convert_block_number_to_epoch_number(
        &self, block_number: BlockNumber,
    ) -> Result<EpochNumber, String> {
        if let BlockNumber::Hash { hash, .. } = block_number {
            let consensus_graph = self.consensus_graph();
            match consensus_graph.get_block_epoch_number(&hash) {
                Some(num) => {
                    // do not expose non-pivot blocks in eth RPC
                    let pivot = consensus_graph
                        .get_block_hashes_by_epoch(EpochNumber::Number(num))?
                        .last()
                        .cloned();

                    if Some(hash) != pivot {
                        return Err(format!("Block {} not found", hash));
                    }

                    Ok(EpochNumber::Number(num))
                }
                None => return Err(format!("Block {} not found", hash)),
            }
        } else {
            block_number.try_into().map_err(|e: Error| e.to_string())
        }
    }

    pub fn exec_transaction(
        &self, mut request: TransactionRequest,
        block_number_or_hash: Option<BlockNumber>,
        state_overrides: Option<RpcStateOverride>,
        block_overrides: Option<Box<BlockOverrides>>,
    ) -> CoreResult<(Executed, U256)> {
        let consensus_graph = self.consensus_graph();

        if request.gas_price.is_some()
            && request.max_priority_fee_per_gas.is_some()
        {
            return Err(RpcError::from(
                EthApiError::ConflictingFeeFieldsInRequest,
            )
            .into());
        }

        if request.max_fee_per_gas.is_some()
            && request.max_priority_fee_per_gas.is_some()
        {
            if request.max_fee_per_gas.unwrap()
                < request.max_priority_fee_per_gas.unwrap()
            {
                return Err(RpcError::from(
                    RpcInvalidTransactionError::TipAboveFeeCap,
                )
                .into());
            }
        }

        let state_overrides = match state_overrides {
            Some(states) => {
                let mut state_overrides = HashMap::new();
                for (address, rpc_account_override) in states {
                    let account_override =
                        AccountOverride::try_from(rpc_account_override)
                            .map_err(|err| {
                                CoreError::InvalidParam(
                                    err.into(),
                                    Default::default(),
                                )
                            })?;
                    state_overrides.insert(address, account_override);
                }
                Some(state_overrides)
            }
            None => None,
        };
        let evm_overrides = EvmOverrides::new(state_overrides, block_overrides);

        let epoch = self.convert_block_number_to_epoch_number(
            block_number_or_hash.unwrap_or_default(),
        )?;

        // if gas_price and gas is zero, it is considered as not set
        request.unset_zero_gas_and_price();

        let estimate_request = EstimateRequest {
            has_sender: request.from.is_some(),
            has_gas_limit: request.gas.is_some(),
            has_gas_price: request.has_gas_price(),
            has_nonce: request.nonce.is_some(),
            has_storage_limit: false,
        };

        let chain_id = self.consensus.best_chain_id();

        let max_gas = self.config.max_estimation_gas_limit;
        let signed_tx = request.sign_call(chain_id.in_evm_space(), max_gas)?;

        let (execution_outcome, estimation) = consensus_graph.call_virtual(
            &signed_tx,
            epoch,
            estimate_request,
            evm_overrides,
        )?;

        let executed = match execution_outcome {
            ExecutionOutcome::NotExecutedDrop(TxDropError::OldNonce(
                expected,
                got,
            )) => bail!(invalid_input_rpc_err(
                format! {"nonce is too old expected {:?} got {:?}", expected, got}
            )),
            ExecutionOutcome::NotExecutedDrop(
                TxDropError::InvalidRecipientAddress(recipient),
            ) => bail!(invalid_input_rpc_err(
                format! {"invalid recipient address {:?}", recipient}
            )),
            ExecutionOutcome::NotExecutedDrop(
                TxDropError::NotEnoughGasLimit { expected, got },
            ) => bail!(invalid_input_rpc_err(
                format! {"not enough gas limit with respected to tx size: expected {:?} got {:?}", expected, got}
            )),
            ExecutionOutcome::NotExecutedDrop(TxDropError::SenderWithCode(
                address,
            )) => bail!(invalid_input_rpc_err(
                format! {"tx sender has contract code: {:?}", address}
            )),
            ExecutionOutcome::NotExecutedToReconsiderPacking(e) => {
                bail!(invalid_input_rpc_err(format! {"err: {:?}", e}))
            }
            ExecutionOutcome::ExecutionErrorBumpNonce(
                ExecutionError::NotEnoughCash { .. },
                _executed,
            ) => {
                bail!(RpcError::from(
                    RpcInvalidTransactionError::InsufficientFunds
                ))
            }
            ExecutionOutcome::ExecutionErrorBumpNonce(
                ExecutionError::NonceOverflow(addr),
                _executed,
            ) => {
                bail!(geth_call_execution_error(
                    format!("address nonce overflow: {})", addr),
                    "".into()
                ))
            }
            ExecutionOutcome::ExecutionErrorBumpNonce(
                ExecutionError::VmError(VmError::Reverted),
                executed,
            ) => bail!(geth_call_execution_error(
                format!(
                    "execution reverted: revert: {}",
                    string_revert_reason_decode(&executed.output)
                ),
                format!("0x{}", executed.output.to_hex::<String>())
            )),
            ExecutionOutcome::ExecutionErrorBumpNonce(
                ExecutionError::VmError(e),
                _executed,
            ) => bail!(geth_call_execution_error(
                format!("execution reverted: {}", e),
                "".into()
            )),
            ExecutionOutcome::Finished(executed) => executed,
        };

        Ok((executed, estimation.estimated_gas_limit))
    }

    pub fn send_transaction_with_signature(
        &self, tx: TransactionWithSignature,
    ) -> CoreResult<H256> {
        if self.sync.catch_up_mode() {
            bail!(request_rejected_in_catch_up_mode(None));
        }
        let (signed_trans, failed_trans) =
            self.tx_pool.insert_new_transactions(vec![tx]);
        if signed_trans.len() + failed_trans.len() > 1 {
            // This should never happen
            Ok(H256::zero().into())
        } else if signed_trans.len() + failed_trans.len() == 0 {
            // For tx in transactions_pubkey_cache, we simply ignore them
            bail!(RpcError::from(EthApiError::PoolError(
                RpcPoolError::AlreadyKnown
            )));
        } else if signed_trans.is_empty() {
            let tx_err = failed_trans.into_iter().next().expect("Not empty").1;
            bail!(RpcError::from(EthApiError::from(tx_err)))
        } else {
            let tx_hash = signed_trans[0].hash();
            self.sync.append_received_transactions(signed_trans);
            Ok(tx_hash.into())
        }
    }

    pub fn construct_rpc_receipt(
        &self, b: &PhantomBlock, idx: usize, prior_log_index: &mut usize,
    ) -> CoreResult<Receipt> {
        if b.transactions.len() != b.receipts.len() {
            return Err(internal_error(
                "Inconsistent state: transactions and receipts length mismatch",
            )
            .into());
        }

        if b.transactions.len() != b.errors.len() {
            return Err(internal_error(
                "Inconsistent state: transactions and errors length mismatch",
            )
            .into());
        }

        if idx >= b.transactions.len() {
            return Err(internal_error(
                "Inconsistent state: tx index out of bound",
            )
            .into());
        }

        let tx = &b.transactions[idx];
        let receipt = &b.receipts[idx];

        if receipt.logs.iter().any(|l| l.space != Space::Ethereum) {
            return Err(internal_error(
                "Inconsistent state: native tx in phantom block",
            )
            .into());
        }

        let contract_address = match receipt.outcome_status {
            TransactionStatus::Success => {
                Transaction::deployed_contract_address(tx)
            }
            _ => None,
        };

        let transaction_hash = tx.hash();
        let transaction_index: U256 = idx.into();
        let block_hash = b.pivot_header.hash();
        let block_height: U256 = b.pivot_header.height().into();

        let logs: Vec<_> = receipt
            .logs
            .iter()
            .cloned()
            .enumerate()
            .map(|(idx, log)| Log {
                inner: LogData {
                    address: log.address,
                    topics: log.topics,
                    data: log.data.into(),
                },
                block_hash,
                block_number: block_height,
                transaction_hash,
                transaction_index,
                block_timestamp: Some(b.pivot_header.timestamp().into()),
                log_index: Some((*prior_log_index + idx).into()),
                transaction_log_index: Some(idx.into()),
                removed: false,
            })
            .collect();

        *prior_log_index += logs.len();

        let gas_used = match idx {
            0 => receipt.accumulated_gas_used,
            idx => {
                receipt.accumulated_gas_used
                    - b.receipts[idx - 1].accumulated_gas_used
            }
        };

        let tx_exec_error_msg = if b.errors[idx].is_empty() {
            None
        } else {
            Some(b.errors[idx].clone())
        };

        let effective_gas_price =
            if let Some(base_price) = b.pivot_header.base_price() {
                let base_price = base_price[tx.space()];
                if *tx.gas_price() < base_price {
                    *tx.gas_price()
                } else {
                    tx.effective_gas_price(&base_price)
                }
            } else {
                *tx.gas_price()
            };

        Ok(Receipt {
            transaction_hash,
            transaction_index,
            block_hash,
            from: tx.sender().address,
            to: match tx.action() {
                Action::Create => None,
                Action::Call(addr) => Some(addr),
            },
            block_number: block_height,
            cumulative_gas_used: receipt.accumulated_gas_used,
            gas_used,
            gas_fee: receipt.gas_fee,
            contract_address,
            logs,
            logs_bloom: receipt.log_bloom,
            status_code: receipt
                .outcome_status
                .in_space(Space::Ethereum)
                .into(),
            effective_gas_price,
            tx_exec_error_msg,
            transaction_type: receipt
                .burnt_gas_fee
                .is_some()
                .then_some(U64::from(tx.type_id())),
            burnt_gas_fee: receipt.burnt_gas_fee,
        })
    }

    pub fn get_tx_from_txpool(&self, hash: H256) -> Option<Transaction> {
        let tx = self.tx_pool.get_transaction(&hash)?;

        if tx.space() == Space::Ethereum {
            Some(Transaction::from_signed(
                &tx,
                (None, None, None),
                (None, None),
            ))
        } else {
            None
        }
    }

    pub fn get_block_receipts(
        &self, block_num: BlockNumber,
    ) -> CoreResult<Vec<Receipt>> {
        let b = {
            let phantom_block = self.phantom_block_by_number(block_num)?;

            match phantom_block {
                None => return Err(unknown_block().into()),
                Some(b) => b,
            }
        };

        let mut block_receipts = vec![];
        let mut prior_log_index = 0;

        for idx in 0..b.receipts.len() {
            block_receipts.push(self.construct_rpc_receipt(
                &b,
                idx,
                &mut prior_log_index,
            )?);
        }

        return Ok(block_receipts);
    }

    pub fn block_tx_by_index(
        phantom_block: Option<PhantomBlock>, idx: usize,
    ) -> Option<Transaction> {
        match phantom_block {
            None => None,
            Some(pb) => match pb.transactions.get(idx) {
                None => None,
                Some(tx) => {
                    let block_number = Some(pb.pivot_header.height().into());
                    let receipt = pb.receipts.get(idx).unwrap();
                    let status =
                        receipt.outcome_status.in_space(Space::Ethereum);
                    let contract_address = match status == EVM_SPACE_SUCCESS {
                        true => Transaction::deployed_contract_address(&tx),
                        false => None,
                    };
                    Some(Transaction::from_signed(
                        &tx,
                        (
                            Some(pb.pivot_header.hash()),
                            block_number,
                            Some(idx.into()),
                        ),
                        (Some(status.into()), contract_address),
                    ))
                }
            },
        }
    }

    pub fn sync_status(&self) -> SyncStatus {
        if self.sync.catch_up_mode() {
            SyncStatus::Info(SyncInfo {
                starting_block: U256::from(self.consensus.block_count()),
                current_block: U256::from(self.consensus.block_count()),
                highest_block: U256::from(
                    self.sync.get_synchronization_graph().block_count(),
                ),
                warp_chunks_amount: None,
                warp_chunks_processed: None,
            })
        } else {
            SyncStatus::None
        }
    }

    pub fn chain_id(&self) -> u32 {
        self.consensus.best_chain_id().in_evm_space()
    }

    pub fn gas_price(&self) -> U256 {
        let (_, maybe_base_price) =
            self.tx_pool.get_best_info_with_parent_base_price();
        if let Some(base_price) = maybe_base_price {
            return base_price[Space::Ethereum];
        }

        let consensus_gas_price = self
            .consensus_graph()
            .gas_price(Space::Ethereum)
            .unwrap_or(GAS_PRICE_DEFAULT_VALUE.into());
        std::cmp::max(
            consensus_gas_price,
            self.tx_pool.config.min_eth_tx_price.into(),
        )
    }

    pub fn latest_block_number(&self) -> CoreResult<U256> {
        let consensus_graph = self.consensus_graph();
        let epoch_num = EpochNumber::LatestState;
        match consensus_graph.get_height_from_epoch_number(epoch_num.into()) {
            Ok(height) => Ok(height.into()),
            Err(e) => Err(RpcError::invalid_params(e).into()),
        }
    }

    pub fn best_epoch_number(&self) -> u64 {
        self.consensus.best_epoch_number()
    }

    pub fn user_balance(
        &self, address: H160, num: Option<BlockNumber>,
    ) -> CoreResult<U256> {
        let epoch_num =
            self.convert_block_number_to_epoch_number(num.unwrap_or_default())?;
        let state_db = self
            .consensus
            .get_eth_state_db_by_epoch_number(epoch_num, "num")?;
        let acc = state_db
            .get_account(&address.with_evm_space())
            .map_err(|err| CoreError::from(err))?;

        Ok(acc.map_or(U256::zero(), |acc| acc.balance).into())
    }

    pub fn storage_at(
        &self, address: H160, position: U256, block_num: Option<BlockNumber>,
    ) -> CoreResult<H256> {
        let epoch_num = self.convert_block_number_to_epoch_number(
            block_num.unwrap_or_default(),
        )?;

        let state_db = self
            .consensus
            .get_eth_state_db_by_epoch_number(epoch_num, "epoch_number")?;

        let position: H256 = H256::from_uint(&position);

        let key = StorageKey::new_storage_key(&address, position.as_ref())
            .with_evm_space();

        Ok(
            match state_db
                .get::<StorageValue>(key)
                .map_err(|err| CoreError::from(err))?
            {
                Some(entry) => H256::from_uint(&entry.value).into(),
                None => H256::zero(),
            },
        )
    }

    pub fn phantom_block_by_hash(
        &self, hash: H256,
    ) -> CoreResult<Option<PhantomBlock>> {
        self.phantom_block_by_number(BlockNumber::Hash {
            hash,
            require_canonical: None,
        })
    }

    pub fn phantom_block_by_number(
        &self, block_num: BlockNumber,
    ) -> CoreResult<Option<PhantomBlock>> {
        let phantom_block = {
            // keep read lock to ensure consistent view
            let _inner = self.consensus_graph().inner.read();

            match block_num {
                BlockNumber::Hash { hash, .. } => {
                    self.consensus_graph()
                        .get_phantom_block_by_hash(
                            &hash, false, /* include_traces */
                        )
                        .map_err(RpcError::invalid_params)?
                }
                _ => {
                    match self.consensus_graph().get_phantom_block_by_number(
                        block_num.try_into()?,
                        None,
                        false, /* include_traces */
                    ) {
                        Ok(pb) => pb,
                        Err(e) => match e {
                            ProviderBlockError::Common(e) => {
                                return Err(RpcError::invalid_params(e).into());
                            }
                            ProviderBlockError::EpochNumberTooLarge => None,
                        },
                    }
                }
            }
        };

        Ok(phantom_block)
    }

    pub fn block_by_hash(
        &self, hash: H256, include_txs: bool,
    ) -> CoreResult<Option<RpcBlock>> {
        let phantom_block = self.phantom_block_by_hash(hash)?;

        match phantom_block {
            None => Ok(None),
            Some(pb) => Ok(Some(RpcBlock::from_phantom(&pb, include_txs))),
        }
    }

    pub fn block_by_number(
        &self, block_num: BlockNumber, include_txs: bool,
    ) -> CoreResult<Option<RpcBlock>> {
        let phantom_block = self.phantom_block_by_number(block_num)?;

        match phantom_block {
            None => Ok(None),
            Some(pb) => Ok(Some(RpcBlock::from_phantom(&pb, include_txs))),
        }
    }

    pub fn next_nonce(
        &self, address: H160, num: Option<BlockNumber>,
    ) -> CoreResult<U256> {
        let nonce = match num {
            Some(BlockNumber::Pending) => {
                self.tx_pool.get_next_nonce(&address.with_evm_space())
            }
            _ => self.consensus_graph().next_nonce(
                address.with_evm_space(),
                num.unwrap_or_default().into(),
                "num",
            )?,
        };

        Ok(nonce)
    }

    pub fn block_transaction_count_by_hash(
        &self, hash: H256,
    ) -> CoreResult<Option<U256>> {
        let phantom_block = self.phantom_block_by_hash(hash)?;

        match phantom_block {
            None => Ok(None),
            Some(pb) => Ok(Some(pb.transactions.len().into())),
        }
    }

    pub fn block_transaction_count_by_number(
        &self, block_num: BlockNumber,
    ) -> CoreResult<Option<U256>> {
        let phantom_block = self.phantom_block_by_number(block_num)?;

        match phantom_block {
            None => Ok(None),
            Some(pb) => Ok(Some(pb.transactions.len().into())),
        }
    }

    pub fn block_uncles_count_by_hash(
        &self, hash: H256,
    ) -> CoreResult<Option<U256>> {
        let epoch_num = match self.consensus.get_block_epoch_number(&hash) {
            None => return Ok(None),
            Some(n) => n,
        };

        let maybe_pivot_hash = self
            .consensus
            .get_block_hashes_by_epoch(epoch_num.into())
            .ok()
            .and_then(|hs| hs.last().cloned());

        match maybe_pivot_hash {
            Some(h) if h == hash => Ok(Some(0.into())),
            _ => Ok(None),
        }
    }

    pub fn block_uncles_count_by_number(
        &self, block_num: BlockNumber,
    ) -> CoreResult<Option<U256>> {
        let epoch_num = self.convert_block_number_to_epoch_number(block_num)?;
        let maybe_epoch =
            self.consensus.get_block_hashes_by_epoch(epoch_num).ok();

        Ok(maybe_epoch.map(|_| 0.into()))
    }

    pub fn code_at(
        &self, address: H160, block_num: Option<BlockNumber>,
    ) -> CoreResult<Bytes> {
        let epoch_num = self.convert_block_number_to_epoch_number(
            block_num.unwrap_or_default(),
        )?;

        let state_db = self
            .consensus
            .get_eth_state_db_by_epoch_number(epoch_num, "num")?;

        let address = address.with_evm_space();

        let code = match state_db
            .get_account(&address)
            .map_err(|err| CoreError::from(err))?
        {
            Some(acc) => match state_db
                .get_code(&address, &acc.code_hash)
                .map_err(|err| CoreError::from(err))?
            {
                Some(code) => (*code.code).clone(),
                _ => vec![],
            },
            None => vec![],
        };

        Ok(Bytes::new(code))
    }

    pub fn fee_history(
        &self, mut block_count: HexU64, newest_block: BlockNumber,
        reward_percentiles: Option<Vec<f64>>,
    ) -> CoreResult<FeeHistory> {
        if block_count.as_u64() == 0 || newest_block == BlockNumber::Pending {
            return Ok(FeeHistory::new());
        }

        if block_count.as_u64() > MAX_FEE_HISTORY_CACHE_BLOCK_COUNT {
            block_count = HexU64::from(MAX_FEE_HISTORY_CACHE_BLOCK_COUNT);
        }

        if let Some(percentiles) = &reward_percentiles {
            if percentiles.windows(2).any(|w| w[0] > w[1] || w[0] > 100.) {
                return Err(RpcError::from(
                    EthApiError::InvalidRewardPercentiles,
                )
                .into());
            }
        }
        let reward_percentiles = reward_percentiles.unwrap_or_default();

        // keep read lock to ensure consistent view
        let _consensus = self.consensus_graph().inner.read();

        let epoch_num =
            self.convert_block_number_to_epoch_number(newest_block)?;
        let newest_height: u64 = self
            .consensus_graph()
            .get_height_from_epoch_number(epoch_num)
            .map_err(RpcError::invalid_params)?;

        if newest_block == BlockNumber::Latest {
            let fetch_block_by_hash = |height| {
                self.fetch_block_by_hash(&height).map_err(|e| e.to_string())
            };

            let latest_block = self
                .fetch_block_by_height(newest_height)
                .map_err(|e| internal_rpc_err(e.to_string()))?;

            self.fee_history_cache
                .update_to_latest_block(
                    newest_height,
                    latest_block.pivot_header.hash(),
                    block_count.as_u64(),
                    fetch_block_by_hash,
                )
                .map_err(|e| internal_rpc_err(e.to_string()))?;
        }

        let mut fee_history = FeeHistory::new();

        let end_block = newest_height;
        let start_block = if end_block >= block_count.as_u64() {
            end_block - block_count.as_u64() + 1
        } else {
            0
        };

        let mut cached_fee_history_entries = self
            .fee_history_cache
            .get_history_with_missing_info(start_block, end_block);

        cached_fee_history_entries.reverse();
        for (i, entry) in cached_fee_history_entries.into_iter().enumerate() {
            if entry.is_none() {
                let height = end_block - i as u64;
                let block = self
                    .fetch_block_by_height(height)
                    .map_err(RpcError::invalid_params)?;

                // Internal error happens only if the fetch header has
                // inconsistent block height
                fee_history
                    .push_front_block(
                        Space::Ethereum,
                        &reward_percentiles,
                        &block.pivot_header,
                        block.transactions.iter().map(|x| &**x),
                    )
                    .map_err(|_| RpcError::internal_error())?;
            } else {
                fee_history
                    .push_front_entry(&entry.unwrap(), &reward_percentiles)
                    .expect("always success");
            }
        }

        let last_hash = self
            .consensus_graph()
            .get_hash_from_epoch_number((end_block + 1).into())?;
        let last_header = self
            .consensus_graph()
            .data_manager()
            .block_header_by_hash(&last_hash)
            .ok_or_else(|| {
                format!("last block missing, height={}", end_block + 1)
            })?;

        fee_history.finish(
            start_block,
            last_header.base_price().as_ref(),
            Space::Ethereum,
        );

        Ok(fee_history)
    }

    pub fn transaction_by_hash(
        &self, hash: H256,
    ) -> CoreResult<Option<Transaction>> {
        let tx_index = match self
            .consensus
            .data_manager()
            .transaction_index_by_hash(&hash, false /* update_cache */)
        {
            None => return Ok(self.get_tx_from_txpool(hash)),
            Some(tx_index) => tx_index,
        };

        let epoch_num =
            match self.consensus.get_block_epoch_number(&tx_index.block_hash) {
                None => return Ok(self.get_tx_from_txpool(hash)),
                Some(n) => n,
            };

        let maybe_block = self
            .consensus_graph()
            .get_phantom_block_by_number(
                EpochNumber::Number(epoch_num),
                None,
                false, /* include_traces */
            )
            .map_err(RpcError::invalid_params)?;

        let phantom_block = match maybe_block {
            None => return Ok(self.get_tx_from_txpool(hash)),
            Some(b) => b,
        };

        for (idx, tx) in phantom_block.transactions.iter().enumerate() {
            if tx.hash() == hash {
                let tx = Self::block_tx_by_index(Some(phantom_block), idx);
                if let Some(tx_ref) = &tx {
                    if tx_ref.status
                        == Some(
                            TransactionStatus::Skipped
                                .in_space(Space::Ethereum)
                                .into(),
                        )
                    {
                        // A skipped transaction is not available to clients if
                        // accessed by its hash.
                        return Ok(None);
                    }
                }
                return Ok(tx);
            }
        }

        Ok(self.get_tx_from_txpool(hash))
    }

    pub fn transaction_receipt(
        &self, tx_hash: H256,
    ) -> CoreResult<Option<Receipt>> {
        let tx_index =
            match self.consensus.data_manager().transaction_index_by_hash(
                &tx_hash, false, /* update_cache */
            ) {
                None => return Ok(None),
                Some(tx_index) => tx_index,
            };

        let epoch_num =
            match self.consensus.get_block_epoch_number(&tx_index.block_hash) {
                None => return Ok(None),
                Some(n) => n,
            };

        if epoch_num > self.consensus_graph().best_executed_state_epoch_number()
        {
            // The receipt is only visible to optimistic execution.
            return Ok(None);
        }

        let maybe_block = self
            .consensus_graph()
            .get_phantom_block_by_number(
                EpochNumber::Number(epoch_num),
                None,
                false, /* include_traces */
            )
            .map_err(RpcError::invalid_params)?;

        let phantom_block = match maybe_block {
            None => return Ok(None),
            Some(b) => b,
        };

        let mut prior_log_index = 0;

        for (idx, tx) in phantom_block.transactions.iter().enumerate() {
            if tx.hash() == tx_hash {
                let receipt = self.construct_rpc_receipt(
                    &phantom_block,
                    idx,
                    &mut prior_log_index,
                )?;
                // A skipped transaction is not available to clients if accessed
                // by its hash.
                if receipt.status_code
                    == TransactionStatus::Skipped
                        .in_space(Space::Ethereum)
                        .into()
                {
                    return Ok(None);
                }

                return Ok(Some(receipt));
            }

            // if the if-branch was not entered, we do the bookeeping here
            prior_log_index += phantom_block.receipts[idx].logs.len();
        }

        Ok(None)
    }

    pub fn logs(&self, filter: EthRpcLogFilter) -> CoreResult<Vec<Log>> {
        let filter: LogFilter = filter.into_primitive(self)?;

        let logs = self
            .consensus_graph()
            .logs(filter)
            .map_err(|err| CoreError::from(err))?;

        // If the results does not fit into `max_limit`, report an error
        if let Some(max_limit) = self.config.get_logs_filter_max_limit {
            if logs.len() > max_limit {
                bail!(invalid_params("filter", format!("This query results in too many logs, max limitation is {}, please use a smaller block range", max_limit)));
            }
        }

        Ok(logs
            .iter()
            .cloned()
            .map(|l| Log::try_from_localized(l, self, false))
            .collect::<Result<_, _>>()?)
    }

    pub fn max_priority_fee_per_gas(&self) -> CoreResult<U256> {
        let evm_ratio =
            self.tx_pool.machine().params().evm_transaction_block_ratio
                as usize;

        let fee_history = self.fee_history(
            HexU64::from(300),
            BlockNumber::Latest,
            Some(vec![50f64]),
        )?;

        let total_reward: U256 = fee_history
            .reward()
            .iter()
            .map(|x| x.first().unwrap())
            .fold(U256::zero(), |x, y| x + *y);

        Ok(total_reward * evm_ratio / 300)
    }

    pub fn account_pending_transactions(
        &self, address: Address, maybe_start_nonce: Option<U256>,
        maybe_limit: Option<U64>,
    ) -> CoreResult<AccountPendingTransactions> {
        let (pending_txs, tx_status, pending_count) = self
            .tx_pool()
            .get_account_pending_transactions(
                &Address::from(address).with_evm_space(),
                maybe_start_nonce,
                maybe_limit.map(|limit| limit.as_usize()),
                self.best_epoch_number(),
            )
            .map_err(|e| CoreError::from(e))?;
        Ok(AccountPendingTransactions {
            pending_transactions: pending_txs
                .into_iter()
                .map(|tx| {
                    Transaction::from_signed(
                        &tx,
                        (None, None, None),
                        (None, None),
                    )
                })
                .collect(),
            first_tx_status: tx_status,
            pending_count: pending_count.into(),
        })
    }
}

impl SpawnBlocking for EthApi {
    fn io_task_spawner(&self) -> impl TaskSpawner { self.executor.clone() }
}

impl EthApi {
    pub fn async_transaction_by_hash(
        &self, hash: H256,
    ) -> impl Future<Output = Result<Option<Transaction>, ErrorObjectOwned>> + Send
    {
        let self_clone = self.clone();
        async move {
            let resp = self_clone
                .spawn_blocking_io(move |this| {
                    this.transaction_by_hash(hash).map_err(|err| err.into())
                })
                .await;
            resp
        }
    }
}

impl BlockProvider for &EthApi {
    fn get_block_epoch_number(&self, hash: &H256) -> Option<u64> {
        self.consensus_graph().get_block_epoch_number(hash)
    }

    fn get_block_hashes_by_epoch(
        &self, epoch_number: EpochNumber,
    ) -> Result<Vec<H256>, String> {
        self.consensus_graph()
            .get_block_hashes_by_epoch(epoch_number)
            .map_err(|e| e.to_string())
    }
}

#[async_trait]
impl EthApiServer for EthApi {
    /// Returns the protocol version encoded as a string.
    async fn protocol_version(&self) -> RpcResult<U64> { Ok(U64::from(65)) }

    /// Returns an object with data about the sync status or false.
    fn syncing(&self) -> RpcResult<SyncStatus> { Ok(self.sync_status()) }

    /// Returns the client coinbase address.
    async fn author(&self) -> RpcResult<Address> { Ok(H160::zero()) }

    /// Returns a list of addresses owned by client.
    fn accounts(&self) -> RpcResult<Vec<Address>> { Ok(vec![]) }

    /// Returns the number of most recent block.
    fn block_number(&self) -> RpcResult<U256> {
        self.latest_block_number().map_err(|err| err.into())
    }

    /// Returns the chain ID of the current network.
    async fn chain_id(&self) -> RpcResult<Option<U64>> {
        Ok(Some(self.chain_id().into()))
    }

    /// Returns information about a block by hash.
    async fn block_by_hash(
        &self, hash: H256, full: bool,
    ) -> RpcResult<Option<Block>> {
        self.block_by_hash(hash, full).map_err(|err| err.into())
    }

    /// Returns information about a block by number.
    async fn block_by_number(
        &self, number: BlockNumberOrTag, full: bool,
    ) -> RpcResult<Option<Block>> {
        self.block_by_number(number, full).map_err(|err| err.into())
    }

    /// Returns the number of transactions in a block from a block matching the
    /// given block hash.
    async fn block_transaction_count_by_hash(
        &self, hash: H256,
    ) -> RpcResult<Option<U256>> {
        self.block_transaction_count_by_hash(hash)
            .map_err(|err| err.into())
    }

    /// Returns the number of transactions in a block matching the given block
    /// number.
    async fn block_transaction_count_by_number(
        &self, number: BlockNumberOrTag,
    ) -> RpcResult<Option<U256>> {
        self.block_transaction_count_by_number(number)
            .map_err(|err| err.into())
    }

    /// Returns the number of uncles in a block from a block matching the given
    /// block hash.
    async fn block_uncles_count_by_hash(
        &self, hash: H256,
    ) -> RpcResult<Option<U256>> {
        self.block_uncles_count_by_hash(hash)
            .map_err(|err| err.into())
    }

    /// Returns the number of uncles in a block with given block number.
    async fn block_uncles_count_by_number(
        &self, number: BlockNumberOrTag,
    ) -> RpcResult<Option<U256>> {
        self.block_uncles_count_by_number(number)
            .map_err(|err| err.into())
    }

    /// Returns all transaction receipts for a given block.
    async fn block_receipts(
        &self, block_id: BlockId,
    ) -> RpcResult<Option<Vec<Receipt>>> {
        self.get_block_receipts(block_id)
            .map(|val| Some(val))
            .map_err(|e| e.into())
    }

    /// Returns an uncle block of the given block and index.
    async fn uncle_by_block_hash_and_index(
        &self, hash: H256, index: Index,
    ) -> RpcResult<Option<Block>> {
        let _ = (hash, index);
        Ok(None)
    }

    /// Returns an uncle block of the given block and index.
    async fn uncle_by_block_number_and_index(
        &self, number: BlockNumberOrTag, index: Index,
    ) -> RpcResult<Option<Block>> {
        let _ = (number, index);
        Ok(None)
    }

    /// Returns the EIP-2718 encoded transaction if it exists.
    ///
    /// If this is a EIP-4844 transaction that is in the pool it will include
    /// the sidecar.
    async fn raw_transaction_by_hash(
        &self, hash: H256,
    ) -> RpcResult<Option<Bytes>> {
        let _ = hash;
        Err(jsonrpsee_internal_error("Not implemented"))
    }

    /// Returns the information about a transaction requested by transaction
    /// hash.
    async fn transaction_by_hash(
        &self, hash: H256,
    ) -> RpcResult<Option<Transaction>> {
        self.async_transaction_by_hash(hash).await
    }

    /// Returns information about a raw transaction by block hash and
    /// transaction index position.
    async fn raw_transaction_by_block_hash_and_index(
        &self, hash: H256, index: Index,
    ) -> RpcResult<Option<Bytes>> {
        let _ = (hash, index);
        Err(jsonrpsee_internal_error("Not implemented"))
    }

    /// Returns information about a transaction by block hash and transaction
    /// index position.
    async fn transaction_by_block_hash_and_index(
        &self, hash: H256, index: Index,
    ) -> RpcResult<Option<Transaction>> {
        let phantom_block = self.phantom_block_by_hash(hash)?;

        Ok(EthApi::block_tx_by_index(phantom_block, index.value()))
    }

    /// Returns information about a raw transaction by block number and
    /// transaction index position.
    async fn raw_transaction_by_block_number_and_index(
        &self, number: BlockNumberOrTag, index: Index,
    ) -> RpcResult<Option<Bytes>> {
        let _ = (number, index);
        Err(jsonrpsee_internal_error("Not implemented"))
    }

    /// Returns information about a transaction by block number and transaction
    /// index position.
    async fn transaction_by_block_number_and_index(
        &self, number: BlockNumberOrTag, index: Index,
    ) -> RpcResult<Option<Transaction>> {
        let phantom_block = self.phantom_block_by_number(number)?;

        Ok(EthApi::block_tx_by_index(phantom_block, index.value()))
    }

    /// Returns information about a transaction by sender and nonce.
    async fn transaction_by_sender_and_nonce(
        &self, address: Address, nonce: U64,
    ) -> RpcResult<Option<Transaction>> {
        let _ = (address, nonce);
        Err(jsonrpsee_internal_error("Not implemented"))
    }

    /// Returns the receipt of a transaction by transaction hash.
    async fn transaction_receipt(
        &self, hash: H256,
    ) -> RpcResult<Option<Receipt>> {
        self.transaction_receipt(hash).map_err(|err| err.into())
    }

    /// Returns the balance of the account of given address.
    async fn balance(
        &self, address: Address, block_number: Option<BlockId>,
    ) -> RpcResult<U256> {
        self.user_balance(address, block_number)
            .map_err(|err| err.into())
    }

    /// Returns the value from a storage position at a given address
    async fn storage_at(
        &self, address: Address, index: JsonStorageKey,
        block_number: Option<BlockId>,
    ) -> RpcResult<H256> {
        self.storage_at(address, index, block_number)
            .map_err(|err| err.into())
    }

    /// Returns the number of transactions sent from an address at given block
    /// number.
    async fn transaction_count(
        &self, address: Address, block_number: Option<BlockId>,
    ) -> RpcResult<U256> {
        self.next_nonce(address, block_number)
            .map_err(|err| err.into())
    }

    /// Returns code at a given address at given block number.
    async fn get_code(
        &self, address: Address, block_number: Option<BlockId>,
    ) -> RpcResult<Bytes> {
        self.code_at(address, block_number)
            .map_err(|err| err.into())
    }

    /// Returns the block's header at given number.
    async fn header_by_number(
        &self, hash: BlockNumberOrTag,
    ) -> RpcResult<Option<Header>> {
        let _ = hash;
        Err(jsonrpsee_internal_error("Not implemented"))
    }

    /// Returns the block's header at given hash.
    async fn header_by_hash(&self, hash: H256) -> RpcResult<Option<Header>> {
        let _ = hash;
        Err(jsonrpsee_internal_error("Not implemented"))
    }

    /// `eth_simulateV1` executes an arbitrary number of transactions on top of
    /// the requested state. The transactions are packed into individual
    /// blocks. Overrides can be provided.
    async fn simulate_v1(
        &self, opts: SimulatePayload, block_number: Option<BlockId>,
    ) -> RpcResult<Vec<SimulatedBlock>> {
        let _ = block_number;
        let _ = opts;
        Err(jsonrpsee_internal_error("Not implemented"))
    }

    /// Executes a new message call immediately without creating a transaction
    /// on the block chain.
    async fn call(
        &self, request: TransactionRequest, block_number: Option<BlockId>,
        state_overrides: Option<RpcStateOverride>,
        block_overrides: Option<Box<BlockOverrides>>,
    ) -> RpcResult<Bytes> {
        let (execution, _estimation) = self.exec_transaction(
            request,
            block_number,
            state_overrides,
            block_overrides,
        )?;

        Ok(execution.output.into())
    }

    /// Simulate arbitrary number of transactions at an arbitrary blockchain
    /// index, with the optionality of state overrides
    async fn call_many(
        &self, bundle: Bundle, state_context: Option<StateContext>,
        state_override: Option<RpcStateOverride>,
    ) -> RpcResult<Vec<EthCallResponse>> {
        let _ = bundle;
        let _ = state_context;
        let _ = state_override;
        Err(jsonrpsee_internal_error("Not implemented"))
    }

    /// Generates an access list for a transaction.
    ///
    /// This method creates an [EIP2930](https://eips.ethereum.org/EIPS/eip-2930) type accessList based on a given Transaction.
    ///
    /// An access list contains all storage slots and addresses touched by the
    /// transaction, except for the sender account and the chain's
    /// precompiles.
    ///
    /// It returns list of addresses and storage keys used by the transaction,
    /// plus the gas consumed when the access list is added. That is, it
    /// gives you the list of addresses and storage keys that will be used
    /// by that transaction, plus the gas consumed if the access
    /// list is included. Like eth_estimateGas, this is an estimation; the list
    /// could change when the transaction is actually mined. Adding an
    /// accessList to your transaction does not necessary result in lower
    /// gas usage compared to a transaction without an access list.
    async fn create_access_list(
        &self, request: TransactionRequest, block_number: Option<BlockId>,
    ) -> RpcResult<AccessListResult> {
        let _ = block_number;
        let _ = request;
        Err(jsonrpsee_internal_error("Not implemented"))
    }

    /// Generates and returns an estimate of how much gas is necessary to allow
    /// the transaction to complete.
    async fn estimate_gas(
        &self, request: TransactionRequest, block_number: Option<BlockId>,
        state_overrides: Option<RpcStateOverride>,
    ) -> RpcResult<U256> {
        let (_, estimated_gas) = self.exec_transaction(
            request,
            block_number,
            state_overrides,
            None,
        )?;

        Ok(estimated_gas)
    }

    /// Returns the current price per gas in wei.
    async fn gas_price(&self) -> RpcResult<U256> { Ok(self.gas_price()) }

    /// Returns the account details by specifying an address and a block
    /// number/tag
    // async fn get_account(
    //     &self,
    //     address: Address,
    //     block: BlockId,
    // ) -> RpcResult<Option<reth_rpc_types::Account>>;

    /// Introduced in EIP-1559, returns suggestion for the priority for dynamic
    /// fee transactions.
    async fn max_priority_fee_per_gas(&self) -> RpcResult<U256> {
        self.max_priority_fee_per_gas().map_err(|err| err.into())
    }

    /// Introduced in EIP-4844, returns the current blob base fee in wei.
    // async fn blob_base_fee(&self) -> RpcResult<U256>;

    /// Returns the Transaction fee history
    ///
    /// Introduced in EIP-1559 for getting information on the appropriate
    /// priority fee to use.
    ///
    /// Returns transaction base fee per gas and effective priority fee per gas
    /// for the requested/supported block range. The returned Fee history
    /// for the returned block range can be a subsection of the requested
    /// range if not all blocks are available.
    async fn fee_history(
        &self, block_count: U64, newest_block: BlockNumberOrTag,
        reward_percentiles: Option<Vec<f64>>,
    ) -> RpcResult<FeeHistory> {
        self.fee_history(
            block_count.as_u64().into(),
            newest_block,
            reward_percentiles,
        )
        .map_err(|err| err.into())
    }

    /// Returns whether the client is actively mining new blocks.
    async fn is_mining(&self) -> RpcResult<bool> { Ok(false) }

    /// Returns the number of hashes per second that the node is mining with.
    async fn hashrate(&self) -> RpcResult<U256> { Ok(U256::zero()) }

    /// Returns the hash of the current block, the seedHash, and the boundary
    /// condition to be met (“target”)
    // async fn get_work(&self) -> RpcResult<Work>;

    /// Used for submitting mining hashrate.
    ///
    /// Can be used for remote miners to submit their hash rate.
    /// It accepts the miner hash rate and an identifier which must be unique
    /// between nodes. Returns `true` if the block was successfully
    /// submitted, `false` otherwise.
    async fn submit_hashrate(
        &self, hashrate: U256, id: H256,
    ) -> RpcResult<bool> {
        let _ = (hashrate, id);
        Ok(false)
    }

    /// Used for submitting a proof-of-work solution.
    async fn submit_work(
        &self, nonce: H64, pow_hash: H256, mix_digest: H256,
    ) -> RpcResult<bool> {
        let _ = (nonce, pow_hash, mix_digest);
        Ok(false)
    }

    /// Sends transaction; will block waiting for signer to return the
    /// transaction hash.
    async fn send_transaction(
        &self, request: TransactionRequest,
    ) -> RpcResult<H256> {
        let _ = request;
        Err(jsonrpsee_internal_error("Not implemented"))
    }

    /// Sends signed transaction, returning its hash.
    async fn send_raw_transaction(&self, bytes: Bytes) -> RpcResult<H256> {
        let tx = if let Ok(tx) =
            TransactionWithSignature::from_raw(&bytes.into_vec())
        {
            tx
        } else {
            bail!(EthApiError::FailedToDecodeSignedTransaction)
        };

        if tx.space() != Space::Ethereum {
            bail!(EthApiError::Other(
                "Incorrect transaction space".to_string()
            ));
        }

        if tx.recover_public().is_err() {
            bail!(EthApiError::InvalidTransactionSignature);
        }

        let r = self.send_transaction_with_signature(tx)?;
        Ok(r)
    }

    async fn submit_transaction(&self, raw: Bytes) -> RpcResult<H256> {
        self.send_raw_transaction(raw).await
    }

    /// Returns an Ethereum specific signature with:
    /// sign(keccak256("\x19Ethereum Signed Message:\n"
    /// + len(message) + message))).
    async fn sign(&self, address: Address, message: Bytes) -> RpcResult<Bytes> {
        let _ = (address, message);
        Err(jsonrpsee_internal_error("Not implemented"))
    }

    /// Signs a transaction that can be submitted to the network at a later time
    /// using with `sendRawTransaction.`
    async fn sign_transaction(
        &self, transaction: TransactionRequest,
    ) -> RpcResult<Bytes> {
        let _ = transaction;
        Err(jsonrpsee_internal_error("Not implemented"))
    }

    async fn logs(&self, filter: Filter) -> RpcResult<Vec<Log>> {
        self.logs(filter).map_err(|err| err.into())
    }

    async fn account_pending_transactions(
        &self, address: Address, maybe_start_nonce: Option<U256>,
        maybe_limit: Option<U64>,
    ) -> RpcResult<AccountPendingTransactions> {
        self.account_pending_transactions(
            address,
            maybe_start_nonce,
            maybe_limit,
        )
        .map_err(|err| err.into())
    }
}<|MERGE_RESOLUTION|>--- conflicted
+++ resolved
@@ -11,18 +11,10 @@
 use cfx_rpc_eth_api::EthApiServer;
 use cfx_rpc_eth_types::{
     AccessListResult, AccountOverride, AccountPendingTransactions, Block,
-<<<<<<< HEAD
-    BlockNumber as BlockId, BlockOverrides, Bundle, Error, EthCallResponse,
-    EthRpcLogFilter, EthRpcLogFilter as Filter, EvmOverrides, FeeHistory,
-    Header, Log, LogData, Receipt, RpcStateOverride, SimulatePayload,
-    SimulatedBlock, StateContext, SyncInfo, SyncStatus, Transaction,
-    TransactionRequest,
-=======
     BlockId, BlockOverrides, Bundle, Error, EthCallResponse, EthRpcLogFilter,
-    EthRpcLogFilter as Filter, EvmOverrides, FeeHistory, Header, Log, Receipt,
-    RpcStateOverride, SimulatePayload, SimulatedBlock, StateContext, SyncInfo,
-    SyncStatus, Transaction, TransactionRequest,
->>>>>>> 50957d0d
+    EthRpcLogFilter as Filter, EvmOverrides, FeeHistory, Header, Log, LogData,
+    Receipt, RpcStateOverride, SimulatePayload, SimulatedBlock, StateContext,
+    SyncInfo, SyncStatus, Transaction, TransactionRequest,
 };
 use cfx_rpc_primitives::{Bytes, Index, U64 as HexU64};
 use cfx_rpc_utils::{
