--- conflicted
+++ resolved
@@ -10,16 +10,10 @@
 };
 use cfx_rpc_eth_api::EthApiServer;
 use cfx_rpc_eth_types::{
-<<<<<<< HEAD
-    AccountOverride, Block, BlockNumber as BlockId, BlockOverrides,
-    EthRpcLogFilter, EthRpcLogFilter as Filter, EvmOverrides, FeeHistory,
-    Header, Log, Receipt, RpcStateOverride, SyncInfo, SyncStatus, Transaction,
-    TransactionRequest,
-=======
-    AccountPendingTransactions, Block, BlockNumber as BlockId, EthRpcLogFilter,
-    EthRpcLogFilter as Filter, FeeHistory, Header, Log, Receipt, SyncInfo,
-    SyncStatus, Transaction, TransactionRequest,
->>>>>>> c3b9e620
+    AccountOverride, AccountPendingTransactions, Block, BlockNumber as BlockId,
+    BlockOverrides, EthRpcLogFilter, EthRpcLogFilter as Filter, EvmOverrides,
+    FeeHistory, Header, Log, Receipt, RpcStateOverride, SyncInfo, SyncStatus,
+    Transaction, TransactionRequest,
 };
 use cfx_rpc_primitives::{Bytes, Index, U64 as HexU64};
 use cfx_rpc_utils::error::{
