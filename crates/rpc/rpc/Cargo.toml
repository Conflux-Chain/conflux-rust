--- conflicted
+++ resolved
@@ -37,12 +37,9 @@
 cfx-execute-helper = { workspace = true }
 cfx-parameters = { workspace = true }
 rustc-hex = { workspace = true }
-<<<<<<< HEAD
 transient-hashmap = { workspace = true }
 tokio = { workspace = true }
 log = { workspace = true }
 runtime = { workspace = true }
 futures = { workspace = true }
-=======
-cfx-util-macros = { workspace = true }
->>>>>>> 2bd31f0d
+cfx-util-macros = { workspace = true }