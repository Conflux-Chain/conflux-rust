// Copyright 2023-2024 Paradigm.xyz
// This file is part of reth.
// Reth is a modular, contributor-friendly and blazing-fast implementation of
// the Ethereum protocol

// Permission is hereby granted, free of charge, to any
// person obtaining a copy of this software and associated
// documentation files (the "Software"), to deal in the
// Software without restriction, including without
// limitation the rights to use, copy, modify, merge,
// publish, distribute, sublicense, and/or sell copies of
// the Software, and to permit persons to whom the Software
// is furnished to do so, subject to the following
// conditions:

// The above copyright notice and this permission notice
// shall be included in all copies or substantial portions
// of the Software.

// THE SOFTWARE IS PROVIDED "AS IS", WITHOUT WARRANTY OF
// ANY KIND, EXPRESS OR IMPLIED, INCLUDING BUT NOT LIMITED
// TO THE WARRANTIES OF MERCHANTABILITY, FITNESS FOR A
// PARTICULAR PURPOSE AND NONINFRINGEMENT. IN NO EVENT
// SHALL THE AUTHORS OR COPYRIGHT HOLDERS BE LIABLE FOR ANY
// CLAIM, DAMAGES OR OTHER LIABILITY, WHETHER IN AN ACTION
// OF CONTRACT, TORT OR OTHERWISE, ARISING FROM, OUT OF OR
// IN CONNECTION WITH THE SOFTWARE OR THE USE OR OTHER
// DEALINGS IN THE SOFTWARE.
mod constants;
mod error;
mod id_provider;
mod module;

use cfx_rpc_middlewares::{Metrics, Throttle};
pub use error::*;
pub use id_provider::EthSubscriptionIdProvider;
use log::debug;
pub use module::{EthRpcModule, RpcModuleSelection};

use cfx_rpc::{helpers::ChainInfo, *};
use cfx_rpc_cfx_types::RpcImplConfiguration;
use cfx_rpc_eth_api::*;
use cfxcore::{
    Notifications, SharedConsensusGraph, SharedSynchronizationService,
    SharedTransactionPool,
};
pub use jsonrpsee::server::ServerBuilder;
use jsonrpsee::{
    core::RegisterMethodError,
    server::{
        // middleware::rpc::{RpcService, RpcServiceT},
        AlreadyStoppedError,
        IdProvider,
        RpcServiceBuilder,
        ServerHandle,
    },
    Methods, RpcModule,
};
use std::{
    collections::HashMap,
    net::{Ipv4Addr, SocketAddr, SocketAddrV4},
    sync::Arc,
    /* time::{Duration, SystemTime, UNIX_EPOCH}, */
};
pub use tower::layer::util::{Identity, Stack};
// use tower::Layer;
use cfx_tasks::TaskExecutor;
use tokio::runtime::Runtime;

/// A builder type to configure the RPC module: See [`RpcModule`]
///
/// This is the main entrypoint and the easiest way to configure an RPC server.
#[derive(Clone)]
pub struct RpcModuleBuilder {
    config: RpcImplConfiguration,
    consensus: SharedConsensusGraph,
    sync: SharedSynchronizationService,
    tx_pool: SharedTransactionPool,
    executor: TaskExecutor,
    runtime: Arc<Runtime>,
    notifications: Arc<Notifications>,
}

impl RpcModuleBuilder {
    pub fn new(
        config: RpcImplConfiguration, consensus: SharedConsensusGraph,
        sync: SharedSynchronizationService, tx_pool: SharedTransactionPool,
        executor: TaskExecutor, runtime: Arc<Runtime>,
        notifications: Arc<Notifications>,
    ) -> Self {
        Self {
            config,
            consensus,
            sync,
            tx_pool,
            executor,
            runtime,
            notifications,
        }
    }

    /// Configures all [`RpcModule`]s specific to the given
    /// [`TransportRpcModuleConfig`] which can be used to start the
    /// transport server(s).
    pub fn build(
        self, module_config: TransportRpcModuleConfig,
    ) -> TransportRpcModules<()> {
        let mut modules = TransportRpcModules::default();

        if !module_config.is_empty() {
            let TransportRpcModuleConfig { http, ws } = module_config.clone();

            let Self {
                config,
                consensus,
                sync,
                tx_pool,
                executor,
                runtime,
                notifications,
            } = self;

            let mut registry = RpcRegistryInner::new(
                config,
                consensus,
                sync,
                tx_pool,
                executor,
                runtime,
                notifications,
            );

            modules.config = module_config;
            modules.http = registry.maybe_module(http.as_ref());
            modules.ws = registry.maybe_module(ws.as_ref());
        }

        modules
    }
}

/// A Helper type the holds instances of the configured modules.
#[derive(Clone)]
pub struct RpcRegistryInner {
    consensus: SharedConsensusGraph,
    config: RpcImplConfiguration,
    sync: SharedSynchronizationService,
    tx_pool: SharedTransactionPool,
    modules: HashMap<EthRpcModule, Methods>,
    executor: TaskExecutor,
    runtime: Arc<Runtime>,
    notifications: Arc<Notifications>,
}

impl RpcRegistryInner {
    pub fn new(
        config: RpcImplConfiguration, consensus: SharedConsensusGraph,
        sync: SharedSynchronizationService, tx_pool: SharedTransactionPool,
        executor: TaskExecutor, runtime: Arc<Runtime>,
        notifications: Arc<Notifications>,
    ) -> Self {
        Self {
            consensus,
            config,
            sync,
            tx_pool,
            modules: Default::default(),
            executor,
            runtime,
            notifications,
        }
    }

    /// Returns all installed methods
    pub fn methods(&self) -> Vec<Methods> {
        self.modules.values().cloned().collect()
    }

    /// Returns a merged `RpcModule`
    pub fn module(&self) -> RpcModule<()> {
        let mut module = RpcModule::new(());
        for methods in self.modules.values().cloned() {
            module.merge(methods).expect("No conflicts");
        }
        module
    }
}

impl RpcRegistryInner {
    pub fn web3_api(&self) -> Web3Api { Web3Api }

    pub fn register_web3(&mut self) -> &mut Self {
        let web3api = self.web3_api();
        self.modules
            .insert(EthRpcModule::Web3, web3api.into_rpc().into());
        self
    }

    pub fn trace_api(&self) -> TraceApi {
        TraceApi::new(
            self.consensus.clone(),
            self.sync.network.get_network_type().clone(),
        )
    }

    pub fn debug_api(&self) -> DebugApi {
        DebugApi::new(
            self.consensus.clone(),
            self.config.max_estimation_gas_limit,
        )
    }

    pub fn net_api(&self) -> NetApi {
        NetApi::new(Box::new(ChainInfo::new(self.consensus.clone())))
    }

    /// Helper function to create a [`RpcModule`] if it's not `None`
    fn maybe_module(
        &mut self, config: Option<&RpcModuleSelection>,
    ) -> Option<RpcModule<()>> {
        config.map(|config| self.module_for(config))
    }

    /// Populates a new [`RpcModule`] based on the selected [`EthRpcModule`]s in
    /// the given [`RpcModuleSelection`]
    pub fn module_for(&mut self, config: &RpcModuleSelection) -> RpcModule<()> {
        let mut module = RpcModule::new(());
        let all_methods = self.eth_methods(config.iter_selection());
        for methods in all_methods {
            module.merge(methods).expect("No conflicts");
        }
        module
    }

    pub fn eth_methods(
        &mut self, namespaces: impl Iterator<Item = EthRpcModule>,
    ) -> Vec<Methods> {
        let namespaces: Vec<_> = namespaces.collect();
        let namespace_methods = |namespace| {
            self.modules
                .entry(namespace)
                .or_insert_with(|| match namespace {
                    EthRpcModule::Debug => DebugApi::new(
                        self.consensus.clone(),
                        self.config.max_estimation_gas_limit,
                    )
                    .into_rpc()
                    .into(),
                    EthRpcModule::Eth => {
                        let mut module = EthApi::new(
                            self.config.clone(),
                            self.consensus.clone(),
                            self.sync.clone(),
                            self.tx_pool.clone(),
                            self.executor.clone(),
                        )
                        .into_rpc();
                        if self.config.poll_lifetime_in_seconds.is_some() {
                            let filter_module = EthFilterApi::new(
                                self.consensus.clone(),
                                self.tx_pool.clone(),
                                self.notifications.epochs_ordered.clone(),
                                self.runtime.clone(),
                                self.config.poll_lifetime_in_seconds.unwrap(),
                                self.config.get_logs_filter_max_limit,
                            )
                            .into_rpc();
                            module.merge(filter_module).expect("No conflicts");
                        }
                        module.into()
                    }
                    EthRpcModule::Net => NetApi::new(Box::new(ChainInfo::new(
                        self.consensus.clone(),
                    )))
                    .into_rpc()
                    .into(),
                    EthRpcModule::Trace => TraceApi::new(
                        self.consensus.clone(),
                        self.sync.network.get_network_type().clone(),
                    )
                    .into_rpc()
                    .into(),
                    EthRpcModule::Web3 => Web3Api.into_rpc().into(),
                    EthRpcModule::Rpc => {
                        let module_version = namespaces
                            .iter()
                            .map(|module| {
                                (module.to_string(), "1.0".to_string())
                            })
                            .collect::<HashMap<String, String>>();
                        RPCApi::new(module_version.clone()).into_rpc().into()
                    }
                    EthRpcModule::Parity => {
                        let eth_api = EthApi::new(
                            self.config.clone(),
                            self.consensus.clone(),
                            self.sync.clone(),
                            self.tx_pool.clone(),
                            self.executor.clone(),
                        );
                        ParityApi::new(eth_api).into_rpc().into()
                    }
<<<<<<< HEAD
                    EthRpcModule::PubSub => PubSubApi::new(
                        self.consensus.clone(),
                        self.notifications.clone(),
                        self.runtime.clone(),
                    )
                    .into_rpc()
                    .into(),
=======
                    EthRpcModule::Txpool => {
                        TxPoolApi::new(self.tx_pool.clone()).into_rpc().into()
                    }
>>>>>>> 6644badc
                })
                .clone()
        };

        namespaces
            .iter()
            .copied()
            .map(namespace_methods)
            .collect::<Vec<_>>()
    }
}

/// A builder type for configuring and launching the servers that will handle
/// RPC requests.
///
/// Supported server transports are:
///    - http
///    - ws
///
/// Http and WS share the same settings: [`ServerBuilder`].
///
/// Once the [`RpcModule`] is built via [`RpcModuleBuilder`] the servers can be
/// started, See also [`ServerBuilder::build`] and
/// [`Server::start`](jsonrpsee::server::Server::start).
#[derive(Debug)]
pub struct RpcServerConfig {
    /// Configs for JSON-RPC Http.
    http_server_config: Option<ServerBuilder<Identity, Identity>>,
    /// Allowed CORS Domains for http
    http_cors_domains: Option<String>,
    /// Address where to bind the http server to
    http_addr: Option<SocketAddr>,
    /// Configs for WS server
    ws_server_config: Option<ServerBuilder<Identity, Identity>>,
    /// Allowed CORS Domains for ws.
    ws_cors_domains: Option<String>,
    /// Address where to bind the ws server to
    ws_addr: Option<SocketAddr>,
    // /// Configurable RPC middleware
    // #[allow(dead_code)]
    // rpc_middleware: RpcServiceBuilder<RpcMiddleware>,
}

impl Default for RpcServerConfig {
    fn default() -> Self {
        Self {
            http_server_config: None,
            http_cors_domains: None,
            http_addr: None,
            ws_server_config: None,
            ws_cors_domains: None,
            ws_addr: None,
            // rpc_middleware: RpcServiceBuilder::new(),
        }
    }
}

impl RpcServerConfig {
    /// Creates a new config with only http set
    pub fn http(config: ServerBuilder<Identity, Identity>) -> Self {
        Self::default().with_http(config)
    }

    /// Creates a new config with only ws set
    pub fn ws(config: ServerBuilder<Identity, Identity>) -> Self {
        Self::default().with_ws(config)
    }

    /// Configures the http server
    ///
    /// Note: this always configures an [`EthSubscriptionIdProvider`]
    /// [`IdProvider`] for convenience. To set a custom [`IdProvider`],
    /// please use [`Self::with_id_provider`].
    pub fn with_http(
        mut self, config: ServerBuilder<Identity, Identity>,
    ) -> Self {
        self.http_server_config =
            Some(config.set_id_provider(EthSubscriptionIdProvider::default()));
        self
    }

    /// Configures the ws server
    ///
    /// Note: this always configures an [`EthSubscriptionIdProvider`]
    /// [`IdProvider`] for convenience. To set a custom [`IdProvider`],
    /// please use [`Self::with_id_provider`].
    pub fn with_ws(
        mut self, config: ServerBuilder<Identity, Identity>,
    ) -> Self {
        self.ws_server_config =
            Some(config.set_id_provider(EthSubscriptionIdProvider::default()));
        self
    }
}

impl RpcServerConfig {
    /// Configure rpc middleware
    // pub fn set_rpc_middleware<T>(
    //     self, rpc_middleware: RpcServiceBuilder<T>,
    // ) -> RpcServerConfig<T> {
    //     RpcServerConfig {
    //         http_server_config: self.http_server_config,
    //         http_cors_domains: self.http_cors_domains,
    //         http_addr: self.http_addr,
    //         ws_server_config: self.ws_server_config,
    //         ws_cors_domains: self.ws_cors_domains,
    //         ws_addr: self.ws_addr,
    //         rpc_middleware,
    //     }
    // }

    /// Configure the cors domains for http _and_ ws
    pub fn with_cors(self, cors_domain: Option<String>) -> Self {
        self.with_http_cors(cors_domain.clone())
            .with_ws_cors(cors_domain)
    }

    /// Configure the cors domains for WS
    pub fn with_ws_cors(mut self, cors_domain: Option<String>) -> Self {
        self.ws_cors_domains = cors_domain;
        self
    }

    /// Configure the cors domains for HTTP
    pub fn with_http_cors(mut self, cors_domain: Option<String>) -> Self {
        self.http_cors_domains = cors_domain;
        self
    }

    /// Configures the [`SocketAddr`] of the http server
    ///
    /// Default is [`Ipv4Addr::LOCALHOST`] and
    pub const fn with_http_address(mut self, addr: SocketAddr) -> Self {
        self.http_addr = Some(addr);
        self
    }

    /// Configures the [`SocketAddr`] of the ws server
    ///
    /// Default is [`Ipv4Addr::LOCALHOST`] and
    pub const fn with_ws_address(mut self, addr: SocketAddr) -> Self {
        self.ws_addr = Some(addr);
        self
    }

    /// Sets a custom [`IdProvider`] for all configured transports.
    ///
    /// By default all transports use [`EthSubscriptionIdProvider`]
    pub fn with_id_provider<I>(mut self, id_provider: I) -> Self
    where I: IdProvider + Clone + 'static {
        if let Some(http) = self.http_server_config {
            self.http_server_config =
                Some(http.set_id_provider(id_provider.clone()));
        }
        if let Some(ws) = self.ws_server_config {
            self.ws_server_config =
                Some(ws.set_id_provider(id_provider.clone()));
        }

        self
    }

    /// Returns true if any server is configured.
    ///
    /// If no server is configured, no server will be launched on
    /// [`RpcServerConfig::start`].
    pub const fn has_server(&self) -> bool {
        self.http_server_config.is_some() || self.ws_server_config.is_some()
    }

    /// Returns the [`SocketAddr`] of the http server
    pub const fn http_address(&self) -> Option<SocketAddr> { self.http_addr }

    /// Returns the [`SocketAddr`] of the ws server
    pub const fn ws_address(&self) -> Option<SocketAddr> { self.ws_addr }

    // Builds and starts the configured server(s): http, ws, ipc.
    //
    // If both http and ws are on the same port, they are combined into one
    // server.
    //
    // Returns the [`RpcServerHandle`] with the handle to the started servers.
    pub async fn start(
        self, modules: &TransportRpcModules,
        throttling_conf_file: Option<String>, enable_metrics: bool,
    ) -> Result<RpcServerHandle, RpcError> {
        // TODO: handle enable metrics
        debug!("enable metrics: {}", enable_metrics);

        let rpc_middleware = RpcServiceBuilder::new()
            .layer_fn(move |s| {
                Throttle::new(
                    throttling_conf_file.as_ref().map(|s| s.as_str()),
                    "rpc",
                    s,
                )
            })
            .layer_fn(|s| Metrics::new(s));

        let http_socket_addr =
            self.http_addr.unwrap_or(SocketAddr::V4(SocketAddrV4::new(
                Ipv4Addr::LOCALHOST,
                constants::DEFAULT_HTTP_PORT,
            )));

        let ws_socket_addr = self.ws_addr.unwrap_or(SocketAddr::V4(
            SocketAddrV4::new(Ipv4Addr::LOCALHOST, constants::DEFAULT_WS_PORT),
        ));

        // If both are configured on the same port, we combine them into one
        // server.
        if self.http_addr == self.ws_addr
            && self.http_server_config.is_some()
            && self.ws_server_config.is_some()
        {
            // let cors = match (self.ws_cors_domains.as_ref(),
            // self.http_cors_domains.as_ref()) {
            //     (Some(ws_cors), Some(http_cors)) => {
            //         if ws_cors.trim() != http_cors.trim() {
            //             return
            // Err(WsHttpSamePortError::ConflictingCorsDomains {
            //                 http_cors_domains: Some(http_cors.clone()),
            //                 ws_cors_domains: Some(ws_cors.clone()),
            //             }
            //             .into());
            //         }
            //         Some(ws_cors)
            //     }
            //     (a, b) => a.or(b),
            // }
            // .cloned();

            // we merge this into one server using the http setup
            modules.config.ensure_ws_http_identical()?;

            if let Some(builder) = self.http_server_config {
                let server = builder
                    .set_rpc_middleware(rpc_middleware)
                    .build(http_socket_addr)
                    .await
                    .map_err(|err| {
                        RpcError::server_error(
                            err,
                            ServerKind::WsHttp(http_socket_addr),
                        )
                    })?;
                let addr = server.local_addr().map_err(|err| {
                    RpcError::server_error(
                        err,
                        ServerKind::WsHttp(http_socket_addr),
                    )
                })?;
                if let Some(module) =
                    modules.http.as_ref().or(modules.ws.as_ref())
                {
                    let handle = server.start(module.clone());
                    let http_handle = Some(handle.clone());
                    let ws_handle = Some(handle);

                    return Ok(RpcServerHandle {
                        http_local_addr: Some(addr),
                        ws_local_addr: Some(addr),
                        http: http_handle,
                        ws: ws_handle,
                    });
                }

                return Err(RpcError::Custom(
                    "No valid RpcModule found from modules".to_string(),
                ));
            }
        }

        let mut result = RpcServerHandle {
            http_local_addr: None,
            ws_local_addr: None,
            http: None,
            ws: None,
        };
        if let Some(builder) = self.ws_server_config {
            let server = builder
                .ws_only()
                .set_rpc_middleware(rpc_middleware.clone())
                .build(ws_socket_addr)
                .await
                .map_err(|err| {
                    RpcError::server_error(err, ServerKind::WS(ws_socket_addr))
                })?;

            let addr = server.local_addr().map_err(|err| {
                RpcError::server_error(err, ServerKind::WS(ws_socket_addr))
            })?;

            let ws_local_addr = Some(addr);
            let ws_server = Some(server);
            let ws_handle = ws_server.map(|ws_server| {
                ws_server.start(modules.ws.clone().expect("ws server error"))
            });

            result.ws = ws_handle;
            result.ws_local_addr = ws_local_addr;
        }

        if let Some(builder) = self.http_server_config {
            let server = builder
                .http_only()
                .set_rpc_middleware(rpc_middleware)
                .build(http_socket_addr)
                .await
                .map_err(|err| {
                    RpcError::server_error(
                        err,
                        ServerKind::Http(http_socket_addr),
                    )
                })?;
            let local_addr = server.local_addr().map_err(|err| {
                RpcError::server_error(err, ServerKind::Http(http_socket_addr))
            })?;
            let http_local_addr = Some(local_addr);
            let http_server = Some(server);
            let http_handle = http_server.map(|http_server| {
                http_server
                    .start(modules.http.clone().expect("http server error"))
            });

            result.http = http_handle;
            result.http_local_addr = http_local_addr;
        }

        Ok(result)
    }
}

/// Holds modules to be installed per transport type
#[derive(Debug, Clone, Default, Eq, PartialEq)]
pub struct TransportRpcModuleConfig {
    /// http module configuration
    http: Option<RpcModuleSelection>,
    /// ws module configuration
    ws: Option<RpcModuleSelection>,
}

impl TransportRpcModuleConfig {
    /// Creates a new config with only http set
    pub fn set_http(http: impl Into<RpcModuleSelection>) -> Self {
        Self::default().with_http(http)
    }

    /// Creates a new config with only ws set
    pub fn set_ws(ws: impl Into<RpcModuleSelection>) -> Self {
        Self::default().with_ws(ws)
    }

    /// Sets the [`RpcModuleSelection`] for the http transport.
    pub fn with_http(mut self, http: impl Into<RpcModuleSelection>) -> Self {
        self.http = Some(http.into());
        self
    }

    /// Sets the [`RpcModuleSelection`] for the ws transport.
    pub fn with_ws(mut self, ws: impl Into<RpcModuleSelection>) -> Self {
        self.ws = Some(ws.into());
        self
    }

    /// Get a mutable reference to the
    pub fn http_mut(&mut self) -> &mut Option<RpcModuleSelection> {
        &mut self.http
    }

    /// Get a mutable reference to the
    pub fn ws_mut(&mut self) -> &mut Option<RpcModuleSelection> { &mut self.ws }

    /// Returns true if no transports are configured
    pub const fn is_empty(&self) -> bool {
        self.http.is_none() && self.ws.is_none()
    }

    /// Returns the [`RpcModuleSelection`] for the http transport
    pub const fn http(&self) -> Option<&RpcModuleSelection> {
        self.http.as_ref()
    }

    /// Returns the [`RpcModuleSelection`] for the ws transport
    pub const fn ws(&self) -> Option<&RpcModuleSelection> { self.ws.as_ref() }

    /// Ensures that both http and ws are configured and that they are
    /// configured to use the same port.
    fn ensure_ws_http_identical(&self) -> Result<(), WsHttpSamePortError> {
        if RpcModuleSelection::are_identical(
            self.http.as_ref(),
            self.ws.as_ref(),
        ) {
            Ok(())
        } else {
            let http_modules = self
                .http
                .as_ref()
                .map(RpcModuleSelection::to_selection)
                .unwrap_or_default();
            let ws_modules = self
                .ws
                .as_ref()
                .map(RpcModuleSelection::to_selection)
                .unwrap_or_default();

            let http_not_ws =
                http_modules.difference(&ws_modules).copied().collect();
            let ws_not_http =
                ws_modules.difference(&http_modules).copied().collect();
            let overlap =
                http_modules.intersection(&ws_modules).copied().collect();

            Err(WsHttpSamePortError::ConflictingModules(Box::new(
                ConflictingModules {
                    overlap,
                    http_not_ws,
                    ws_not_http,
                },
            )))
        }
    }
}

/// Holds installed modules per transport type.
#[derive(Debug, Clone, Default)]
pub struct TransportRpcModules<Context = ()> {
    /// The original config
    config: TransportRpcModuleConfig,
    /// rpcs module for http
    http: Option<RpcModule<Context>>,
    /// rpcs module for ws
    ws: Option<RpcModule<Context>>,
}

// === impl TransportRpcModules ===

impl TransportRpcModules {
    /// Returns the [`TransportRpcModuleConfig`] used to configure this
    /// instance.
    pub const fn module_config(&self) -> &TransportRpcModuleConfig {
        &self.config
    }

    /// Merge the given [Methods] in the configured http methods.
    ///
    /// Fails if any of the methods in other is present already.
    ///
    /// Returns [Ok(false)] if no http transport is configured.
    pub fn merge_http(
        &mut self, other: impl Into<Methods>,
    ) -> Result<bool, RegisterMethodError> {
        if let Some(ref mut http) = self.http {
            return http.merge(other.into()).map(|_| true);
        }
        Ok(false)
    }

    /// Merge the given [Methods] in the configured ws methods.
    ///
    /// Fails if any of the methods in other is present already.
    ///
    /// Returns [Ok(false)] if no ws transport is configured.
    pub fn merge_ws(
        &mut self, other: impl Into<Methods>,
    ) -> Result<bool, RegisterMethodError> {
        if let Some(ref mut ws) = self.ws {
            return ws.merge(other.into()).map(|_| true);
        }
        Ok(false)
    }

    /// Merge the given [Methods] in all configured methods.
    ///
    /// Fails if any of the methods in other is present already.
    pub fn merge_configured(
        &mut self, other: impl Into<Methods>,
    ) -> Result<(), RegisterMethodError> {
        let other = other.into();
        self.merge_http(other.clone())?;
        self.merge_ws(other.clone())?;
        Ok(())
    }

    /// Removes the method with the given name from the configured http methods.
    ///
    /// Returns `true` if the method was found and removed, `false` otherwise.
    ///
    /// Be aware that a subscription consist of two methods, `subscribe` and
    /// `unsubscribe` and it's the caller responsibility to remove both
    /// `subscribe` and `unsubscribe` methods for subscriptions.
    pub fn remove_http_method(&mut self, method_name: &'static str) -> bool {
        if let Some(http_module) = &mut self.http {
            http_module.remove_method(method_name).is_some()
        } else {
            false
        }
    }

    /// Removes the method with the given name from the configured ws methods.
    ///
    /// Returns `true` if the method was found and removed, `false` otherwise.
    ///
    /// Be aware that a subscription consist of two methods, `subscribe` and
    /// `unsubscribe` and it's the caller responsibility to remove both
    /// `subscribe` and `unsubscribe` methods for subscriptions.
    pub fn remove_ws_method(&mut self, method_name: &'static str) -> bool {
        if let Some(ws_module) = &mut self.ws {
            ws_module.remove_method(method_name).is_some()
        } else {
            false
        }
    }

    /// Removes the method with the given name from all configured transports.
    ///
    /// Returns `true` if the method was found and removed, `false` otherwise.
    pub fn remove_method_from_configured(
        &mut self, method_name: &'static str,
    ) -> bool {
        let http_removed = self.remove_http_method(method_name);
        let ws_removed = self.remove_ws_method(method_name);

        http_removed || ws_removed
    }
}

/// A handle to the spawned servers.
///
/// When this type is dropped or [`RpcServerHandle::stop`] has been called the
/// server will be stopped.
#[derive(Clone, Debug)]
#[must_use = "Server stops if dropped"]
pub struct RpcServerHandle {
    /// The address of the http/ws server
    http_local_addr: Option<SocketAddr>,
    ws_local_addr: Option<SocketAddr>,
    http: Option<ServerHandle>,
    ws: Option<ServerHandle>,
}

impl RpcServerHandle {
    /// Returns the [`SocketAddr`] of the http server if started.
    pub const fn http_local_addr(&self) -> Option<SocketAddr> {
        self.http_local_addr
    }

    /// Returns the [`SocketAddr`] of the ws server if started.
    pub const fn ws_local_addr(&self) -> Option<SocketAddr> {
        self.ws_local_addr
    }

    /// Tell the server to stop without waiting for the server to stop.
    pub fn stop(self) -> Result<(), AlreadyStoppedError> {
        if let Some(handle) = self.http {
            handle.stop()?
        }

        if let Some(handle) = self.ws {
            handle.stop()?
        }

        Ok(())
    }

    /// Returns the url to the http server
    pub fn http_url(&self) -> Option<String> {
        self.http_local_addr.map(|addr| format!("http://{addr}"))
    }

    /// Returns the url to the ws server
    pub fn ws_url(&self) -> Option<String> {
        self.ws_local_addr.map(|addr| format!("ws://{addr}"))
    }
}<|MERGE_RESOLUTION|>--- conflicted
+++ resolved
@@ -300,7 +300,6 @@
                         );
                         ParityApi::new(eth_api).into_rpc().into()
                     }
-<<<<<<< HEAD
                     EthRpcModule::PubSub => PubSubApi::new(
                         self.consensus.clone(),
                         self.notifications.clone(),
@@ -308,11 +307,9 @@
                     )
                     .into_rpc()
                     .into(),
-=======
                     EthRpcModule::Txpool => {
                         TxPoolApi::new(self.tx_pool.clone()).into_rpc().into()
                     }
->>>>>>> 6644badc
                 })
                 .clone()
         };
