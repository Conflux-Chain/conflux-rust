--- conflicted
+++ resolved
@@ -7,17 +7,14 @@
     stratum::{Options as StratumOption, Stratum},
     work_notify::NotifyWork,
 };
-<<<<<<< HEAD
-use cfx_parameters::consensus::{
-    GENESIS_GAS_LIMIT, TESTNET_FIX_POS_HEIGHT, TESTNET_FIX_POS_POS_REFERENCE,
-};
-use cfx_types::{Address, H256, U256};
-=======
 use cfx_parameters::{
-    consensus::GENESIS_GAS_LIMIT, consensus_internal::ELASTICITY_MULTIPLIER,
+    consensus::{
+        GENESIS_GAS_LIMIT, TESTNET_FIX_POS_HEIGHT,
+        TESTNET_FIX_POS_POS_REFERENCE,
+    },
+    consensus_internal::ELASTICITY_MULTIPLIER,
 };
 use cfx_types::{Address, SpaceMap, H256, U256};
->>>>>>> 0802f8df
 use cfxcore::{
     block_parameters::*,
     consensus::{consensus_inner::StateBlameInfo, pos_handler::PosVerifier},
