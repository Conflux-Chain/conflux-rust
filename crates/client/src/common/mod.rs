--- conflicted
+++ resolved
@@ -13,11 +13,8 @@
     time::{Duration, Instant},
 };
 
-<<<<<<< HEAD
 use cfx_rpc_builder::RpcServerHandle;
-=======
 use cfx_util_macros::bail;
->>>>>>> eaaade37
 use jsonrpc_http_server::Server as HttpServer;
 use jsonrpc_tcp_server::Server as TcpServer;
 use jsonrpc_ws_server::Server as WSServer;
