// Copyright 2019 Conflux Foundation. All rights reserved.
// Conflux is free software and distributed under GNU General Public License.
// See http://www.gnu.org/licenses/

mod account;
mod blame_info;
mod block;
mod bytes;
pub mod cfx;
mod consensus_graph_states;
mod epoch_number;
pub mod errors;
pub mod eth;
mod fee_history;
mod filter;
mod index;
mod log;
pub mod pos;
mod pos_economics;
mod provenance;
pub mod pubsub;
mod receipt;
mod reward_info;
mod sponsor_info;
mod stat_on_gas_load;
mod status;
mod storage_collateral_info;
mod sync_graph_states;
mod token_supply_info;
mod trace;
mod trace_filter;
mod transaction;
mod tx_pool;
mod variadic_u64;
mod vote_params_info;

pub use self::{
    account::Account,
    blame_info::BlameInfo,
    block::{Block, BlockTransactions, Header},
    bytes::Bytes,
    cfx::{
        address,
        address::RpcAddress,
        call_request::{
            self, sign_call, CallRequest,
            CheckBalanceAgainstTransactionResponse,
            EstimateGasAndCollateralResponse, SendTxRequest,
            MAX_GAS_CALL_REQUEST,
        },
    },
<<<<<<< HEAD
    cfx::{address, address::RpcAddress, CfxFeeHistory},
=======
>>>>>>> 19700ccc
    consensus_graph_states::ConsensusGraphStates,
    epoch_number::{BlockHashOrEpochNumber, EpochNumber},
    fee_history::FeeHistory,
    filter::{CfxFilterChanges, CfxFilterLog, CfxRpcLogFilter, RevertTo},
    index::Index,
    log::Log,
    pos_economics::PoSEconomics,
    provenance::Origin,
    receipt::Receipt,
    reward_info::RewardInfo,
    sponsor_info::SponsorInfo,
    stat_on_gas_load::StatOnGasLoad,
    status::Status,
    storage_collateral_info::StorageCollateralInfo,
    sync_graph_states::SyncGraphStates,
    token_supply_info::TokenSupplyInfo,
    trace::{
        Action, EpochTrace, LocalizedBlockTrace, LocalizedTrace,
        LocalizedTransactionTrace,
    },
    trace_filter::TraceFilter,
    transaction::{PackedOrExecuted, Transaction, WrapTransaction},
    tx_pool::{
        AccountPendingInfo, AccountPendingTransactions,
        TxPoolPendingNonceRange, TxPoolStatus, TxWithPoolInfo,
    },
    variadic_u64::U64,
    vote_params_info::VoteParamsInfo,
};<|MERGE_RESOLUTION|>--- conflicted
+++ resolved
@@ -48,11 +48,8 @@
             EstimateGasAndCollateralResponse, SendTxRequest,
             MAX_GAS_CALL_REQUEST,
         },
+        CfxFeeHistory
     },
-<<<<<<< HEAD
-    cfx::{address, address::RpcAddress, CfxFeeHistory},
-=======
->>>>>>> 19700ccc
     consensus_graph_states::ConsensusGraphStates,
     epoch_number::{BlockHashOrEpochNumber, EpochNumber},
     fee_history::FeeHistory,
