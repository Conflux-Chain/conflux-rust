// Copyright 2019 Conflux Foundation. All rights reserved.
// Conflux is free software and distributed under GNU General Public License.
// See http://www.gnu.org/licenses/

mod bytes;
pub mod cfx;
pub mod eth;
mod fee_history;
mod index;
pub mod pos;
mod provenance;
pub mod pubsub;
mod trace;
mod trace_filter;
mod variadic_u64;

pub use self::{
    bytes::Bytes,
    cfx::{
        address,
        address::{check_two_rpc_address_network_match, RpcAddress},
        blame_info::BlameInfo,
        block::{Block, BlockTransactions, Header},
<<<<<<< HEAD
        call_request::{
            self, sign_call, CallRequest,
            CheckBalanceAgainstTransactionResponse,
            EstimateGasAndCollateralResponse, SendTxRequest,
        },
=======
>>>>>>> e14d097c
        consensus_graph_states::ConsensusGraphStates,
        epoch_number::{BlockHashOrEpochNumber, EpochNumber},
        filter::{CfxFilterChanges, CfxFilterLog, CfxRpcLogFilter, RevertTo},
        log::Log,
        pos_economics::PoSEconomics,
        receipt::Receipt,
        reward_info::RewardInfo,
        stat_on_gas_load::StatOnGasLoad,
        status::Status,
        storage_collateral_info::StorageCollateralInfo,
        sync_graph_states::SyncGraphStates,
        token_supply_info::TokenSupplyInfo,
        transaction::{PackedOrExecuted, Transaction, WrapTransaction},
        transaction_request::{
            self, CheckBalanceAgainstTransactionResponse,
            EstimateGasAndCollateralResponse, TransactionRequest,
            MAX_GAS_CALL_REQUEST,
        },
        tx_pool::{
            AccountPendingInfo, AccountPendingTransactions,
            TxPoolPendingNonceRange, TxPoolStatus, TxWithPoolInfo,
        },
        vote_params_info::VoteParamsInfo,
        Account, CfxFeeHistory, SponsorInfo,
    },
    fee_history::FeeHistory,
    index::Index,
    provenance::Origin,
    trace::{
        Action, EpochTrace, LocalizedBlockTrace, LocalizedTrace,
        LocalizedTransactionTrace,
    },
    trace_filter::TraceFilter,
    variadic_u64::U64,
};<|MERGE_RESOLUTION|>--- conflicted
+++ resolved
@@ -21,14 +21,6 @@
         address::{check_two_rpc_address_network_match, RpcAddress},
         blame_info::BlameInfo,
         block::{Block, BlockTransactions, Header},
-<<<<<<< HEAD
-        call_request::{
-            self, sign_call, CallRequest,
-            CheckBalanceAgainstTransactionResponse,
-            EstimateGasAndCollateralResponse, SendTxRequest,
-        },
-=======
->>>>>>> e14d097c
         consensus_graph_states::ConsensusGraphStates,
         epoch_number::{BlockHashOrEpochNumber, EpochNumber},
         filter::{CfxFilterChanges, CfxFilterLog, CfxRpcLogFilter, RevertTo},
@@ -45,7 +37,7 @@
         transaction_request::{
             self, CheckBalanceAgainstTransactionResponse,
             EstimateGasAndCollateralResponse, TransactionRequest,
-            MAX_GAS_CALL_REQUEST,
+            DEFAULT_CFX_GAS_CALL_REQUEST,
         },
         tx_pool::{
             AccountPendingInfo, AccountPendingTransactions,
