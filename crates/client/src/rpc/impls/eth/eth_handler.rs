--- conflicted
+++ resolved
@@ -16,12 +16,8 @@
             EthRpcLogFilter, Log, Receipt, SyncInfo, SyncStatus, Transaction,
             TransactionRequest,
         },
-<<<<<<< HEAD
         Bytes, FeeHistory, FeeHistoryEntry, Index,
-        MAX_FEE_HISTORY_CACHE_BLOCK_COUNT, MAX_GAS_CALL_REQUEST, U64 as HexU64,
-=======
-        Bytes, FeeHistory, Index, U64 as HexU64,
->>>>>>> 4392bc50
+        MAX_FEE_HISTORY_CACHE_BLOCK_COUNT, U64 as HexU64,
     },
 };
 use cfx_execute_helper::estimation::{
