--- conflicted
+++ resolved
@@ -1402,11 +1402,7 @@
         //
         set_conf!(
             self.raw_conf.next_hardfork_transition_number.unwrap_or(default_transition_time);
-<<<<<<< HEAD
-            params.transition_numbers => { cip131, cip132, cip133b, cip137, cip145 }
-=======
-            params.transition_numbers => { cip131, cip132, cip133b, cip137, cip144 }
->>>>>>> b73b2d3b
+            params.transition_numbers => { cip131, cip132, cip133b, cip137, cip144, cip145 }
         );
         set_conf!(
             self.raw_conf.next_hardfork_transition_height.unwrap_or(default_transition_time);
