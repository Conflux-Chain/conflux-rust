--- conflicted
+++ resolved
@@ -1266,6 +1266,10 @@
             self.raw_conf.pos_cip99_out_queue_locked_views,
             self.raw_conf.nonce_limit_transition_view,
             20_000, // 2 * 10^7 CFX
+            self.raw_conf.pos_cip136_transition_view,
+            self.raw_conf.pos_cip136_in_queue_locked_views,
+            self.raw_conf.pos_cip136_out_queue_locked_views,
+            self.raw_conf.pos_cip136_round_per_term,
         )
     }
 
@@ -1409,41 +1413,11 @@
             .cip1559_transition_height
             .unwrap_or(non_genesis_default_transition_time);
 
-<<<<<<< HEAD
-        params
-    }
-
-    pub fn node_type(&self) -> NodeType {
-        self.raw_conf.node_type.unwrap_or(NodeType::Full)
-    }
-
-    pub fn pos_state_config(&self) -> PosStateConfig {
-        // The current implementation requires the round number to be an even
-        // number.
-        assert_eq!(self.raw_conf.pos_round_per_term % 2, 0);
-        PosStateConfig::new(
-            self.raw_conf.pos_round_per_term,
-            self.raw_conf.pos_term_max_size,
-            self.raw_conf.pos_term_elected_size,
-            self.raw_conf.pos_in_queue_locked_views,
-            self.raw_conf.pos_out_queue_locked_views,
-            self.raw_conf.pos_cip99_transition_view,
-            self.raw_conf.pos_cip99_in_queue_locked_views,
-            self.raw_conf.pos_cip99_out_queue_locked_views,
-            self.raw_conf.nonce_limit_transition_view,
-            20_000, // 2 * 10^7 CFX
-            self.raw_conf.pos_cip136_transition_view,
-            self.raw_conf.pos_cip136_in_queue_locked_views,
-            self.raw_conf.pos_cip136_out_queue_locked_views,
-            self.raw_conf.pos_cip136_round_per_term,
-        )
-=======
         if params.transition_heights.cip1559
             < self.raw_conf.pos_reference_enable_height
         {
             panic!("1559 can not be activated earlier than pos reference: 1559 (epoch {}), pos (epoch {})", params.transition_heights.cip1559, self.raw_conf.pos_reference_enable_height);
         }
->>>>>>> 0463d1ec
     }
 }
 
