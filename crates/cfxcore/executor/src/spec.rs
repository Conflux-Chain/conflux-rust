// Copyright 2019 Conflux Foundation. All rights reserved.
// Conflux is free software and distributed under GNU General Public License.
// See http://www.gnu.org/licenses/

use cfx_bytes::Bytes;
use cfx_internal_common::{ChainIdParams, ChainIdParamsInner};
use cfx_parameters::{
    block::{EVM_TRANSACTION_BLOCK_RATIO, EVM_TRANSACTION_GAS_RATIO},
    consensus::{
        CIP112_HEADER_CUSTOM_FIRST_ELEMENT,
        DAO_VOTE_HEADER_CUSTOM_FIRST_ELEMENT, ONE_UCFX_IN_DRIP,
        TANZANITE_HEADER_CUSTOM_FIRST_ELEMENT,
    },
    consensus_internal::{
        ANTICONE_PENALTY_RATIO, DAO_PARAMETER_VOTE_PERIOD,
        INITIAL_BASE_MINING_REWARD_IN_UCFX,
    },
};
use cfx_types::{AllChainID, Space, U256, U512};
use cfx_vm_types::Spec;
use primitives::{block::BlockHeight, BlockNumber};
use std::collections::BTreeMap;

// FIXME: This type is mainly used for execution layer parameters, but some
// consensus layer parameters and functions are also inappropriately placed
// here.

#[derive(Debug)]
pub struct CommonParams {
    /// Maximum size of extra data.
    pub maximum_extra_data_size: usize,
    /// Network id.
    pub network_id: u64,
    /// Chain id.
    pub chain_id: ChainIdParams,
    /// Main subprotocol name.
    pub subprotocol_name: String,
    /// Minimum gas limit.
    pub min_gas_limit: U256,
    /// Gas limit bound divisor (how much gas limit can change per block)
    pub gas_limit_bound_divisor: U256,
    /// Number of first block where max code size limit is active.
    /// Maximum size of transaction's RLP payload.
    pub max_transaction_size: usize,
    /// Anticone penalty ratio for reward processing.
    /// It should be less than `timer_chain_beta`.
    pub anticone_penalty_ratio: u64,
    /// Initial base rewards according to block height.
    pub base_block_rewards: BTreeMap<BlockHeight, U256>,
    /// The ratio of blocks in the EVM transactions
    pub evm_transaction_block_ratio: u64,
    /// The gas ratio of evm transactions for the block can pack the EVM
    /// transactions
    pub evm_transaction_gas_ratio: u64,
    pub params_dao_vote_period: u64,

    /// Set the internal contracts to state at the genesis blocks, even if it
    /// is not activated.
    pub early_set_internal_contracts_states: bool,
    /// The upgrades activated at given block number.
    pub transition_numbers: TransitionsBlockNumber,
    /// The upgrades activated at given block height (a.k.a. epoch number).
    pub transition_heights: TransitionsEpochHeight,
}

#[derive(Default, Debug, Clone)]
pub struct TransitionsBlockNumber {
    /// CIP-43: Introduce Finality Through Staking Vote
    pub cip43a: BlockNumber,
    pub cip43b: BlockNumber,
    /// CIP-62: Enable EC-Related Builtin Contracts
    pub cip62: BlockNumber,
    /// CIP-64: Get Current Epoch Number via Internal Contract
    pub cip64: BlockNumber,
    /// CIP-71: Disable Anti-Reentrancy
    pub cip71: BlockNumber,
    /// CIP-78: Correct `is_sponsored` Fields in Receipt
    pub cip78a: BlockNumber,
    pub cip78b: BlockNumber,
    /// CIP-90: Introduce a Fully EVM-Compatible Space
    pub cip90b: BlockNumber,
    /// CIP-92: Enable Blake2F Builtin Function
    pub cip92: BlockNumber,
    /// CIP-94: On-Chain DAO Vote for Chain Parameters
    pub cip94: BlockNumber,
    /// CIP-97: Clear Staking Lists
    pub cip97: BlockNumber,
    /// CIP-98: Fix BLOCKHASH Opcode Bug in eSpace
    pub cip98: BlockNumber,
    /// CIP-105: Minimal DAO Vote Count Based on PoS Staking
    pub cip105: BlockNumber,
    /// CIP-107: DAO-Adjustable Burn of Storage Collateral
    pub cip107: BlockNumber,
    /// A security fix without a publicly submitted CIP
    pub cip_sigma_fix: BlockNumber,
    /// CIP-118: Query Unused Storage Points in Internal Contract
    pub cip118: BlockNumber,
    /// CIP-119: PUSH0 instruction
    pub cip119: BlockNumber,
    /// CIP-131: Retain Whitelist on Contract Deletion
    pub cip131: BlockNumber,
    /// CIP-132: Fix Static Context Check for Internal Contracts
    pub cip132: BlockNumber,
    /// CIP-133: Enhanced Block Hash Query
    pub cip133_b: BlockNumber,
}

#[derive(Default, Debug, Clone)]
pub struct TransitionsEpochHeight {
    /// CIP-40: Reduce Block Base Reward to 2 CFX
    pub cip40: BlockHeight,
    /// CIP-76: Remove VM-Related Constraints in Syncing Blocks
    pub cip76: BlockHeight,
    /// CIP-86: Update Difficulty Adjustment Algorithm
    pub cip86: BlockHeight,
    /// CIP-90: Introduce a Fully EVM-Compatible Space
    pub cip90a: BlockHeight,
    /// CIP-94: On-Chain DAO Vote for Chain Parameters
    pub cip94: BlockHeight,
    /// CIP-112: Fix Block Headers `custom` Field Serde
    pub cip112: BlockHeight,
    /// CIP-130: Aligning Gas Limit with Transaction Size
    pub cip130: BlockHeight,
<<<<<<< HEAD
    pub cip1559: BlockHeight,
=======
    /// CIP-133: Enhanced Block Hash Query
    pub cip133_e: BlockHeight,
>>>>>>> c0569839
}

impl Default for CommonParams {
    fn default() -> Self {
        let mut base_block_rewards = BTreeMap::new();
        base_block_rewards.insert(0, INITIAL_BASE_MINING_REWARD_IN_UCFX.into());
        CommonParams {
            maximum_extra_data_size: 0x20,
            network_id: 0x1,
            chain_id: ChainIdParamsInner::new_simple(AllChainID::new(1, 1)),
            subprotocol_name: "cfx".into(),
            min_gas_limit: 10_000_000.into(),
            gas_limit_bound_divisor: 0x0400.into(),
            max_transaction_size: 300 * 1024,
            anticone_penalty_ratio: ANTICONE_PENALTY_RATIO,
            base_block_rewards,
            evm_transaction_block_ratio: EVM_TRANSACTION_BLOCK_RATIO,
            evm_transaction_gas_ratio: EVM_TRANSACTION_GAS_RATIO,
            params_dao_vote_period: DAO_PARAMETER_VOTE_PERIOD,
            early_set_internal_contracts_states: false,
            transition_numbers: Default::default(),
            transition_heights: Default::default(),
        }
    }
}

impl CommonParams {
    pub fn spec(&self, number: BlockNumber, height: BlockHeight) -> Spec {
        let mut spec = Spec::genesis_spec();
        spec.cip43_contract = number >= self.transition_numbers.cip43a;
        spec.cip43_init = number >= self.transition_numbers.cip43a
            && number < self.transition_numbers.cip43b;
        spec.cip62 = number >= self.transition_numbers.cip62;
        spec.cip64 = number >= self.transition_numbers.cip64;
        spec.cip71 = number >= self.transition_numbers.cip71;
        spec.cip90 = number >= self.transition_numbers.cip90b;
        spec.cip78a = number >= self.transition_numbers.cip78a;
        spec.cip78b = number >= self.transition_numbers.cip78b;
        spec.cip94 = number >= self.transition_numbers.cip94;
        spec.cip94_activation_block_number = self.transition_numbers.cip94;
        spec.cip97 = number >= self.transition_numbers.cip97;
        spec.cip98 = number >= self.transition_numbers.cip98;
        spec.cip105 = number >= self.transition_numbers.cip105;
        spec.cip_sigma_fix = number >= self.transition_numbers.cip_sigma_fix;
        spec.params_dao_vote_period = self.params_dao_vote_period;
        spec.cip107 = number >= self.transition_numbers.cip107;
        spec.cip118 = number >= self.transition_numbers.cip118;
        spec.cip119 = number >= self.transition_numbers.cip119;
        spec.cip131 = number >= self.transition_numbers.cip131;
        spec.cip132 = number >= self.transition_numbers.cip132;
<<<<<<< HEAD

        spec.cip1559 = height >= self.transition_heights.cip1559;
=======
        spec.cip133_b = self.transition_numbers.cip133_b;
        spec.cip133_e = self.transition_heights.cip133_e;
        spec.cip133_core = number >= self.transition_numbers.cip133_b;
>>>>>>> c0569839
        spec
    }

    #[cfg(test)]
    pub fn spec_for_test(&self, number: u64) -> Spec {
        self.spec(number, number)
    }

    /// Return the base reward for a block.
    /// `past_block_count` may be used for reward decay again in the future.
    pub fn base_reward_in_ucfx(
        &self, _past_block_count: u64, height: BlockHeight,
    ) -> U512 {
        let (_, start_base_ward) = self.base_block_rewards.iter()
            .rev()
            .find(|&(block, _)| *block <= height)
            .expect("Current block's reward is not found; this indicates a chain config error");
        // Possible decay computation based on past_block_count.
        U512::from(start_base_ward) * U512::from(ONE_UCFX_IN_DRIP)
    }

    pub fn custom_prefix(&self, height: BlockHeight) -> Option<Vec<Bytes>> {
        if height >= self.transition_heights.cip40
            && height < self.transition_heights.cip94
        {
            Some(vec![TANZANITE_HEADER_CUSTOM_FIRST_ELEMENT.to_vec()])
        } else if height >= self.transition_heights.cip94
            && height < self.transition_heights.cip112
        {
            Some(vec![DAO_VOTE_HEADER_CUSTOM_FIRST_ELEMENT.to_vec()])
        } else if height >= self.transition_heights.cip112 {
            Some(vec![CIP112_HEADER_CUSTOM_FIRST_ELEMENT.to_vec()])
        } else {
            None
        }
    }

    pub fn can_pack_evm_transaction(&self, height: BlockHeight) -> bool {
        height % self.evm_transaction_block_ratio == 0
    }

    pub fn chain_id(&self, epoch_height: u64, space: Space) -> u32 {
        self.chain_id
            .read()
            .get_chain_id(epoch_height)
            .in_space(space)
    }

    pub fn chain_id_map(&self, epoch_height: u64) -> BTreeMap<Space, u32> {
        BTreeMap::from([
            (Space::Native, self.chain_id(epoch_height, Space::Native)),
            (
                Space::Ethereum,
                self.chain_id(epoch_height, Space::Ethereum),
            ),
        ])
    }
}<|MERGE_RESOLUTION|>--- conflicted
+++ resolved
@@ -121,12 +121,9 @@
     pub cip112: BlockHeight,
     /// CIP-130: Aligning Gas Limit with Transaction Size
     pub cip130: BlockHeight,
-<<<<<<< HEAD
-    pub cip1559: BlockHeight,
-=======
     /// CIP-133: Enhanced Block Hash Query
     pub cip133_e: BlockHeight,
->>>>>>> c0569839
+    pub cip1559: BlockHeight,
 }
 
 impl Default for CommonParams {
@@ -177,14 +174,10 @@
         spec.cip119 = number >= self.transition_numbers.cip119;
         spec.cip131 = number >= self.transition_numbers.cip131;
         spec.cip132 = number >= self.transition_numbers.cip132;
-<<<<<<< HEAD
-
-        spec.cip1559 = height >= self.transition_heights.cip1559;
-=======
         spec.cip133_b = self.transition_numbers.cip133_b;
         spec.cip133_e = self.transition_heights.cip133_e;
         spec.cip133_core = number >= self.transition_numbers.cip133_b;
->>>>>>> c0569839
+        spec.cip1559 = height >= self.transition_heights.cip1559;
         spec
     }
 
