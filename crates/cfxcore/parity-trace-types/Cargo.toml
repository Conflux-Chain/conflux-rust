--- conflicted
+++ resolved
@@ -23,10 +23,5 @@
 cfx-internal-common = { workspace = true }
 cfx-vm-types = { workspace = true }
 serde = { workspace = true, features = ["rc"] }
-<<<<<<< HEAD
 strum_macros = { workspace = true }
-error-chain = { workspace = true }
-=======
-strum_macros = "0.20"
-cfx-util-macros = { workspace = true }
->>>>>>> 6512ec5d
+cfx-util-macros = { workspace = true }