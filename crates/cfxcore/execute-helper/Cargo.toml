--- conflicted
+++ resolved
@@ -30,12 +30,7 @@
 solidity-abi = { workspace = true }
 strum_macros = { workspace = true }
 pow-types = { workspace = true }
-<<<<<<< HEAD
-typemap = { package = "typemap-ors", version = "1.0" }
-=======
 typemap = { workspace = true }
->>>>>>> fd3d918c
-
 alloy-primitives = { workspace = true }
 alloy-sol-types = { workspace = true }
 revm = { workspace = true, default-features = false, features = ["std"] }
