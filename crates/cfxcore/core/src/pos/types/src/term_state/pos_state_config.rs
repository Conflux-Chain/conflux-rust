use crate::{
    block_info::Round,
    term_state::{
        IN_QUEUE_LOCKED_VIEWS, OUT_QUEUE_LOCKED_VIEWS, ROUND_PER_TERM,
        TERM_ELECTED_SIZE, TERM_LIST_LEN, TERM_MAX_SIZE,
    },
};
use diem_crypto::_once_cell::sync::OnceCell;

const CIP99_FORCE_RETIRE_EPOCH_COUNT: u64 = 3;

#[derive(Clone, Debug)]
pub struct PosStateConfig {
    round_per_term: Round,
    term_max_size: usize,
    term_elected_size: usize,
    in_queue_locked_views: u64,
    out_queue_locked_views: u64,

    cip99_transition_view: u64,
    cip99_in_queue_locked_views: u64,
    cip99_out_queue_locked_views: u64,
    fix_cip99_transition_view: u64,
    fix_cip99_in_queue_locked_views: u64,
    fix_cip99_out_queue_locked_views: u64,

    cip136_transition_view: u64,
    cip136_out_queue_locked_views: u64,
    cip136_in_queue_locked_views: u64,
    cip136_round_per_term: u64,

    nonce_limit_transition_view: u64,
    max_nonce_per_account: u64,
}

pub trait PosStateConfigTrait {
    fn round_per_term(&self, view: u64) -> Round;
    fn election_term_start_round(&self, view: u64) -> Round;
    fn election_term_end_round(&self, view: u64) -> Round;
    fn first_start_election_view(&self) -> u64;
    fn first_end_election_view(&self) -> u64;
    fn term_max_size(&self) -> usize;
    fn term_elected_size(&self) -> usize;
    fn in_queue_locked_views(&self, view: u64) -> u64;
    fn out_queue_locked_views(&self, view: u64) -> u64;
    fn force_retired_locked_views(&self, view: u64) -> u64;

    fn force_retire_check_epoch_count(&self, view: u64) -> u64;
    fn max_nonce_per_account(&self, view: u64) -> u64;
    fn get_term_view(&self, view: u64) -> (u64, u64);
    fn get_starting_view_for_term(&self, term: u64) -> Option<u64>;
}

impl PosStateConfig {
    pub fn new(
        round_per_term: Round, term_max_size: usize, term_elected_size: usize,
        in_queue_locked_views: u64, out_queue_locked_views: u64,
        cip99_transition_view: u64, cip99_in_queue_locked_views: u64,
<<<<<<< HEAD
        cip99_out_queue_locked_views: u64, fix_cip99_transition_view: u64,
        fix_cip99_in_queue_locked_views: u64,
        fix_cip99_out_queue_locked_views: u64,
        nonce_limit_transition_view: u64, max_nonce_per_account: u64,
=======
        cip99_out_queue_locked_views: u64, nonce_limit_transition_view: u64,
        max_nonce_per_account: u64, cip136_transition_view: u64,
        cip136_in_queue_locked_views: u64, cip136_out_queue_locked_views: u64,
        cip136_round_per_term: u64,
>>>>>>> 5b9ef573
    ) -> Self {
        Self {
            round_per_term,
            term_max_size,
            term_elected_size,
            in_queue_locked_views,
            out_queue_locked_views,
            cip99_transition_view,
            cip99_in_queue_locked_views,
<<<<<<< HEAD
            cip99_out_queue_locked_views,
            fix_cip99_transition_view,
            fix_cip99_in_queue_locked_views,
            fix_cip99_out_queue_locked_views,
=======
            cip136_transition_view,
            cip136_out_queue_locked_views,
            cip136_in_queue_locked_views,
            cip136_round_per_term,
>>>>>>> 5b9ef573
            nonce_limit_transition_view,
            max_nonce_per_account,
        }
    }
}

impl PosStateConfigTrait for OnceCell<PosStateConfig> {
    fn round_per_term(&self, view: u64) -> Round {
        let conf = self.get().unwrap();
        if view < conf.cip136_transition_view {
            conf.round_per_term
        } else {
            conf.cip136_round_per_term
        }
    }

    /// A term `n` is open for election in the view range
    /// `(n * ROUND_PER_TERM - ELECTION_TERM_START_ROUND, n * ROUND_PER_TERM -
    /// ELECTION_TERM_END_ROUND]`
    fn election_term_start_round(&self, view: u64) -> Round {
        self.round_per_term(view) / 2 * 3
    }

    fn election_term_end_round(&self, view: u64) -> Round {
        self.round_per_term(view) / 2
    }

    fn first_start_election_view(&self) -> u64 {
        TERM_LIST_LEN as u64 * self.round_per_term(0)
            - self.election_term_start_round(0)
    }

    fn first_end_election_view(&self) -> u64 {
        TERM_LIST_LEN as u64 * self.round_per_term(0)
            - self.election_term_end_round(0)
    }

    fn term_max_size(&self) -> usize { self.get().unwrap().term_max_size }

    fn term_elected_size(&self) -> usize {
        self.get().unwrap().term_elected_size
    }

    fn in_queue_locked_views(&self, view: u64) -> u64 {
        let conf = self.get().unwrap();
<<<<<<< HEAD
        if view >= conf.fix_cip99_transition_view {
            conf.fix_cip99_in_queue_locked_views
        } else if view >= conf.cip99_transition_view
            && view < conf.fix_cip99_transition_view
=======
        if view >= conf.cip99_transition_view
            && view < conf.cip136_transition_view
>>>>>>> 5b9ef573
        {
            conf.cip99_in_queue_locked_views
        } else if view >= conf.cip136_transition_view {
            conf.cip136_in_queue_locked_views
        } else {
            conf.in_queue_locked_views
        }
    }

    fn out_queue_locked_views(&self, view: u64) -> u64 {
        let conf = self.get().unwrap();
<<<<<<< HEAD
        if view >= conf.fix_cip99_transition_view {
            conf.fix_cip99_out_queue_locked_views
        } else if view >= conf.cip99_transition_view {
=======
        if view >= conf.cip99_transition_view
            && view < conf.cip136_transition_view
        {
>>>>>>> 5b9ef573
            conf.cip99_out_queue_locked_views
        } else if view >= conf.cip136_transition_view {
            conf.cip136_out_queue_locked_views
        } else {
            conf.out_queue_locked_views
        }
    }

    fn force_retired_locked_views(&self, view: u64) -> u64 {
        self.out_queue_locked_views(view)
    }

    fn force_retire_check_epoch_count(&self, view: u64) -> u64 {
        let conf = self.get().unwrap();
        if view >= conf.cip99_transition_view {
            // This is set according to the value of `TERM_LIST_LEN`.
            // Since `TERM_LIST_LEN` is hardcoded, we do not parameterize this.
            CIP99_FORCE_RETIRE_EPOCH_COUNT
        } else {
            1
        }
    }

    fn max_nonce_per_account(&self, view: u64) -> u64 {
        let conf = self.get().unwrap();
        if view >= conf.nonce_limit_transition_view {
            conf.max_nonce_per_account
        } else {
            u64::MAX
        }
    }

    fn get_term_view(&self, view: u64) -> (u64, u64) {
        let conf = self.get().unwrap();
        if view < conf.cip136_transition_view {
            (view / conf.round_per_term, view % conf.round_per_term)
        } else {
            let transition_term =
                conf.cip136_transition_view / conf.round_per_term;
            let view_after = view - conf.cip136_transition_view;
            (
                transition_term + view_after / conf.cip136_round_per_term,
                view_after % conf.cip136_round_per_term,
            )
        }
    }

    fn get_starting_view_for_term(&self, term: u64) -> Option<u64> {
        let conf = self.get().unwrap();
        let transition_term = conf.cip136_transition_view / conf.round_per_term;
        if term < transition_term {
            Some(term * conf.round_per_term)
        } else {
            (term - transition_term)
                .checked_mul(conf.cip136_round_per_term)
                .map(|v| v + conf.cip136_transition_view)
        }
    }
}

pub static POS_STATE_CONFIG: OnceCell<PosStateConfig> = OnceCell::new();

impl Default for PosStateConfig {
    fn default() -> Self {
        Self {
            round_per_term: ROUND_PER_TERM,
            term_max_size: TERM_MAX_SIZE,
            term_elected_size: TERM_ELECTED_SIZE,
            in_queue_locked_views: IN_QUEUE_LOCKED_VIEWS,
            out_queue_locked_views: OUT_QUEUE_LOCKED_VIEWS,
            cip99_transition_view: u64::MAX,
            cip99_out_queue_locked_views: IN_QUEUE_LOCKED_VIEWS,
            cip99_in_queue_locked_views: OUT_QUEUE_LOCKED_VIEWS,
<<<<<<< HEAD
            fix_cip99_transition_view: u64::MAX,
            fix_cip99_out_queue_locked_views: IN_QUEUE_LOCKED_VIEWS,
            fix_cip99_in_queue_locked_views: OUT_QUEUE_LOCKED_VIEWS,
=======
            cip136_transition_view: u64::MAX,
            cip136_out_queue_locked_views: IN_QUEUE_LOCKED_VIEWS,
            cip136_in_queue_locked_views: OUT_QUEUE_LOCKED_VIEWS,
            cip136_round_per_term: ROUND_PER_TERM,
>>>>>>> 5b9ef573
            nonce_limit_transition_view: u64::MAX,
            max_nonce_per_account: u64::MAX,
        }
    }
}<|MERGE_RESOLUTION|>--- conflicted
+++ resolved
@@ -56,17 +56,12 @@
         round_per_term: Round, term_max_size: usize, term_elected_size: usize,
         in_queue_locked_views: u64, out_queue_locked_views: u64,
         cip99_transition_view: u64, cip99_in_queue_locked_views: u64,
-<<<<<<< HEAD
         cip99_out_queue_locked_views: u64, fix_cip99_transition_view: u64,
         fix_cip99_in_queue_locked_views: u64,
         fix_cip99_out_queue_locked_views: u64,
-        nonce_limit_transition_view: u64, max_nonce_per_account: u64,
-=======
-        cip99_out_queue_locked_views: u64, nonce_limit_transition_view: u64,
-        max_nonce_per_account: u64, cip136_transition_view: u64,
+        nonce_limit_transition_view: u64, max_nonce_per_account: u64, cip136_transition_view: u64,
         cip136_in_queue_locked_views: u64, cip136_out_queue_locked_views: u64,
         cip136_round_per_term: u64,
->>>>>>> 5b9ef573
     ) -> Self {
         Self {
             round_per_term,
@@ -76,17 +71,14 @@
             out_queue_locked_views,
             cip99_transition_view,
             cip99_in_queue_locked_views,
-<<<<<<< HEAD
             cip99_out_queue_locked_views,
             fix_cip99_transition_view,
             fix_cip99_in_queue_locked_views,
             fix_cip99_out_queue_locked_views,
-=======
             cip136_transition_view,
             cip136_out_queue_locked_views,
             cip136_in_queue_locked_views,
             cip136_round_per_term,
->>>>>>> 5b9ef573
             nonce_limit_transition_view,
             max_nonce_per_account,
         }
@@ -132,15 +124,10 @@
 
     fn in_queue_locked_views(&self, view: u64) -> u64 {
         let conf = self.get().unwrap();
-<<<<<<< HEAD
-        if view >= conf.fix_cip99_transition_view {
+        if view >= conf.fix_cip99_transition_view && view < conf.cip136_transition_view {
             conf.fix_cip99_in_queue_locked_views
         } else if view >= conf.cip99_transition_view
             && view < conf.fix_cip99_transition_view
-=======
-        if view >= conf.cip99_transition_view
-            && view < conf.cip136_transition_view
->>>>>>> 5b9ef573
         {
             conf.cip99_in_queue_locked_views
         } else if view >= conf.cip136_transition_view {
@@ -152,15 +139,11 @@
 
     fn out_queue_locked_views(&self, view: u64) -> u64 {
         let conf = self.get().unwrap();
-<<<<<<< HEAD
         if view >= conf.fix_cip99_transition_view {
             conf.fix_cip99_out_queue_locked_views
-        } else if view >= conf.cip99_transition_view {
-=======
-        if view >= conf.cip99_transition_view
+        } else if view >= conf.cip99_transition_view
             && view < conf.cip136_transition_view
         {
->>>>>>> 5b9ef573
             conf.cip99_out_queue_locked_views
         } else if view >= conf.cip136_transition_view {
             conf.cip136_out_queue_locked_views
@@ -234,16 +217,13 @@
             cip99_transition_view: u64::MAX,
             cip99_out_queue_locked_views: IN_QUEUE_LOCKED_VIEWS,
             cip99_in_queue_locked_views: OUT_QUEUE_LOCKED_VIEWS,
-<<<<<<< HEAD
             fix_cip99_transition_view: u64::MAX,
             fix_cip99_out_queue_locked_views: IN_QUEUE_LOCKED_VIEWS,
             fix_cip99_in_queue_locked_views: OUT_QUEUE_LOCKED_VIEWS,
-=======
             cip136_transition_view: u64::MAX,
             cip136_out_queue_locked_views: IN_QUEUE_LOCKED_VIEWS,
             cip136_in_queue_locked_views: OUT_QUEUE_LOCKED_VIEWS,
             cip136_round_per_term: ROUND_PER_TERM,
->>>>>>> 5b9ef573
             nonce_limit_transition_view: u64::MAX,
             max_nonce_per_account: u64::MAX,
         }
