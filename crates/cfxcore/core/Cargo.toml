[package]
description = "Conflux core library"
homepage = "https://www.confluxnetwork.org"
license = "GPL-3.0"
name = "cfxcore"
<<<<<<< HEAD
version = "2.4.0-testnet"
edition = "2018"
=======
version = "2.0.2"
edition = "2021"
>>>>>>> 3135859c

[dependencies]
bit-set = "0.4"
substrate-bn = { git = "https://github.com/paritytech/bn", default-features = false, rev="63f8c587356a67b33c7396af98e065b66fca5dda" }
byteorder = "1.0"
cfxkey = { path = "../../cfx_key" }
cfx-addr = { path = "../../cfx_addr" }
cfx-bytes = { path = "../../cfx_bytes" }
cfx-math = { path = "../../cfx_math" }
cfx-internal-common = { path = "../internal_common" }
cfx-parameters = { path = "../parameters" }
cfx-statedb = { path = "../../dbs/statedb" }
cfx-storage = { path = "../../dbs/storage", optional = true }
cfx-vm-tracer-derive = {path= "../../util/cfx-vm-tracer-derive" }
cfx-types = { path = "../../cfx_types" }
cfx-utils = { path = "../../cfx_utils" }
cfx-vm-types = { path = "../vm-types" }
cfx-vm-interpreter = { path = "../vm-interpreter" }
cfx-executor = { path = "../executor" }
cfx-execute-helper = { path = "../execute-helper" }
channel = { path = "src/pos/common/channel" }
clap = "2"
dag = {path = "../../util/dag" }
derivative = "2.0.2"
db = { path = "../../dbs/db" }
either = "1.5.3"
error-chain = { version = "0.12", default-features = false }
fallible-iterator = "0.2"
fs_extra = "1.1.0"
futures = {version="0.3.3", features = ["compat"]}
hashbrown = "0.7.1"
hibitset = { path = "../../util/hibitset" }
itertools = "0.9"
io = { path = "../../util/io" }
jsonrpc-core = "15.1.0"
keccak-hash = "0.5"
kvdb = "0.4"
kvdb-rocksdb = {path= "../../dbs/kvdb-rocksdb" }
lazy_static = "1.4"
link-cut-tree = { path = "../../util/link-cut-tree" }
log = "0.4"
log4rs = { version = "1.2.0", features = ["background_rotation", "gzip"] }
lru_time_cache = "0.9.0"
malloc_size_of = {path = "../../util/malloc_size_of" }
malloc_size_of_derive = {path = "../../util/malloc_size_of_derive" }
memmap = "0.6"
memoffset = "0.5.1"
memory-cache = { path = "../../util/memory-cache" }
metrics = { path = "../../util/metrics" }
network = { path = "../../network" }
num = "0.2"
num-traits = { version = "0.2.8", default-features = false }
parity-crypto = "0.9.0"
parking_lot = "0.11"
primal = "0.2.3"
primitives = { path = "../../primitives" }
priority-send-queue = { path = "../../util/priority-send-queue" }
prometheus = { version = "0.7.0", default-features = false }
rand = "0.7"
rand_08 = {package = "rand", version = "0.8"}
rand_xorshift="0.2"
random-crash = { path = "../../util/random_crash" }
rayon = "1.0"
rlp = "0.4.0"
rlp_derive = { git = "https://github.com/Conflux-Chain/conflux-parity-deps.git", rev = "1597a9cab02343eb2322ca0ac58d39b64e3f42d1"  }
rustc-hex = "2.1"
secret-store = { path = "../../secret_store" }
serde = { version = "1.0", features = ["rc"] }
serde_derive = "1.0"
serde_json = "1.0"
siphasher = "0.3"
slab = "0.4"
solidity-abi = {path= "../../util/solidity-abi" }
solidity-abi-derive = {path= "../../util/solidity-abi-derive" }
sha3-macro = {path= "../../util/sha3-macro" }
sqlite = "0.25"
sqlite3-sys = "0.12"
static_assertions = "1.1.0"
strfmt = "0.1"
tempdir = "0.3"
threadpool = "1.0"
throttling = { path = "../../util/throttling" }
toml = "0.5.8"
tokio02 = { version = "0.2", package="tokio", features = ["full"] }
tokio = { version = "1.6", features = ["full"] }
tokio-timer = "0.2.13"
tokio-stream = "0.1.4"
unexpected = { git = "https://github.com/Conflux-Chain/conflux-parity-deps.git", rev = "1597a9cab02343eb2322ca0ac58d39b64e3f42d1"  }
strum = "0.20"
strum_macros = "0.20"
smart-default = "0.6.0"
bls-signatures = {git = "https://github.com/Conflux-Chain/bls-signatures.git", rev = "fb52187df92d27c365642cb7e7b2aaf60437cf9c", default-features = false, features = ["multicore"]}
tiny-keccak = {version = "2.0",  features = ["keccak"]}
bcs = "0.1.2"
async-trait = "0.1"
num-derive = { version = "0.3.3", default-features = false }
thiserror = "1.0.24"
fallible = { path = "src/pos/common/fallible" }
mirai-annotations = { version = "1.10.1", default-features = false }
bounded-executor = { path = "src/pos/common/bounded-executor" }
diem-config = { path = "src/pos/config" }
diem-crypto = { path = "src/pos/crypto/crypto" }
diem-infallible = { path = "src/pos/common/infallible" }
diem-logger = { path = "src/pos/common/logger" }
diem-metrics = { path = "src/pos/common/metrics" }
diem-secure-storage = { path = "src/pos/secure/storage" }
diem-types = { path = "src/pos/types" }
executor-types = { path = "src/pos/types/executor-types" }
executor = {path = "src/pos/consensus/executor" }
consensus-types = { path = "src/pos/consensus/consensus-types" }
safety-rules = { path = "src/pos/consensus/safety-rules" }
pos-ledger-db = { path = "src/pos/storage/pos-ledger-db" }
cached-pos-ledger-db = { path = "src/pos/storage/cached-pos-ledger-db" }
schemadb = { path = "src/pos/storage/schemadb" }
storage-interface = { path = "src/pos/storage/storage-interface" }
short-hex-str = { path = "src/pos/common/short-hex-str" }
subscription-service = { path = "src/pos/common/subscription-service" }
fail = "0.4.0"
anyhow = "1.0.38"
once_cell = "1.7.2"
move-core-types = { path = "src/pos/types/move-core-types" }
pow-types = {path = "src/pos/types/pow-types" }
async-oneshot = "0.5.0"
proptest = { version = "1.0.0", optional = true }
proptest-derive = { version = "0.3.0", optional = true }
diem-temppath = { path = "src/pos/common/temppath" }
crash-handler = { path = "src/pos/common/crash-handler" }
heap-map = {path = "../../util/heap-map" }
impl-trait-for-tuples = "^0.2"
impl-tools = "^0.10"
treap-map = {path = "../../util/treap-map" }
cfx-packing-pool = { path = "../packing-pool" }
alloy-rpc-types-trace = { workspace = true }
geth-tracer = { path = "../geth-tracer" }


[dev-dependencies]
criterion = "0.3"
cfx-storage = { path = "../../dbs/storage", features = ["testonly_code"] }
cfx-vm-types = { path = "../vm-types", features = ["testonly_code"] }
proptest = "1.0.0"
proptest-derive = "0.3.0"
consensus-types = { path = "src/pos/consensus/consensus-types", features = ["fuzzing"] }
#tokio = { version = "0.2.11", features = ["time"] }

[dependencies.parity-util-mem]
version = "0.5"
default-features = false

[features]
default = ["cfx-storage"]
# Unfortunately cfg test attributes doesn't work across crates,
# we have to define a feature for test code.
# https://users.rust-lang.org/t/cfg-test-doesnt-propagate-to-external-crates/13046
testonly_code = []
fuzzing = ["proptest", "proptest-derive"]
bls-blst = ["bls-signatures/blst", "diem-crypto/bls-blst"]
bls-pairing = ["bls-signatures/pairing", "diem-crypto/bls-pairing"]
blst-portable = ["bls-signatures/blst-portable", "diem-crypto/blst-portable"]<|MERGE_RESOLUTION|>--- conflicted
+++ resolved
@@ -3,13 +3,8 @@
 homepage = "https://www.confluxnetwork.org"
 license = "GPL-3.0"
 name = "cfxcore"
-<<<<<<< HEAD
 version = "2.4.0-testnet"
-edition = "2018"
-=======
-version = "2.0.2"
 edition = "2021"
->>>>>>> 3135859c
 
 [dependencies]
 bit-set = "0.4"
