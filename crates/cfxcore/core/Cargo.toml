[package]
description = "Conflux core library"
homepage = "https://www.confluxnetwork.org"
license = "GPL-3.0"
name = "cfxcore"
<<<<<<< HEAD
version = "2.4.0-testnet-fix3"
=======
version = { workspace = true}
>>>>>>> c4734e33
edition = "2021"

[dependencies]
bit-set = "0.4"
substrate-bn = { git = "https://github.com/paritytech/bn", default-features = false, rev="63f8c587356a67b33c7396af98e065b66fca5dda" }
byteorder = { workspace = true }
cfxkey = { workspace = true }
cfx-addr = { workspace = true }
cfx-bytes = { workspace = true }
cfx-math = { workspace = true }
cfx-internal-common = { workspace = true }
cfx-parameters = { workspace = true }
cfx-statedb = { workspace = true }
cfx-storage = { workspace = true }
cfx-vm-tracer-derive = { workspace = true }
cfx-types = { workspace = true }
cfx-utils = { workspace = true }
cfx-vm-types = { workspace = true }
cfx-vm-interpreter = { workspace = true }
cfx-executor = { workspace = true }
cfx-execute-helper = { workspace = true }
channel = { path = "src/pos/common/channel" }
clap = { workspace = true }
dag = { workspace = true }
derivative = "2.0.2"
db = { workspace = true }
either = "1.5.3"
error-chain = { version = "0.12", default-features = false }
fallible-iterator = "0.2"
fs_extra = "1.1.0"
futures = {version="0.3.3", features = ["compat"]}
hashbrown = "0.7.1"
hibitset = { workspace = true }
itertools = { workspace = true }
io = { workspace = true }
jsonrpc-core = { workspace = true }
keccak-hash = { workspace = true }
kvdb = "0.4"
kvdb-rocksdb = { workspace = true }
lazy_static = { workspace = true }
link-cut-tree = { workspace = true }
log = { workspace = true }
log4rs = { version = "1.2.0", features = ["background_rotation", "gzip"] }
lru_time_cache = "0.9.0"
malloc_size_of = { workspace = true }
malloc_size_of_derive = { workspace = true }
memmap = "0.6"
memoffset = "0.5.1"
memory-cache = { workspace = true }
metrics = { workspace = true }
network = { workspace = true }
num = "0.2"
num-traits = { version = "0.2.8", default-features = false }
parity-crypto = "0.9.0"
parking_lot = { workspace = true }
primal = "0.2.3"
primitives = { workspace = true }
priority-send-queue = { workspace = true }
prometheus = { version = "0.7.0", default-features = false }
rand = { workspace = true }
rand_08 = {package = "rand", version = "0.8"}
rand_xorshift="0.2"
random-crash = { workspace = true }
rayon = { workspace = true }
rlp = { workspace = true }
rlp_derive = { workspace = true }
rustc-hex = { workspace = true }
secret-store = { workspace = true }
serde = { version = "1.0", features = ["rc"] }
serde_derive = { workspace = true }
serde_json = { workspace = true }
siphasher = "0.3"
slab = "0.4"
solidity-abi = { workspace = true }
solidity-abi-derive = { workspace = true }
sha3-macro = { workspace = true }
sqlite = "0.25"
sqlite3-sys = "0.12"
static_assertions = "1.1.0"
strfmt = "0.1"
tempdir = "0.3"
threadpool = "1.0"
throttling = { workspace = true }
toml = "0.5.8"
tokio02 = { version = "0.2", package="tokio", features = ["full"] }
tokio = { version = "1.6", features = ["full"] }
tokio-timer = "0.2.13"
tokio-stream = "0.1.4"
unexpected = { git = "https://github.com/Conflux-Chain/conflux-parity-deps.git", rev = "1597a9cab02343eb2322ca0ac58d39b64e3f42d1"  }
strum = { workspace = true }
strum_macros = { workspace = true }
smart-default = "0.6.0"
bls-signatures = { workspace = true }
tiny-keccak = { workspace = true,  features = ["keccak"]}
bcs = "0.1.2"
async-trait = "0.1"
num-derive = { version = "0.3.3", default-features = false }
thiserror = { workspace = true }
fallible = { path = "src/pos/common/fallible" }
mirai-annotations = { version = "1.10.1", default-features = false }
bounded-executor = { path = "src/pos/common/bounded-executor" }
diem-config = { path = "src/pos/config" }
diem-crypto = { path = "src/pos/crypto/crypto" }
diem-infallible = { path = "src/pos/common/infallible" }
diem-logger = { path = "src/pos/common/logger" }
diem-metrics = { path = "src/pos/common/metrics" }
diem-secure-storage = { path = "src/pos/secure/storage" }
diem-types = { path = "src/pos/types" }
executor-types = { path = "src/pos/types/executor-types" }
executor = {path = "src/pos/consensus/executor" }
consensus-types = { path = "src/pos/consensus/consensus-types" }
safety-rules = { path = "src/pos/consensus/safety-rules" }
pos-ledger-db = { path = "src/pos/storage/pos-ledger-db" }
cached-pos-ledger-db = { path = "src/pos/storage/cached-pos-ledger-db" }
schemadb = { path = "src/pos/storage/schemadb" }
storage-interface = { path = "src/pos/storage/storage-interface" }
short-hex-str = { path = "src/pos/common/short-hex-str" }
subscription-service = { path = "src/pos/common/subscription-service" }
fail = { workspace = true }
anyhow = { workspace = true }
once_cell = { workspace = true }
move-core-types = { path = "src/pos/types/move-core-types" }
pow-types = {path = "src/pos/types/pow-types" }
async-oneshot = "0.5.0"
proptest = { version = "1.0.0", optional = true }
proptest-derive = { version = "0.3.0", optional = true }
diem-temppath = { path = "src/pos/common/temppath" }
crash-handler = { path = "src/pos/common/crash-handler" }
heap-map = { workspace = true }
impl-trait-for-tuples = "^0.2"
impl-tools = "^0.10"
treap-map = { workspace = true }
cfx-packing-pool = { workspace = true }
alloy-rpc-types-trace = { workspace = true }
geth-tracer = { workspace = true }
cfx-rpc-cfx-types = { workspace = true }
cfx-rpc-eth-types = { workspace = true }


[dev-dependencies]
criterion = "0.3"
cfx-storage = { workspace = true, features = ["testonly_code"] }
cfx-vm-types = { workspace = true, features = ["testonly_code"] }
proptest = "1.0.0"
proptest-derive = "0.3.0"
consensus-types = { path = "src/pos/consensus/consensus-types", features = ["fuzzing"] }
#tokio = { version = "0.2.11", features = ["time"] }

[dependencies.parity-util-mem]
version = "0.5"
default-features = false

[features]
default = []
# Unfortunately cfg test attributes doesn't work across crates,
# we have to define a feature for test code.
# https://users.rust-lang.org/t/cfg-test-doesnt-propagate-to-external-crates/13046
testonly_code = []
fuzzing = ["proptest", "proptest-derive"]<|MERGE_RESOLUTION|>--- conflicted
+++ resolved
@@ -3,11 +3,7 @@
 homepage = "https://www.confluxnetwork.org"
 license = "GPL-3.0"
 name = "cfxcore"
-<<<<<<< HEAD
-version = "2.4.0-testnet-fix3"
-=======
 version = { workspace = true}
->>>>>>> c4734e33
 edition = "2021"
 
 [dependencies]
