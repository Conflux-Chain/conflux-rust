--- conflicted
+++ resolved
@@ -131,12 +131,8 @@
 # we have to define a feature for test code.
 # https://users.rust-lang.org/t/cfg-test-doesnt-propagate-to-external-crates/13046
 testonly_code = []
-<<<<<<< HEAD
+consensus_bench = []
 fuzzing = ["proptest", "proptest-derive"]
 
 # [lints.rust]
-# unexpected_cfgs = { level = "warn", check-cfg = ['cfg(mirai)'] }
-=======
-consensus_bench = []
-fuzzing = ["proptest", "proptest-derive"]
->>>>>>> 1237400a
+# unexpected_cfgs = { level = "warn", check-cfg = ['cfg(mirai)'] }