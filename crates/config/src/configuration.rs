// Copyright 2019 Conflux Foundation. All rights reserved.
// Conflux is free software and distributed under GNU General Public License.
// See http://www.gnu.org/licenses/

use std::{collections::BTreeMap, convert::TryInto, path::PathBuf, sync::Arc};

use cfx_rpc_builder::RpcModuleSelection;
use lazy_static::*;
use log::{error, warn};
use parking_lot::RwLock;
use rand::Rng;

use cfx_addr::{cfx_addr_decode, Network};
use cfx_executor::{machine::Machine, spec::CommonParams};
use cfx_internal_common::{
    ChainIdParams, ChainIdParamsInner, ChainIdParamsOneChainInner,
};
use cfx_parameters::{
    block::DEFAULT_TARGET_BLOCK_GAS_LIMIT, tx_pool::TXPOOL_DEFAULT_NONCE_BITS,
};
use cfx_rpc_cfx_types::{apis::ApiSet, RpcImplConfiguration};
use cfx_storage::{
    defaults::DEFAULT_DEBUG_SNAPSHOT_CHECKER_THREADS, storage_dir,
    ConsensusParam, ProvideExtraSnapshotSyncConfig, StorageConfiguration,
};
use cfx_types::{
    parse_hex_string, Address, AllChainID, Space, SpaceMap, H256, U256,
};
use cfxcore::{
    block_data_manager::{DataManagerConfiguration, DbType},
    block_parameters::*,
    cache_config::{
        DEFAULT_INVALID_BLOCK_HASH_CACHE_SIZE_IN_COUNT,
        DEFAULT_LEDGER_CACHE_SIZE,
        DEFAULT_TARGET_DIFFICULTIES_CACHE_SIZE_IN_COUNT,
    },
    consensus::{
        consensus_inner::consensus_executor::ConsensusExecutionConfiguration,
        pivot_hint::PivotHintConfig, ConsensusConfig, ConsensusInnerConfig,
    },
    consensus_internal_parameters::*,
    consensus_parameters::*,
    light_protocol::LightNodeConfiguration,
    sync::{ProtocolConfiguration, StateSyncConfiguration, SyncGraphConfig},
    sync_parameters::*,
    transaction_pool::TxPoolConfig,
    NodeType,
};
use diem_types::term_state::{
    pos_state_config::PosStateConfig, IN_QUEUE_LOCKED_VIEWS,
    OUT_QUEUE_LOCKED_VIEWS, ROUND_PER_TERM, TERM_ELECTED_SIZE, TERM_MAX_SIZE,
};
use metrics::MetricsConfiguration;
use network::DiscoveryConfiguration;
use primitives::block_header::CIP112_TRANSITION_HEIGHT;
use txgen::TransactionGeneratorConfig;

use crate::{HttpConfiguration, TcpConfiguration, WsConfiguration};

lazy_static! {
    pub static ref CHAIN_ID: RwLock<Option<ChainIdParams>> = Default::default();
}
const BLOCK_DB_DIR_NAME: &str = "blockchain_db";
const NET_CONFIG_DB_DIR_NAME: &str = "net_config";

// usage:
// ```
// build_config! {
//     {
//         (name, (type), default_value)
//         ...
//     }
//     {
//         (name, (type), default_value, converter)
//     }
// }
// ```
// `converter` is a function used to convert a provided String to `Result<type,
// String>`. For each entry, field `name` of type `type` will be created in
// `RawConfiguration`, and it will be assigned to the value passed through
// commandline argument or configuration file. Commandline argument will
// override the configuration file if the parameter is given in both.
build_config! {
    {
        // Configs are grouped by section. Within one section configs should
        // be kept in alphabetical order for the sake of indexing and maintenance.
        //
        // Some preset configurations.
        //
        // For both `test` and `dev` modes, we will
        //     * Set initial difficulty to 4
        //     * Allow calling test and debug rpc from public port
        //
        // `test` mode is for Conflux testing and debugging, we will
        //     * Add latency to peer connections
        //     * Skip handshake encryption check
        //     * Skip header timestamp verification
        //     * Handle NewBlockHash even in catch-up mode
        //     * Allow data propagation test
        //     * Allow setting genesis accounts and generate tx from secrets
        //
        // `dev` mode is for users to run a single node that automatically
        //     generates blocks with fixed intervals
        //     * You are expected to also set `jsonrpc_ws_port`, `jsonrpc_tcp_port`,
        //       and `jsonrpc_http_port` if you want RPC functionalities.
        //     * generate blocks automatically without PoW.
        //     * Skip catch-up mode even there is no peer
        //
        (mode, (Option<String>), None)
        // Development related section.
        (debug_invalid_state_root, (bool), false)
        (debug_invalid_state_root_epoch, (Option<String>), None)
        (debug_dump_dir_invalid_state_root, (String), "./storage_db/debug_dump_invalid_state_root/".to_string())
        // Controls block generation speed.
        // Only effective in `dev` mode
        (dev_block_interval_ms, (Option<u64>), None)
        (dev_pack_tx_immediately, (Option<bool>), None)
        (enable_state_expose, (bool), false)
        (generate_tx, (bool), false)
        (generate_tx_period_us, (Option<u64>), Some(100_000))
        (log_conf, (Option<String>), None)
        (log_file, (Option<String>), None)
        (max_block_size_in_bytes, (usize), MAX_BLOCK_SIZE_IN_BYTES)
        (evm_transaction_block_ratio,(u64),EVM_TRANSACTION_BLOCK_RATIO)
        (evm_transaction_gas_ratio,(u64),EVM_TRANSACTION_GAS_RATIO)
        (metrics_enabled, (bool), false)
        (metrics_influxdb_host, (Option<String>), None)
        (metrics_influxdb_db, (String), "conflux".into())
        (metrics_influxdb_username, (Option<String>), None)
        (metrics_influxdb_password, (Option<String>), None)
        (metrics_influxdb_node, (Option<String>), None)
        (metrics_output_file, (Option<String>), None)
        (metrics_report_interval_ms, (u64), 3_000)
        (metrics_prometheus_listen_addr, (Option<String>), None)
        (rocksdb_disable_wal, (bool), false)
        (txgen_account_count, (usize), 10)

        // Genesis section.
        (adaptive_weight_beta, (u64), ADAPTIVE_WEIGHT_DEFAULT_BETA)
        (anticone_penalty_ratio, (u64), ANTICONE_PENALTY_RATIO)
        (chain_id, (Option<u32>), None)
        (evm_chain_id, (Option<u32>), None)
        (execute_genesis, (bool), true)
        (default_transition_time, (Option<u64>), None)
        // Snapshot Epoch Count is a consensus parameter. This flag overrides
        // the parameter, which only take effect in `dev` mode.
        (dev_snapshot_epoch_count, (u32), SNAPSHOT_EPOCHS_CAPACITY)
        (era_epoch_count, (u64), ERA_DEFAULT_EPOCH_COUNT)
        (heavy_block_difficulty_ratio, (u64), HEAVY_BLOCK_DEFAULT_DIFFICULTY_RATIO)
        (genesis_accounts, (Option<String>), None)
        (genesis_evm_secrets, (Option<String>), None)
        (genesis_secrets, (Option<String>), None)
        (pivot_hint_path, (Option<String>), None)
        (pivot_hint_checksum, (Option<String>), None)
        (initial_difficulty, (Option<u64>), None)
        (referee_bound, (usize), REFEREE_DEFAULT_BOUND)
        (timer_chain_beta, (u64), TIMER_CHAIN_DEFAULT_BETA)
        (timer_chain_block_difficulty_ratio, (u64), TIMER_CHAIN_BLOCK_DEFAULT_DIFFICULTY_RATIO)
        // FIXME: this is part of spec.
        (transaction_epoch_bound, (u64), TRANSACTION_DEFAULT_EPOCH_BOUND)


        // Hardfork section
        // V1.1
        (tanzanite_transition_height, (u64), TANZANITE_HEIGHT)
        // V2.0
        (hydra_transition_number, (Option<u64>), Some(92060600))
        (hydra_transition_height, (Option<u64>), Some(36935000))
        (cip43_init_end_number, (Option<u64>), Some(92751800))
        (cip78_patch_transition_number,(Option<u64>),None)
        (cip90_transition_height,(Option<u64>),None)
        (cip90_transition_number,(Option<u64>),None)
        // V2.1
        (dao_vote_transition_number, (Option<u64>), Some(133800000))
        (dao_vote_transition_height, (Option<u64>), Some(56800000))
        (cip105_transition_number, (Option<u64>), None)
        (params_dao_vote_period, (u64), DAO_PARAMETER_VOTE_PERIOD)
        // V2.2
        (sigma_fix_transition_number, (Option<u64>), Some(137740000))
        // V2.3
        (cip107_transition_number, (Option<u64>), Some(188900000))
        (cip112_transition_height, (Option<u64>), Some(79050000))
        (cip118_transition_number, (Option<u64>), Some(188900000))
        (cip119_transition_number, (Option<u64>), Some(188900000))
        // V2.4
        (base_fee_burn_transition_number, (Option<u64>), Some(247480000))
        (base_fee_burn_transition_height, (Option<u64>), Some(101900000))
        (cip1559_transition_height, (Option<u64>), None)
<<<<<<< HEAD
        (c2_fix_transition_height, (Option<u64>), Some(118580000))
=======
>>>>>>> cc5b1e7d
        (cancun_opcodes_transition_number, (Option<u64>), None)
        (min_native_base_price, (Option<u64>), None)
        (min_eth_base_price, (Option<u64>), None)
        // V2.5
        (c2_fix_transition_height, (Option<u64>), None)
        // V3.0
        (eoa_code_transition_height, (Option<u64>), None)
        (cip151_transition_height, (Option<u64>), None)
        (cip645_transition_height, (Option<u64>), None)
        // For test only
        (align_evm_transition_height, (u64), u64::MAX)


        // Mining section.
        (mining_author, (Option<String>), None)
        (mining_type, (Option<String>), None)
        (stratum_listen_address, (String), "127.0.0.1".into())
        (stratum_port, (u16), 32525)
        (stratum_secret, (Option<String>), None)
        (use_octopus_in_test_mode, (bool), false)
        (pow_problem_window_size, (usize), 1)

        // Network section.
        (jsonrpc_local_tcp_port, (Option<u16>), None)
        (jsonrpc_local_http_port, (Option<u16>), None)
        (jsonrpc_local_ws_port, (Option<u16>), None)
        (jsonrpc_ws_port, (Option<u16>), None)
        (jsonrpc_tcp_port, (Option<u16>), None)
        (jsonrpc_http_port, (Option<u16>), None)
        (jsonrpc_http_threads, (Option<usize>), None)
        (jsonrpc_cors, (Option<String>), None)
        (jsonrpc_http_keep_alive, (bool), false)
        (jsonrpc_ws_max_payload_bytes, (usize), 30 * 1024 * 1024)
        (jsonrpc_http_eth_port, (Option<u16>), None)
        (jsonrpc_ws_eth_port, (Option<u16>), None)
        // The network_id, if unset, defaults to the chain_id.
        // Only override the network_id for local experiments,
        // when user would like to keep the existing blockchain data
        // but disconnect from the public network.
        (network_id, (Option<u64>), None)
        (rpc_enable_metrics, (bool), false)
        (tcp_port, (u16), 32323)
        (public_tcp_port, (Option<u16>), None)
        (public_address, (Option<String>), None)
        (udp_port, (Option<u16>), Some(32323))
        (max_estimation_gas_limit, (Option<u64>), None)

        // Network parameters section.
        (blocks_request_timeout_ms, (u64), 20_000)
        (check_request_period_ms, (u64), 1_000)
        (chunk_size_byte, (u64), DEFAULT_CHUNK_SIZE)
        (demote_peer_for_timeout, (bool), false)
        (dev_allow_phase_change_without_peer, (bool), false)
        (egress_queue_capacity, (usize), 256)
        (egress_min_throttle, (usize), 10)
        (egress_max_throttle, (usize), 64)
        (expire_block_gc_period_s, (u64), 900)
        (headers_request_timeout_ms, (u64), 10_000)
        (heartbeat_period_interval_ms, (u64), 30_000)
        (heartbeat_timeout_ms, (u64), 180_000)
        (inflight_pending_tx_index_maintain_timeout_ms, (u64), 30_000)
        (max_allowed_timeout_in_observing_period, (u64), 10)
        (max_chunk_number_in_manifest, (usize), 500)
        (max_downloading_chunks, (usize), 8)
        (max_downloading_chunk_attempts, (usize), 5)
        (max_downloading_manifest_attempts, (usize), 5)
        (max_handshakes, (usize), 64)
        (max_incoming_peers, (usize), 64)
        (max_inflight_request_count, (u64), 64)
        (max_outgoing_peers, (usize), 8)
        (max_outgoing_peers_archive, (Option<usize>), None)
        (max_peers_tx_propagation, (usize), 128)
        (max_unprocessed_block_size_mb, (usize), (128))
        (min_peers_tx_propagation, (usize), 8)
        (min_phase_change_normal_peer_count, (usize), 3)
        (received_tx_index_maintain_timeout_ms, (u64), 300_000)
        (request_block_with_public, (bool), false)
        (send_tx_period_ms, (u64), 1300)
        (snapshot_candidate_request_timeout_ms, (u64), 10_000)
        (snapshot_chunk_request_timeout_ms, (u64), 30_000)
        (snapshot_manifest_request_timeout_ms, (u64), 30_000)
        (sync_expire_block_timeout_s, (u64), 7200)
        (throttling_conf, (Option<String>), None)
        (timeout_observing_period_s, (u64), 600)
        (transaction_request_timeout_ms, (u64), 30_000)
        (tx_maintained_for_peer_timeout_ms, (u64), 600_000)

        // Peer management section.
        (bootnodes, (Option<String>), None)
        (discovery_discover_node_count, (u32), 16)
        (discovery_expire_time_s, (u64), 20)
        (discovery_fast_refresh_timeout_ms, (u64), 10_000)
        (discovery_find_node_timeout_ms, (u64), 2_000)
        (discovery_housekeeping_timeout_ms, (u64), 1_000)
        (discovery_max_nodes_ping, (usize), 32)
        (discovery_ping_timeout_ms, (u64), 2_000)
        (discovery_round_timeout_ms, (u64), 500)
        (discovery_throttling_interval_ms, (u64), 1_000)
        (discovery_throttling_limit_ping, (usize), 20)
        (discovery_throttling_limit_find_nodes, (usize), 10)
        (enable_discovery, (bool), true)
        (netconf_dir, (Option<String>), None)
        (net_key, (Option<String>), None)
        (node_table_timeout_s, (u64), 300)
        (node_table_promotion_timeout_s, (u64), 3 * 24 * 3600)
        (session_ip_limits, (String), "1,8,4,2".into())
        (subnet_quota, (usize), 128)

        // Transaction cache/transaction pool section.
        (tx_cache_index_maintain_timeout_ms, (u64), 300_000)
        (tx_pool_size, (usize), 50_000)
        (tx_pool_min_native_tx_gas_price, (Option<u64>), None)
        (tx_pool_min_eth_tx_gas_price, (Option<u64>), None)
        (tx_pool_nonce_bits, (usize), TXPOOL_DEFAULT_NONCE_BITS)
        (tx_pool_allow_gas_over_half_block, (bool), false)
        (max_packing_batch_gas_limit, (u64), 3_000_000)
        (max_packing_batch_size, (usize), 50)
        (packing_pool_degree, (u8), 4)


        // Storage Section.
        (additional_maintained_snapshot_count, (u32), 1)
        // `None` for `additional_maintained*` means the data is never garbage collected.
        (additional_maintained_block_body_epoch_count, (Option<usize>), None)
        (additional_maintained_execution_result_epoch_count, (Option<usize>), None)
        (additional_maintained_reward_epoch_count, (Option<usize>), None)
        (additional_maintained_trace_epoch_count, (Option<usize>), None)
        (additional_maintained_transaction_index_epoch_count, (Option<usize>), None)
        (block_cache_gc_period_ms, (u64), 5_000)
        (block_db_dir, (Option<String>), None)
        (block_db_type, (String), "rocksdb".to_string())
        (checkpoint_gc_time_in_era_count, (f64), 0.5)
        // The conflux data dir, if unspecified, is the workdir where conflux is started.
        (conflux_data_dir, (String), "./blockchain_data".to_string())
        (enable_single_mpt_storage, (bool), false)
        (ledger_cache_size, (usize), DEFAULT_LEDGER_CACHE_SIZE)
        (invalid_block_hash_cache_size_in_count, (usize), DEFAULT_INVALID_BLOCK_HASH_CACHE_SIZE_IN_COUNT)
        (rocksdb_cache_size, (Option<usize>), Some(128))
        (rocksdb_compaction_profile, (Option<String>), None)
        (storage_delta_mpts_cache_recent_lfu_factor, (f64), cfx_storage::defaults::DEFAULT_DELTA_MPTS_CACHE_RECENT_LFU_FACTOR)
        (storage_delta_mpts_cache_size, (u32), cfx_storage::defaults::DEFAULT_DELTA_MPTS_CACHE_SIZE)
        (storage_delta_mpts_cache_start_size, (u32), cfx_storage::defaults::DEFAULT_DELTA_MPTS_CACHE_START_SIZE)
        (storage_delta_mpts_node_map_vec_size, (u32), cfx_storage::defaults::MAX_CACHED_TRIE_NODES_R_LFU_COUNTER)
        (storage_delta_mpts_slab_idle_size, (u32), cfx_storage::defaults::DEFAULT_DELTA_MPTS_SLAB_IDLE_SIZE)
        (storage_single_mpt_cache_size, (u32), cfx_storage::defaults::DEFAULT_DELTA_MPTS_CACHE_SIZE * 2)
        (storage_single_mpt_cache_start_size, (u32), cfx_storage::defaults::DEFAULT_DELTA_MPTS_CACHE_START_SIZE * 2)
        (storage_single_mpt_slab_idle_size, (u32), cfx_storage::defaults::DEFAULT_DELTA_MPTS_SLAB_IDLE_SIZE * 2)
        (storage_max_open_snapshots, (u16), cfx_storage::defaults::DEFAULT_MAX_OPEN_SNAPSHOTS)
        (storage_max_open_mpt_count, (u32), cfx_storage::defaults::DEFAULT_MAX_OPEN_MPT)
        (strict_tx_index_gc, (bool), true)
        (sync_state_starting_epoch, (Option<u64>), None)
        (sync_state_epoch_gap, (Option<u64>), None)
        (target_difficulties_cache_size_in_count, (usize), DEFAULT_TARGET_DIFFICULTIES_CACHE_SIZE_IN_COUNT)

        // General/Unclassified section.
        (account_provider_refresh_time_ms, (u64), 1000)
        (check_phase_change_period_ms, (u64), 1000)
        (enable_optimistic_execution, (bool), true)
        (future_block_buffer_capacity, (usize), 32768)
        (get_logs_filter_max_limit, (Option<usize>), None)
        (get_logs_filter_max_epoch_range, (Option<u64>), None)
        (get_logs_filter_max_block_number_range, (Option<u64>), None)
        (get_logs_epoch_batch_size, (usize), 32)
        (max_trans_count_received_in_catch_up, (u64), 60_000)
        (persist_tx_index, (bool), false)
        (persist_block_number_index, (bool), true)
        (print_memory_usage_period_s, (Option<u64>), None)
        (target_block_gas_limit, (u64), DEFAULT_TARGET_BLOCK_GAS_LIMIT)
        (executive_trace, (bool), false)
        (check_status_genesis, (bool), true)
        (packing_gas_limit_block_count, (u64), 10)
        (poll_lifetime_in_seconds, (Option<u32>), None)

        // TreeGraph Section.
        (is_consortium, (bool), false)
        (pos_config_path, (Option<String>), Some("./pos_config/pos_config.yaml".to_string()))
        (pos_genesis_pivot_decision, (Option<H256>), None)
        (vrf_proposal_threshold, (U256), U256::from_str("1111111111111100000000000000000000000000000000000000000000000000").unwrap())
        // Deferred epoch count before a confirmed epoch.
        (pos_pivot_decision_defer_epoch_count, (u64), 50)
        (cip113_pivot_decision_defer_epoch_count, (u64), 20)
        (cip113_transition_height, (u64), 79050000)
        (pos_reference_enable_height, (u64), 37400000)
        (pos_initial_nodes_path, (String), "./pos_config/initial_nodes.json".to_string())
        (pos_private_key_path, (String), "./pos_config/pos_key".to_string())
        (pos_round_per_term, (u64), ROUND_PER_TERM)
        (pos_term_max_size, (usize), TERM_MAX_SIZE)
        (pos_term_elected_size, (usize), TERM_ELECTED_SIZE)
        (pos_in_queue_locked_views, (u64), IN_QUEUE_LOCKED_VIEWS)
        (pos_out_queue_locked_views, (u64), OUT_QUEUE_LOCKED_VIEWS)
        (pos_cip99_transition_view, (u64), 330000)
        (pos_cip99_in_queue_locked_views, (u64), 1440)
        (pos_cip99_out_queue_locked_views, (u64), 18720)
        (pos_fix_cip99_transition_view, (u64), 360900)
        (pos_fix_cip99_in_queue_locked_views, (u64), 18720)
        (pos_fix_cip99_out_queue_locked_views, (u64), 1440)
        (nonce_limit_transition_view, (u64), u64::MAX)
        (pos_cip136_transition_view, (u64), 1684080)
        (pos_cip136_in_queue_locked_views, (u64), 18720 * 2)
        (pos_cip136_out_queue_locked_views, (u64), 1440 * 2)
        (pos_cip136_round_per_term, (u64), ROUND_PER_TERM * 2)
        (pos_cip156_transition_view, (u64), u64::MAX)
        // 6 months with 30s rounds
        (pos_cip156_dispute_locked_views, (u64), 6 * 30 * 24 * 60 * 2)
        (dev_pos_private_key_encryption_password, (Option<String>), None)
        (pos_started_as_voter, (bool), true)

        // Light node section
        (ln_epoch_request_batch_size, (Option<usize>), None)
        (ln_epoch_request_timeout_sec, (Option<u64>), None)
        (ln_header_request_batch_size, (Option<usize>), None)
        (ln_header_request_timeout_sec, (Option<u64>), None)
        (ln_max_headers_in_flight, (Option<usize>), None)
        (ln_max_parallel_epochs_to_request, (Option<usize>), None)
        (ln_num_epochs_to_request, (Option<usize>), None)
        (ln_num_waiting_headers_threshold, (Option<usize>), None)
        (keep_snapshot_before_stable_checkpoint, (bool), true)
        (force_recompute_height_during_construct_pivot, (Option<u64>), None)

        // The snapshot database consists of two tables: snapshot_key_value and snapshot_mpt. However, the size of snapshot_mpt is significantly larger than that of snapshot_key_value.
        // When the configuration parameter use_isolated_db_for_mpt_table is set to true, the snapshot_mpt table will be located in a separate database.
        (use_isolated_db_for_mpt_table, (bool), false)
        // The use_isolated_db_for_mpt_table_height parameter is utilized to determine when to enable the use_isolated_db_for_mpt_table option.
        //  None: enabled since the next snapshot
        //  u64: enabled since the specified height
        (use_isolated_db_for_mpt_table_height, (Option<u64>), None)
        // Recover the latest MPT snapshot from the era checkpoint
        (recovery_latest_mpt_snapshot, (bool), false)
        (keep_era_genesis_snapshot, (bool), true)

        // This is designed for fast node catch-up but has not been thoroughly tested. Do not use it in production environments.
        (backup_mpt_snapshot, (bool), true)
    }
    {
        // Development related section.
        (
            log_level, (LevelFilter), LevelFilter::Info, |l| {
                LevelFilter::from_str(l)
                    .map_err(|_| format!("Invalid log level: {}", l))
            }
        )

        // Genesis Section
        // chain_id_params describes a complex setup where chain id can change over epochs.
        // Usually this is needed to describe forks. This config overrides chain_id.
        (chain_id_params, (Option<ChainIdParamsOneChainInner>), None,
            ChainIdParamsOneChainInner::parse_config_str)

        // Storage section.
        (provide_more_snapshot_for_sync,
            (Vec<ProvideExtraSnapshotSyncConfig>),
            vec![ProvideExtraSnapshotSyncConfig::StableCheckpoint],
            ProvideExtraSnapshotSyncConfig::parse_config_list)
        (node_type, (Option<NodeType>), None, NodeType::from_str)
        (public_rpc_apis, (ApiSet), ApiSet::Safe, ApiSet::from_str)
        (public_evm_rpc_apis, (RpcModuleSelection), RpcModuleSelection::Evm, RpcModuleSelection::from_str)
        (single_mpt_space, (Option<Space>), None, Space::from_str)
    }
}

#[derive(Debug)]
pub struct Configuration {
    pub raw_conf: RawConfiguration,
}

impl Default for Configuration {
    fn default() -> Self {
        Configuration {
            raw_conf: Default::default(),
        }
    }
}

impl Configuration {
    pub fn parse(matches: &clap::ArgMatches) -> Result<Configuration, String> {
        let mut config = Configuration::default();
        config.raw_conf = RawConfiguration::parse(matches)?;

        if matches.get_flag("archive") {
            config.raw_conf.node_type = Some(NodeType::Archive);
        } else if matches.get_flag("full") {
            config.raw_conf.node_type = Some(NodeType::Full);
        } else if matches.get_flag("light") {
            config.raw_conf.node_type = Some(NodeType::Light);
        }

        CIP112_TRANSITION_HEIGHT
            .set(config.raw_conf.cip112_transition_height.unwrap_or(u64::MAX))
            .expect("called once");

        Ok(config)
    }

    pub fn from_file(config_path: &str) -> Result<Configuration, String> {
        Ok(Configuration {
            raw_conf: RawConfiguration::from_file(config_path)?,
        })
    }

    fn network_id(&self) -> u64 {
        match self.raw_conf.network_id {
            Some(x) => x,
            // If undefined, the network id is set to the native space chain_id
            // at genesis.
            None => {
                self.chain_id_params()
                    .read()
                    .get_chain_id(/* epoch_number = */ 0)
                    .in_native_space() as u64
            }
        }
    }

    pub fn net_config(&self) -> Result<NetworkConfiguration, String> {
        let mut network_config = NetworkConfiguration::new_with_port(
            self.network_id(),
            self.raw_conf.tcp_port,
            self.discovery_protocol(),
        );

        network_config.is_consortium = self.raw_conf.is_consortium;
        network_config.discovery_enabled = self.raw_conf.enable_discovery;
        network_config.boot_nodes = to_bootnodes(&self.raw_conf.bootnodes)
            .map_err(|e| format!("failed to parse bootnodes: {}", e))?;
        network_config.config_path = Some(match &self.raw_conf.netconf_dir {
            Some(dir) => dir.clone(),
            None => Path::new(&self.raw_conf.conflux_data_dir)
                .join(NET_CONFIG_DB_DIR_NAME)
                .into_os_string()
                .into_string()
                .unwrap(),
        });
        network_config.use_secret =
            self.raw_conf.net_key.as_ref().map(|sec_str| {
                parse_hex_string(sec_str)
                    .expect("net_key is not a valid secret string")
            });
        if let Some(addr) = self.raw_conf.public_address.clone() {
            let addr_ip = if let Some(idx) = addr.find(":") {
                warn!("Public address configuration should not contain port! (val = {}). Content after ':' is ignored.", &addr);
                (&addr[0..idx]).to_string()
            } else {
                addr
            };
            let addr_with_port = match self.raw_conf.public_tcp_port {
                Some(port) => addr_ip + ":" + &port.to_string(),
                None => addr_ip + ":" + &self.raw_conf.tcp_port.to_string(),
            };
            network_config.public_address =
                match addr_with_port.to_socket_addrs().map(|mut i| i.next()) {
                    Ok(sock_addr) => sock_addr,
                    Err(_e) => {
                        warn!("public_address in config is invalid");
                        None
                    }
                };
        }
        network_config.node_table_timeout =
            Duration::from_secs(self.raw_conf.node_table_timeout_s);
        network_config.connection_lifetime_for_promotion =
            Duration::from_secs(self.raw_conf.node_table_promotion_timeout_s);
        network_config.test_mode = self.is_test_mode();
        network_config.subnet_quota = self.raw_conf.subnet_quota;
        network_config.session_ip_limit_config =
            self.raw_conf.session_ip_limits.clone().try_into().map_err(
                |e| format!("failed to parse session ip limit config: {}", e),
            )?;
        network_config.fast_discovery_refresh_timeout = Duration::from_millis(
            self.raw_conf.discovery_fast_refresh_timeout_ms,
        );
        network_config.discovery_round_timeout =
            Duration::from_millis(self.raw_conf.discovery_round_timeout_ms);
        network_config.housekeeping_timeout = Duration::from_millis(
            self.raw_conf.discovery_housekeeping_timeout_ms,
        );
        network_config.max_handshakes = self.raw_conf.max_handshakes;
        network_config.max_incoming_peers = self.raw_conf.max_incoming_peers;
        network_config.max_outgoing_peers = self.raw_conf.max_outgoing_peers;
        network_config.max_outgoing_peers_archive =
            self.raw_conf.max_outgoing_peers_archive.unwrap_or(0);
        Ok(network_config)
    }

    pub fn cache_config(&self) -> CacheConfig {
        let mut cache_config = CacheConfig::default();
        cache_config.ledger = self.raw_conf.ledger_cache_size;
        cache_config.invalid_block_hashes_cache_size_in_count =
            self.raw_conf.invalid_block_hash_cache_size_in_count;
        cache_config.target_difficulties_cache_size_in_count =
            self.raw_conf.target_difficulties_cache_size_in_count;
        cache_config
    }

    pub fn db_config(&self) -> (PathBuf, DatabaseConfig) {
        let db_dir: PathBuf = match &self.raw_conf.block_db_dir {
            Some(dir) => dir.into(),
            None => Path::new(&self.raw_conf.conflux_data_dir)
                .join(BLOCK_DB_DIR_NAME),
        };
        if let Err(e) = fs::create_dir_all(&db_dir) {
            panic!("Error creating database directory: {:?}", e);
        }

        let compact_profile =
            match self.raw_conf.rocksdb_compaction_profile.as_ref() {
                Some(p) => db::DatabaseCompactionProfile::from_str(p).unwrap(),
                None => db::DatabaseCompactionProfile::default(),
            };
        let db_config = db::db_config(
            &db_dir,
            self.raw_conf.rocksdb_cache_size.clone(),
            compact_profile,
            NUM_COLUMNS.clone(),
            self.raw_conf.rocksdb_disable_wal,
        );
        (db_dir, db_config)
    }

    pub fn chain_id_params(&self) -> ChainIdParams {
        if CHAIN_ID.read().is_none() {
            let mut to_init = CHAIN_ID.write();
            if to_init.is_none() {
                if let Some(_chain_id_params) = &self.raw_conf.chain_id_params {
                    unreachable!("Upgradable ChainId is not ready.")
                // *to_init = Some(ChainIdParamsInner::new_from_inner(
                //     chain_id_params,
                // ))
                } else {
                    let chain_id = self
                        .raw_conf
                        .chain_id
                        .unwrap_or_else(|| rand::rng().random());
                    let evm_chain_id =
                        self.raw_conf.evm_chain_id.unwrap_or(chain_id);
                    *to_init = Some(ChainIdParamsInner::new_simple(
                        AllChainID::new(chain_id, evm_chain_id),
                    ));
                }
            }
        }
        CHAIN_ID.read().as_ref().unwrap().clone()
    }

    pub fn consensus_config(&self) -> ConsensusConfig {
        let enable_optimistic_execution = if DEFERRED_STATE_EPOCH_COUNT <= 1 {
            false
        } else {
            self.raw_conf.enable_optimistic_execution
        };
        let pivot_hint_conf = match (
            &self.raw_conf.pivot_hint_path,
            &self.raw_conf.pivot_hint_checksum,
        ) {
            (Some(path), Some(checksum)) => {
                let checksum = H256::from_str(checksum)
                    .expect("Cannot parse `pivot_hint_checksum` as hex string");
                Some(PivotHintConfig::new(path, checksum))
            }
            (None, None) => None,
            _ => {
                panic!("`pivot_hint_path` and `pivot_hint_checksum` must be both set or both unset");
            }
        };
        let mut conf = ConsensusConfig {
            chain_id: self.chain_id_params(),
            inner_conf: ConsensusInnerConfig {
                adaptive_weight_beta: self.raw_conf.adaptive_weight_beta,
                heavy_block_difficulty_ratio: self
                    .raw_conf
                    .heavy_block_difficulty_ratio,
                timer_chain_block_difficulty_ratio: self
                    .raw_conf
                    .timer_chain_block_difficulty_ratio,
                timer_chain_beta: self.raw_conf.timer_chain_beta,
                era_epoch_count: self.raw_conf.era_epoch_count,
                enable_optimistic_execution,
                enable_state_expose: self.raw_conf.enable_state_expose,
                pos_pivot_decision_defer_epoch_count: self.raw_conf.pos_pivot_decision_defer_epoch_count,
                cip113_pivot_decision_defer_epoch_count: self.raw_conf.cip113_pivot_decision_defer_epoch_count,
                cip113_transition_height: self.raw_conf.cip113_transition_height,
                debug_dump_dir_invalid_state_root: if self
                    .raw_conf
                    .debug_invalid_state_root
                {
                    Some(
                        self.raw_conf.debug_dump_dir_invalid_state_root.clone(),
                    )
                } else {
                    None
                },

                debug_invalid_state_root_epoch: match &self
                    .raw_conf
                    .debug_invalid_state_root_epoch
                {
                    Some(epoch_hex) => {
                        Some(H256::from_str(&epoch_hex).expect("debug_invalid_state_root_epoch byte length is incorrect."))
                    }
                    None => None,
                },
                force_recompute_height_during_construct_pivot: self.raw_conf.force_recompute_height_during_construct_pivot,
                recovery_latest_mpt_snapshot: self.raw_conf.recovery_latest_mpt_snapshot,
                use_isolated_db_for_mpt_table: self.raw_conf.use_isolated_db_for_mpt_table,
            },
            bench_mode: false,
            transaction_epoch_bound: self.raw_conf.transaction_epoch_bound,
            referee_bound: self.raw_conf.referee_bound,
            get_logs_epoch_batch_size: self.raw_conf.get_logs_epoch_batch_size,
            get_logs_filter_max_epoch_range: self.raw_conf.get_logs_filter_max_epoch_range,
            get_logs_filter_max_block_number_range: self.raw_conf.get_logs_filter_max_block_number_range,
            get_logs_filter_max_limit: self.raw_conf.get_logs_filter_max_limit,
            sync_state_starting_epoch: self.raw_conf.sync_state_starting_epoch,
            sync_state_epoch_gap: self.raw_conf.sync_state_epoch_gap,
            pivot_hint_conf,
        };
        match self.raw_conf.node_type {
            Some(NodeType::Archive) => {
                if conf.sync_state_starting_epoch.is_none() {
                    conf.sync_state_starting_epoch = Some(0);
                }
            }
            _ => {
                if conf.sync_state_epoch_gap.is_none() {
                    conf.sync_state_epoch_gap =
                        Some(CATCH_UP_EPOCH_LAG_THRESHOLD);
                }
            }
        }
        conf
    }

    pub fn pow_config(&self) -> ProofOfWorkConfig {
        let stratum_secret =
            self.raw_conf.stratum_secret.as_ref().map(|hex_str| {
                parse_hex_string(hex_str)
                    .expect("Stratum secret should be 64-digit hex string")
            });

        ProofOfWorkConfig::new(
            self.is_test_or_dev_mode(),
            self.raw_conf.use_octopus_in_test_mode,
            self.raw_conf.mining_type.as_ref().map_or_else(
                || {
                    // Enable stratum implicitly if `mining_author` is set.
                    if self.raw_conf.mining_author.is_some() {
                        "stratum"
                    } else {
                        "disable"
                    }
                },
                |s| s.as_str(),
            ),
            self.raw_conf.initial_difficulty,
            self.raw_conf.stratum_listen_address.clone(),
            self.raw_conf.stratum_port,
            stratum_secret,
            self.raw_conf.pow_problem_window_size,
            self.common_params().transition_heights.cip86,
        )
    }

    pub fn verification_config(
        &self, machine: Arc<Machine>,
    ) -> VerificationConfig {
        VerificationConfig::new(
            self.is_test_mode(),
            self.raw_conf.referee_bound,
            self.raw_conf.max_block_size_in_bytes,
            self.raw_conf.transaction_epoch_bound,
            self.raw_conf.tx_pool_nonce_bits,
            self.raw_conf.pos_reference_enable_height,
            machine,
        )
    }

    pub fn tx_gen_config(&self) -> Option<TransactionGeneratorConfig> {
        if self.is_test_or_dev_mode() &&
            // FIXME: this is not a good condition to check.
            self.raw_conf.genesis_secrets.is_some()
        {
            Some(TransactionGeneratorConfig::new(
                self.raw_conf.generate_tx,
                self.raw_conf.generate_tx_period_us.expect("has default"),
                self.raw_conf.txgen_account_count,
            ))
        } else {
            None
        }
    }

    pub fn storage_config(&self, node_type: &NodeType) -> StorageConfiguration {
        let conflux_data_path = Path::new(&self.raw_conf.conflux_data_dir);
        StorageConfiguration {
            additional_maintained_snapshot_count: self
                .raw_conf
                .additional_maintained_snapshot_count,
            consensus_param: ConsensusParam {
                snapshot_epoch_count: if self.is_test_mode() {
                    self.raw_conf.dev_snapshot_epoch_count
                } else {
                    SNAPSHOT_EPOCHS_CAPACITY
                },
                era_epoch_count: self.raw_conf.era_epoch_count,
            },
            debug_snapshot_checker_threads:
                DEFAULT_DEBUG_SNAPSHOT_CHECKER_THREADS,
            delta_mpts_cache_recent_lfu_factor: self
                .raw_conf
                .storage_delta_mpts_cache_recent_lfu_factor,
            delta_mpts_cache_size: self.raw_conf.storage_delta_mpts_cache_size,
            delta_mpts_cache_start_size: self
                .raw_conf
                .storage_delta_mpts_cache_start_size,
            delta_mpts_node_map_vec_size: self
                .raw_conf
                .storage_delta_mpts_node_map_vec_size,
            delta_mpts_slab_idle_size: self
                .raw_conf
                .storage_delta_mpts_slab_idle_size,
            single_mpt_cache_start_size: self
                .raw_conf
                .storage_single_mpt_cache_start_size,
            single_mpt_cache_size: self.raw_conf.storage_single_mpt_cache_size,
            single_mpt_slab_idle_size: self
                .raw_conf
                .storage_single_mpt_slab_idle_size,
            max_open_snapshots: self.raw_conf.storage_max_open_snapshots,
            path_delta_mpts_dir: conflux_data_path
                .join(&*storage_dir::DELTA_MPTS_DIR),
            path_snapshot_dir: conflux_data_path
                .join(&*storage_dir::SNAPSHOT_DIR),
            path_snapshot_info_db: conflux_data_path
                .join(&*storage_dir::SNAPSHOT_INFO_DB_PATH),
            path_storage_dir: conflux_data_path
                .join(&*storage_dir::STORAGE_DIR),
            provide_more_snapshot_for_sync: self
                .raw_conf
                .provide_more_snapshot_for_sync
                .clone(),
            max_open_mpt_count: self.raw_conf.storage_max_open_mpt_count,
            enable_single_mpt_storage: match node_type {
                NodeType::Archive => self.raw_conf.enable_single_mpt_storage,
                _ => {
                    if self.raw_conf.enable_single_mpt_storage {
                        error!("enable_single_mpt_storage is only supported for Archive nodes!")
                    }
                    false
                }
            },
            single_mpt_space: self.raw_conf.single_mpt_space.clone(),
            cip90a: self
                .raw_conf
                .cip90_transition_height
                .unwrap_or(self.raw_conf.hydra_transition_height.unwrap_or(0)),
            keep_snapshot_before_stable_checkpoint: self
                .raw_conf
                .keep_snapshot_before_stable_checkpoint,
            use_isolated_db_for_mpt_table: self
                .raw_conf
                .use_isolated_db_for_mpt_table,
            use_isolated_db_for_mpt_table_height: self
                .raw_conf
                .use_isolated_db_for_mpt_table_height,
            keep_era_genesis_snapshot: self.raw_conf.keep_era_genesis_snapshot,
            backup_mpt_snapshot: self.raw_conf.backup_mpt_snapshot,
        }
    }

    pub fn protocol_config(&self) -> ProtocolConfiguration {
        ProtocolConfiguration {
            is_consortium: self.raw_conf.is_consortium,
            send_tx_period: Duration::from_millis(
                self.raw_conf.send_tx_period_ms,
            ),
            check_request_period: Duration::from_millis(
                self.raw_conf.check_request_period_ms,
            ),
            check_phase_change_period: Duration::from_millis(
                self.raw_conf.check_phase_change_period_ms,
            ),
            heartbeat_period_interval: Duration::from_millis(
                self.raw_conf.heartbeat_period_interval_ms,
            ),
            block_cache_gc_period: Duration::from_millis(
                self.raw_conf.block_cache_gc_period_ms,
            ),
            expire_block_gc_period: Duration::from_secs(
                self.raw_conf.expire_block_gc_period_s,
            ),
            headers_request_timeout: Duration::from_millis(
                self.raw_conf.headers_request_timeout_ms,
            ),
            blocks_request_timeout: Duration::from_millis(
                self.raw_conf.blocks_request_timeout_ms,
            ),
            transaction_request_timeout: Duration::from_millis(
                self.raw_conf.transaction_request_timeout_ms,
            ),
            tx_maintained_for_peer_timeout: Duration::from_millis(
                self.raw_conf.tx_maintained_for_peer_timeout_ms,
            ),
            max_inflight_request_count: self
                .raw_conf
                .max_inflight_request_count,
            request_block_with_public: self.raw_conf.request_block_with_public,
            received_tx_index_maintain_timeout: Duration::from_millis(
                self.raw_conf.received_tx_index_maintain_timeout_ms,
            ),
            inflight_pending_tx_index_maintain_timeout: Duration::from_millis(
                self.raw_conf.inflight_pending_tx_index_maintain_timeout_ms,
            ),
            max_trans_count_received_in_catch_up: self
                .raw_conf
                .max_trans_count_received_in_catch_up,
            min_peers_tx_propagation: self.raw_conf.min_peers_tx_propagation,
            max_peers_tx_propagation: self.raw_conf.max_peers_tx_propagation,
            max_downloading_chunks: self.raw_conf.max_downloading_chunks,
            max_downloading_chunk_attempts: self
                .raw_conf
                .max_downloading_chunk_attempts,
            test_mode: self.is_test_mode(),
            dev_mode: self.is_dev_mode(),
            throttling_config_file: self.raw_conf.throttling_conf.clone(),
            snapshot_candidate_request_timeout: Duration::from_millis(
                self.raw_conf.snapshot_candidate_request_timeout_ms,
            ),
            snapshot_manifest_request_timeout: Duration::from_millis(
                self.raw_conf.snapshot_manifest_request_timeout_ms,
            ),
            snapshot_chunk_request_timeout: Duration::from_millis(
                self.raw_conf.snapshot_chunk_request_timeout_ms,
            ),
            chunk_size_byte: self.raw_conf.chunk_size_byte,
            max_chunk_number_in_manifest: self
                .raw_conf
                .max_chunk_number_in_manifest,
            timeout_observing_period_s: self
                .raw_conf
                .timeout_observing_period_s,
            max_allowed_timeout_in_observing_period: self
                .raw_conf
                .max_allowed_timeout_in_observing_period,
            demote_peer_for_timeout: self.raw_conf.demote_peer_for_timeout,
            heartbeat_timeout: Duration::from_millis(
                self.raw_conf.heartbeat_timeout_ms,
            ),
            max_unprocessed_block_size: self
                .raw_conf
                .max_unprocessed_block_size_mb
                * 1_000_000,
            sync_expire_block_timeout: Duration::from_secs(
                self.raw_conf.sync_expire_block_timeout_s,
            ),
            allow_phase_change_without_peer: if self.is_dev_mode() {
                true
            } else {
                self.raw_conf.dev_allow_phase_change_without_peer
            },
            min_phase_change_normal_peer_count: self
                .raw_conf
                .min_phase_change_normal_peer_count,
            pos_genesis_pivot_decision: self
                .raw_conf
                .pos_genesis_pivot_decision
                .expect("set to genesis if none"),
            check_status_genesis: self.raw_conf.check_status_genesis,
            pos_started_as_voter: self.raw_conf.pos_started_as_voter,
        }
    }

    pub fn state_sync_config(&self) -> StateSyncConfiguration {
        StateSyncConfiguration {
            max_downloading_chunks: self.raw_conf.max_downloading_chunks,
            candidate_request_timeout: Duration::from_millis(
                self.raw_conf.snapshot_candidate_request_timeout_ms,
            ),
            chunk_request_timeout: Duration::from_millis(
                self.raw_conf.snapshot_chunk_request_timeout_ms,
            ),
            manifest_request_timeout: Duration::from_millis(
                self.raw_conf.snapshot_manifest_request_timeout_ms,
            ),
            max_downloading_manifest_attempts: self
                .raw_conf
                .max_downloading_manifest_attempts,
        }
    }

    pub fn data_mananger_config(&self) -> DataManagerConfiguration {
        let mut conf = DataManagerConfiguration {
            persist_tx_index: self.raw_conf.persist_tx_index,
            persist_block_number_index: self
                .raw_conf
                .persist_block_number_index,
            tx_cache_index_maintain_timeout: Duration::from_millis(
                self.raw_conf.tx_cache_index_maintain_timeout_ms,
            ),
            db_type: match self.raw_conf.block_db_type.as_str() {
                "rocksdb" => DbType::Rocksdb,
                "sqlite" => DbType::Sqlite,
                _ => panic!("Invalid block_db_type parameter!"),
            },
            additional_maintained_block_body_epoch_count: self
                .raw_conf
                .additional_maintained_block_body_epoch_count,
            additional_maintained_execution_result_epoch_count: self
                .raw_conf
                .additional_maintained_execution_result_epoch_count,
            additional_maintained_reward_epoch_count: self
                .raw_conf
                .additional_maintained_reward_epoch_count,
            additional_maintained_trace_epoch_count: self
                .raw_conf
                .additional_maintained_trace_epoch_count,
            additional_maintained_transaction_index_epoch_count: self
                .raw_conf
                .additional_maintained_transaction_index_epoch_count,
            checkpoint_gc_time_in_epoch_count: (self
                .raw_conf
                .checkpoint_gc_time_in_era_count
                * self.raw_conf.era_epoch_count as f64)
                as usize,
            strict_tx_index_gc: self.raw_conf.strict_tx_index_gc,
        };

        // By default, we do not keep the block data for additional period,
        // but `node_type = "archive"` is a shortcut for keeping all them.
        if !matches!(self.raw_conf.node_type, Some(NodeType::Archive)) {
            if conf.additional_maintained_block_body_epoch_count.is_none() {
                conf.additional_maintained_block_body_epoch_count = Some(0);
            }
            if conf
                .additional_maintained_execution_result_epoch_count
                .is_none()
            {
                conf.additional_maintained_execution_result_epoch_count =
                    Some(0);
            }
            if conf
                .additional_maintained_transaction_index_epoch_count
                .is_none()
            {
                conf.additional_maintained_transaction_index_epoch_count =
                    Some(0);
            }
            if conf.additional_maintained_reward_epoch_count.is_none() {
                conf.additional_maintained_reward_epoch_count = Some(0);
            }
            if conf.additional_maintained_trace_epoch_count.is_none() {
                conf.additional_maintained_trace_epoch_count = Some(0);
            }
        }
        if conf.additional_maintained_transaction_index_epoch_count != Some(0) {
            conf.persist_tx_index = true;
        }
        conf
    }

    pub fn sync_graph_config(&self) -> SyncGraphConfig {
        SyncGraphConfig {
            future_block_buffer_capacity: self
                .raw_conf
                .future_block_buffer_capacity,
            enable_state_expose: self.raw_conf.enable_state_expose,
            is_consortium: self.raw_conf.is_consortium,
        }
    }

    pub fn metrics_config(&self) -> MetricsConfiguration {
        MetricsConfiguration {
            enabled: self.raw_conf.metrics_enabled,
            report_interval: Duration::from_millis(
                self.raw_conf.metrics_report_interval_ms,
            ),
            file_report_output: self.raw_conf.metrics_output_file.clone(),
            influxdb_report_host: self.raw_conf.metrics_influxdb_host.clone(),
            influxdb_report_db: self.raw_conf.metrics_influxdb_db.clone(),
            influxdb_report_username: self
                .raw_conf
                .metrics_influxdb_username
                .clone(),
            influxdb_report_password: self
                .raw_conf
                .metrics_influxdb_password
                .clone(),
            influxdb_report_node: self.raw_conf.metrics_influxdb_node.clone(),
            prometheus_listen_addr: self
                .raw_conf
                .metrics_prometheus_listen_addr
                .clone(),
        }
    }

    pub fn txpool_config(&self) -> TxPoolConfig {
        let (min_native_tx_price_default, min_eth_tx_price_default) =
            if self.is_test_or_dev_mode() {
                (1, 1)
            } else {
                (ONE_GDRIP_IN_DRIP, 20 * ONE_GDRIP_IN_DRIP)
            };
        TxPoolConfig {
            capacity: self.raw_conf.tx_pool_size,
            half_block_gas_limit: RwLock::new(U256::from(
                DEFAULT_TARGET_BLOCK_GAS_LIMIT / 2,
            )),
            min_native_tx_price: self
                .raw_conf
                .tx_pool_min_native_tx_gas_price
                .unwrap_or(min_native_tx_price_default),
            allow_gas_over_half_block: self
                .raw_conf
                .tx_pool_allow_gas_over_half_block,
            target_block_gas_limit: self.raw_conf.target_block_gas_limit,
            min_eth_tx_price: self
                .raw_conf
                .tx_pool_min_eth_tx_gas_price
                .unwrap_or(min_eth_tx_price_default),
            max_packing_batch_gas_limit: self
                .raw_conf
                .max_packing_batch_gas_limit,
            max_packing_batch_size: self.raw_conf.max_packing_batch_size,
            packing_pool_degree: self.raw_conf.packing_pool_degree,
        }
    }

    pub fn rpc_impl_config(&self) -> RpcImplConfiguration {
        RpcImplConfiguration {
            get_logs_filter_max_limit: self.raw_conf.get_logs_filter_max_limit,
            dev_pack_tx_immediately: self
                .raw_conf
                .dev_pack_tx_immediately
                .unwrap_or_else(|| {
                    self.is_dev_mode()
                        && self.raw_conf.dev_block_interval_ms.is_none()
                }),
            max_payload_bytes: self.raw_conf.jsonrpc_ws_max_payload_bytes,
            enable_metrics: self.raw_conf.rpc_enable_metrics,
            poll_lifetime_in_seconds: self.raw_conf.poll_lifetime_in_seconds,
            max_estimation_gas_limit: self
                .raw_conf
                .max_estimation_gas_limit
                .map(U256::from),
        }
    }

    pub fn local_http_config(&self) -> HttpConfiguration {
        HttpConfiguration::new(
            Some((127, 0, 0, 1)),
            self.raw_conf.jsonrpc_local_http_port,
            self.raw_conf.jsonrpc_cors.clone(),
            self.raw_conf.jsonrpc_http_keep_alive,
            self.raw_conf.jsonrpc_http_threads,
        )
    }

    pub fn http_config(&self) -> HttpConfiguration {
        HttpConfiguration::new(
            None,
            self.raw_conf.jsonrpc_http_port,
            self.raw_conf.jsonrpc_cors.clone(),
            self.raw_conf.jsonrpc_http_keep_alive,
            self.raw_conf.jsonrpc_http_threads,
        )
    }

    pub fn eth_http_config(&self) -> HttpConfiguration {
        HttpConfiguration::new(
            None,
            self.raw_conf.jsonrpc_http_eth_port,
            self.raw_conf.jsonrpc_cors.clone(),
            self.raw_conf.jsonrpc_http_keep_alive,
            self.raw_conf.jsonrpc_http_threads,
        )
    }

    pub fn eth_ws_config(&self) -> WsConfiguration {
        WsConfiguration::new(
            None,
            self.raw_conf.jsonrpc_ws_eth_port,
            self.raw_conf.jsonrpc_ws_max_payload_bytes,
        )
    }

    pub fn local_tcp_config(&self) -> TcpConfiguration {
        TcpConfiguration::new(
            Some((127, 0, 0, 1)),
            self.raw_conf.jsonrpc_local_tcp_port,
        )
    }

    pub fn tcp_config(&self) -> TcpConfiguration {
        TcpConfiguration::new(None, self.raw_conf.jsonrpc_tcp_port)
    }

    pub fn local_ws_config(&self) -> WsConfiguration {
        WsConfiguration::new(
            Some((127, 0, 0, 1)),
            self.raw_conf.jsonrpc_local_ws_port,
            self.raw_conf.jsonrpc_ws_max_payload_bytes,
        )
    }

    pub fn ws_config(&self) -> WsConfiguration {
        WsConfiguration::new(
            None,
            self.raw_conf.jsonrpc_ws_port,
            self.raw_conf.jsonrpc_ws_max_payload_bytes,
        )
    }

    pub fn execution_config(&self) -> ConsensusExecutionConfiguration {
        ConsensusExecutionConfiguration {
            executive_trace: self.raw_conf.executive_trace,
        }
    }

    pub fn discovery_protocol(&self) -> DiscoveryConfiguration {
        DiscoveryConfiguration {
            discover_node_count: self.raw_conf.discovery_discover_node_count,
            expire_time: Duration::from_secs(
                self.raw_conf.discovery_expire_time_s,
            ),
            find_node_timeout: Duration::from_millis(
                self.raw_conf.discovery_find_node_timeout_ms,
            ),
            max_nodes_ping: self.raw_conf.discovery_max_nodes_ping,
            ping_timeout: Duration::from_millis(
                self.raw_conf.discovery_ping_timeout_ms,
            ),
            throttling_interval: Duration::from_millis(
                self.raw_conf.discovery_throttling_interval_ms,
            ),
            throttling_limit_ping: self
                .raw_conf
                .discovery_throttling_limit_ping,
            throttling_limit_find_nodes: self
                .raw_conf
                .discovery_throttling_limit_find_nodes,
        }
    }

    pub fn is_test_mode(&self) -> bool {
        match self.raw_conf.mode.as_ref().map(|s| s.as_str()) {
            Some("test") => true,
            _ => false,
        }
    }

    pub fn is_dev_mode(&self) -> bool {
        match self.raw_conf.mode.as_ref().map(|s| s.as_str()) {
            Some("dev") => true,
            _ => false,
        }
    }

    pub fn is_test_or_dev_mode(&self) -> bool {
        match self.raw_conf.mode.as_ref().map(|s| s.as_str()) {
            Some("dev") | Some("test") => true,
            _ => false,
        }
    }

    pub fn is_consortium(&self) -> bool { self.raw_conf.is_consortium }

    pub fn light_node_config(&self) -> LightNodeConfiguration {
        LightNodeConfiguration {
            epoch_request_batch_size: self.raw_conf.ln_epoch_request_batch_size,
            epoch_request_timeout: self
                .raw_conf
                .ln_epoch_request_timeout_sec
                .map(Duration::from_secs),
            header_request_batch_size: self
                .raw_conf
                .ln_header_request_batch_size,
            header_request_timeout: self
                .raw_conf
                .ln_header_request_timeout_sec
                .map(Duration::from_secs),
            max_headers_in_flight: self.raw_conf.ln_max_headers_in_flight,
            max_parallel_epochs_to_request: self
                .raw_conf
                .ln_max_parallel_epochs_to_request,
            num_epochs_to_request: self.raw_conf.ln_num_epochs_to_request,
            num_waiting_headers_threshold: self
                .raw_conf
                .ln_num_waiting_headers_threshold,
        }
    }

    pub fn common_params(&self) -> CommonParams {
        let mut params = CommonParams::default();

        if self.is_test_or_dev_mode() {
            params.early_set_internal_contracts_states = true;
        }

        let non_test_default = SpaceMap::new(
            INITIAL_1559_CORE_BASE_PRICE,
            INITIAL_1559_ETH_BASE_PRICE,
        );
        let test_default = SpaceMap::new(1u64, 1);
        let config = SpaceMap::new(
            self.raw_conf.min_native_base_price,
            self.raw_conf.min_eth_base_price,
        );
        let base_price = SpaceMap::zip3(non_test_default, test_default, config)
            .map_all(|(non_test, test, config)| {
                if let Some(x) = config {
                    x
                } else if self.is_test_or_dev_mode() {
                    test
                } else {
                    non_test
                }
            });
        params.min_base_price = base_price.map_all(U256::from);

        params.chain_id = self.chain_id_params();
        params.anticone_penalty_ratio = self.raw_conf.anticone_penalty_ratio;
        params.evm_transaction_block_ratio =
            self.raw_conf.evm_transaction_block_ratio;
        params.evm_transaction_gas_ratio =
            self.raw_conf.evm_transaction_gas_ratio;

        params.params_dao_vote_period = self.raw_conf.params_dao_vote_period;

        self.set_cips(&mut params);

        params
    }

    pub fn node_type(&self) -> NodeType {
        self.raw_conf.node_type.unwrap_or(NodeType::Full)
    }

    pub fn pos_state_config(&self) -> PosStateConfig {
        // The current implementation requires the round number to be an even
        // number.
        assert_eq!(self.raw_conf.pos_round_per_term % 2, 0);
        PosStateConfig::new(
            self.raw_conf.pos_round_per_term,
            self.raw_conf.pos_term_max_size,
            self.raw_conf.pos_term_elected_size,
            self.raw_conf.pos_in_queue_locked_views,
            self.raw_conf.pos_out_queue_locked_views,
            self.raw_conf.pos_cip99_transition_view,
            self.raw_conf.pos_cip99_in_queue_locked_views,
            self.raw_conf.pos_cip99_out_queue_locked_views,
            self.raw_conf.pos_fix_cip99_transition_view,
            self.raw_conf.pos_fix_cip99_in_queue_locked_views,
            self.raw_conf.pos_fix_cip99_out_queue_locked_views,
            self.raw_conf.nonce_limit_transition_view,
            20_000, // 2 * 10^7 CFX
            self.raw_conf.pos_cip136_transition_view,
            self.raw_conf.pos_cip136_in_queue_locked_views,
            self.raw_conf.pos_cip136_out_queue_locked_views,
            self.raw_conf.pos_cip136_round_per_term,
            self.raw_conf.pos_cip156_transition_view,
            self.raw_conf.pos_cip156_dispute_locked_views,
        )
    }

    fn set_cips(&self, params: &mut CommonParams) {
        let default_transition_time =
            if let Some(num) = self.raw_conf.default_transition_time {
                num
            } else if self.is_test_or_dev_mode() {
                0u64
            } else {
                u64::MAX
            };

        // This is to set the default transition time for the CIPs that cannot
        // be enabled in the genesis.
        let non_genesis_default_transition_time =
            match self.raw_conf.default_transition_time {
                Some(num) if num > 0 => num,
                _ => {
                    if self.is_test_or_dev_mode() {
                        1u64
                    } else {
                        u64::MAX
                    }
                }
            };

        //
        // Tanzanite hardfork
        //
        params.transition_heights.cip40 =
            self.raw_conf.tanzanite_transition_height;
        let mut base_block_rewards = BTreeMap::new();
        base_block_rewards.insert(0, INITIAL_BASE_MINING_REWARD_IN_UCFX.into());
        base_block_rewards.insert(
            params.transition_heights.cip40,
            MINING_REWARD_TANZANITE_IN_UCFX.into(),
        );
        params.base_block_rewards = base_block_rewards;

        //
        // Hydra hardfork (V2.0)
        //
        set_conf!(
            self.raw_conf.hydra_transition_number.unwrap_or(default_transition_time);
            params.transition_numbers => { cip43a, cip64, cip71, cip78a, cip92 }
        );
        set_conf!(
            self.raw_conf.hydra_transition_height.unwrap_or(default_transition_time);
            params.transition_heights => { cip76, cip86 }
        );
        params.transition_numbers.cip43b =
            self.raw_conf.cip43_init_end_number.unwrap_or(
                if self.is_test_or_dev_mode() {
                    u64::MAX
                } else {
                    params.transition_numbers.cip43a
                },
            );
        params.transition_numbers.cip62 = if self.is_test_or_dev_mode() {
            0u64
        } else {
            BN128_ENABLE_NUMBER
        };
        params.transition_numbers.cip78b = self
            .raw_conf
            .cip78_patch_transition_number
            .unwrap_or(params.transition_numbers.cip78a);
        params.transition_heights.cip90a = self
            .raw_conf
            .cip90_transition_height
            .or(self.raw_conf.hydra_transition_height)
            .unwrap_or(default_transition_time);
        params.transition_numbers.cip90b = self
            .raw_conf
            .cip90_transition_number
            .or(self.raw_conf.hydra_transition_number)
            .unwrap_or(default_transition_time);

        //
        // DAO vote hardfork (V2.1)
        //
        set_conf!(
            self.raw_conf.dao_vote_transition_number.unwrap_or(default_transition_time);
            params.transition_numbers => { cip97, cip98 }
        );
        params.transition_numbers.cip94n = self
            .raw_conf
            .dao_vote_transition_number
            .unwrap_or(non_genesis_default_transition_time);
        params.transition_heights.cip94h = self
            .raw_conf
            .dao_vote_transition_height
            .unwrap_or(non_genesis_default_transition_time);
        params.transition_numbers.cip105 = self
            .raw_conf
            .cip105_transition_number
            .or(self.raw_conf.dao_vote_transition_number)
            .unwrap_or(default_transition_time);

        //
        // Sigma protocol fix hardfork (V2.2)
        //
        params.transition_numbers.cip_sigma_fix = self
            .raw_conf
            .sigma_fix_transition_number
            .unwrap_or(default_transition_time);

        //
        // Burn collateral hardfork (V2.3)
        //
        params.transition_numbers.cip107 = self
            .raw_conf
            .cip107_transition_number
            .unwrap_or(default_transition_time);
        params.transition_heights.cip112 =
            *CIP112_TRANSITION_HEIGHT.get().expect("initialized");
        params.transition_numbers.cip118 = self
            .raw_conf
            .cip118_transition_number
            .unwrap_or(default_transition_time);
        params.transition_numbers.cip119 = self
            .raw_conf
            .cip119_transition_number
            .unwrap_or(default_transition_time);

        //
        // 1559 hardfork (V2.4)
        //
        set_conf!(
            self.raw_conf.base_fee_burn_transition_number.unwrap_or(default_transition_time);
            params.transition_numbers => { cip131, cip132, cip133b, cip137, cip144, cip145 }
        );
        set_conf!(
            self.raw_conf.base_fee_burn_transition_height.unwrap_or(default_transition_time);
            params.transition_heights => { cip130, cip133e }
        );
        // TODO: disable 1559 test during dev
        params.transition_heights.cip1559 = self
            .raw_conf
            .cip1559_transition_height
            .or(self.raw_conf.base_fee_burn_transition_height)
            .unwrap_or(non_genesis_default_transition_time);
        params.transition_numbers.cancun_opcodes = self
            .raw_conf
            .cancun_opcodes_transition_number
            .or(self.raw_conf.base_fee_burn_transition_number)
            .unwrap_or(default_transition_time);

        if params.transition_heights.cip1559
            < self.raw_conf.pos_reference_enable_height
        {
            panic!("1559 can not be activated earlier than pos reference: 1559 (epoch {}), pos (epoch {})", params.transition_heights.cip1559, self.raw_conf.pos_reference_enable_height);
        }

        //
        // hardfork (V2.5)
        //
        params.transition_heights.cip_c2_fix = self
            .raw_conf
            .c2_fix_transition_height
            .unwrap_or(default_transition_time);

        //
        // 7702 hardfork (V2.6)
        //
        set_conf!(
            self.raw_conf.eoa_code_transition_height.unwrap_or(default_transition_time);
            params.transition_heights => { cip150, cip151, cip152, cip154, cip7702, cip645, eip2537, eip2935, eip7623 }
        );
        if let Some(x) = self.raw_conf.cip151_transition_height {
            params.transition_heights.cip151 = x;
        }
        if let Some(x) = self.raw_conf.cip645_transition_height {
            params.transition_heights.cip645 = x;
        }
        params.transition_heights.align_evm =
            self.raw_conf.align_evm_transition_height;
    }
}

/// Validates and formats bootnodes option.
pub fn to_bootnodes(bootnodes: &Option<String>) -> Result<Vec<String>, String> {
    match *bootnodes {
        Some(ref x) if !x.is_empty() => x
            .split(',')
            // ignore empty strings
            .filter(|s| !s.is_empty())
            .map(|s| match validate_node_url(s).map(Into::into) {
                None => Ok(s.to_owned()),
                Some(network::Error::AddressResolve(_)) => Err(format!(
                    "Failed to resolve hostname of a boot node: {}",
                    s
                )),
                Some(e) => Err(format!(
                    "Invalid node address format given for a boot node: {} err={:?}",
                    s, e
                )),
            })
            .collect(),
        Some(_) => Ok(vec![]),
        None => Ok(vec![]),
    }
}

pub fn parse_config_address_string(
    addr: &str, network: &Network,
) -> Result<Address, String> {
    let base32_err = match cfx_addr_decode(addr) {
        Ok(address) => {
            return if address.network != *network {
                Err(format!(
                    "address in configuration has unmatching network id: expected network={},\
                     address.network={}",
                    network,
                    address.network
                ))
            } else {
                address
                    .hex_address
                    .ok_or("decoded address has wrong byte length".into())
            };
        }
        Err(e) => e,
    };
    let hex_err = match parse_hex_string(addr) {
        Ok(address) => return Ok(address),
        Err(e) => e,
    };
    // An address from config must be valid.
    Err(format!("Address from configuration should be a valid base32 address or a 40-digit hex string!
            base32_err={:?}
            hex_err={:?}",
                base32_err, hex_err))
}

#[cfg(test)]
mod tests {
    use cfx_addr::Network;

    use crate::configuration::parse_config_address_string;

    #[test]
    fn test_config_address_string() {
        let addr = parse_config_address_string(
            "0x1a2f80341409639ea6a35bbcab8299066109aa55",
            &Network::Main,
        )
        .unwrap();
        // Allow omitting the leading "0x" prefix.
        assert_eq!(
            addr,
            parse_config_address_string(
                "1a2f80341409639ea6a35bbcab8299066109aa55",
                &Network::Main,
            )
            .unwrap()
        );
        // Allow CIP-37 base32 address.
        assert_eq!(
            addr,
            parse_config_address_string(
                "cfx:aarc9abycue0hhzgyrr53m6cxedgccrmmyybjgh4xg",
                &Network::Main,
            )
            .unwrap()
        );
        // Allow optional fields in CIP-37 base32 address.
        assert_eq!(
            addr,
            parse_config_address_string(
                "cfx:type.user:aarc9abycue0hhzgyrr53m6cxedgccrmmyybjgh4xg",
                &Network::Main,
            )
            .unwrap()
        );
    }
}<|MERGE_RESOLUTION|>--- conflicted
+++ resolved
@@ -186,15 +186,11 @@
         (base_fee_burn_transition_number, (Option<u64>), Some(247480000))
         (base_fee_burn_transition_height, (Option<u64>), Some(101900000))
         (cip1559_transition_height, (Option<u64>), None)
-<<<<<<< HEAD
-        (c2_fix_transition_height, (Option<u64>), Some(118580000))
-=======
->>>>>>> cc5b1e7d
         (cancun_opcodes_transition_number, (Option<u64>), None)
         (min_native_base_price, (Option<u64>), None)
         (min_eth_base_price, (Option<u64>), None)
         // V2.5
-        (c2_fix_transition_height, (Option<u64>), None)
+        (c2_fix_transition_height, (Option<u64>), Some(118580000))
         // V3.0
         (eoa_code_transition_height, (Option<u64>), None)
         (cip151_transition_height, (Option<u64>), None)
