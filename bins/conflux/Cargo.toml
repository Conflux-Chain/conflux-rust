--- conflicted
+++ resolved
@@ -24,17 +24,10 @@
 rpassword = "4.0.1"
 io = { workspace = true }
 ctrlc = { git = "https://github.com/paritytech/rust-ctrlc.git", rev="b523017108bb2d571a7a69bd97bc406e63bc7a9d" }
-<<<<<<< HEAD
-jsonrpc-core = { workspace = true }
-jsonrpc-tcp-server = { workspace = true }
-jsonrpc-http-server = { workspace = true }
-jsonrpc-core-client = { workspace = true, features = ["http"] }
-=======
 jsonrpc-core = "18.0.0"
 jsonrpc-tcp-server = "18.0.0"
 jsonrpc-http-server = "18.0.0"
 jsonrpc-core-client = { version = "18.0.0", features = ["http"] }
->>>>>>> a7d0929f
 error-chain = { version = "0.12" }
 log = "0.4"
 slab = "0.4"
