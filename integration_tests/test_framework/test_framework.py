--- conflicted
+++ resolved
@@ -361,12 +361,6 @@
         """
         client = RpcClient(self.nodes[0])
         log = self.log
-<<<<<<< HEAD
-        self._cw3 = CWeb3(CWeb3.HTTPProvider(f'http://{self.nodes[0].ip}:{self.nodes[0].rpcport}/'))
-        self._ew3 = Web3(Web3.HTTPProvider(f'http://{self.nodes[0].ip}:{self.nodes[0].ethrpcport}/'))
-        # should be removed
-        self._legacy_ew3 = Web3(Web3.HTTPProvider(f'http://{self.nodes[0].ip}:{self.nodes[0].ethrpcport}/'))
-=======
         http_provider_kwargs = {
             "proxies": {
                 "http": "",
@@ -374,9 +368,8 @@
             }
         }
         self._cw3 = CWeb3(CWeb3.HTTPProvider(f'http://{self.nodes[0].ip}:{self.nodes[0].rpcport}/'), request_kwargs=http_provider_kwargs)
-        self._ew3 = Web3(Web3.HTTPProvider(f'http://{self.nodes[0].ip}:{self.nodes[0].ethrpcportv2}/', request_kwargs=http_provider_kwargs))
+        self._ew3 = Web3(Web3.HTTPProvider(f'http://{self.nodes[0].ip}:{self.nodes[0].ethrpcport}/', request_kwargs=http_provider_kwargs))
         self._legacy_ew3 = Web3(Web3.HTTPProvider(f'http://{self.nodes[0].ip}:{self.nodes[0].ethrpcport}/', request_kwargs=http_provider_kwargs))
->>>>>>> 9563a1df
 
         self.cw3.wallet.add_accounts(self.core_accounts)
         self.cw3.cfx.default_account = self.core_accounts[0].address
