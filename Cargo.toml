--- conflicted
+++ resolved
@@ -304,13 +304,9 @@
 mio = "0.6.8"
 tracing-futures = "0.2"
 # old version tokio 0.2
-<<<<<<< HEAD
-tokio02 = { version = "0.2", package="tokio", features = ["full"] }
-tokio-timer = "0.2.13"
-=======
 tokio02 = { version = "0.2", package = "tokio", features = ["full"] }
 tokio01 = { version = "0.1", package = "tokio" }
->>>>>>> 8042831d
+tokio-timer = "0.2.13"
 
 # crypto & hash
 fixed-hash = "0.5"
