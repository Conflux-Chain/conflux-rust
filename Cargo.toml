[workspace]
resolver = "2"
exclude = ["tools"]
members = [
    # bins
    "bins/cfx_store",
    "bins/cfx_key",
    "bins/conflux",
    # libs
    "crates/cfx_bytes",
    "crates/cfx_types",
    "crates/cfx_addr",
    "crates/stratum",
    "crates/accounts",
    "crates/blockgen",
    "crates/cfx_key",
    "crates/cfx_store",
    "crates/dbs/db",
    "crates/dbs/kvdb-rocksdb",
    "crates/dbs/db-errors",
    "crates/network",
    "crates/primitives",
    "crates/secret_store",
    "crates/transactiongen",
    "crates/cfxcore/core",
    "crates/execution/execute-helper",
    "crates/execution/executor",
    "crates/cfxcore/internal_common",
    "crates/cfxcore/packing-pool",
    "crates/parameters",
    "crates/dbs/statedb",
    "crates/dbs/storage",
    "crates/execution/vm-interpreter",
    "crates/execution/vm-types",
    "crates/util/cfx_math",
    "crates/execution/cfx-vm-tracer-derive",
    "crates/util/dag",
    "crates/util/delegate",
    "crates/util/heap-map",
    "crates/util/hibitset",
    "crates/util/io",
    "crates/util/link-cut-tree",
    "crates/util/log_device",
    "crates/util/malloc_size_of",
    "crates/util/malloc_size_of_derive",
    "crates/util/memory-cache",
    "crates/util/metrics",
    "crates/util/priority-send-queue",
    "crates/util/random_crash",
    "crates/util/sha3-macro",
    "crates/execution/solidity-abi",
    "crates/execution/solidity-abi-derive",
    "crates/util/throttling",
    "crates/util/treap-map",
    "crates/util/version",
    "crates/util/serde_utils",
    "crates/execution/geth-tracer",
    "crates/rpc/rpc-eth-types",
    "crates/rpc/rpc-primitives",
    "crates/rpc/rpc-cfx-types",
    "crates/rpc/rpc-eth-api",
    "crates/execution/parity-trace-types",
    "crates/rpc/rpc-eth-impl",
    "crates/rpc/rpc-common-impl",
    "crates/util/util-macros",
    "crates/rpc/rpc-utils",
    "crates/rpc/rpc-builder",
    "crates/rpc/rpc-cfx-impl",
    "crates/pos/common/bounded-executor",
    "crates/pos/common/crash-handler",
    "crates/pos/common/fallible",
    "crates/pos/common/infallible",
    "crates/pos/common/logger",
    "crates/pos/common/metrics",
    "crates/pos/common/metrics-core",
    "crates/pos/common/nibble",
    "crates/pos/common/num-variants",
    "crates/pos/common/proptest-helpers",
    "crates/pos/common/proxy",
    "crates/pos/common/short-hex-str",
    "crates/pos/common/subscription-service",
    "crates/pos/common/temppath",
    "crates/pos/common/time-service",
    # "crates/pos/config/generate-key",
    "crates/pos/config/global-constants",
    "crates/pos/consensus/consensus-types",
    "crates/pos/config/config",
    "crates/pos/consensus/executor",
    "crates/pos/consensus/safety-rules",
    "crates/pos/crypto/crypto",
    "crates/pos/crypto/crypto-derive",
    "crates/pos/secure/net",
    "crates/pos/secure/push-metrics",
    "crates/pos/secure/storage",
    "crates/pos/storage/accumulator",
    "crates/pos/storage/cached-pos-ledger-db",
    "crates/pos/storage/jellyfish-merkle",
    "crates/pos/storage/pos-ledger-db",
    "crates/pos/storage/schemadb",
    "crates/pos/storage/scratchpad",
    "crates/pos/storage/state-view",
    "crates/pos/storage/storage-interface",
    "crates/pos/types/executor-types",
    "crates/pos/types/move-core-types",
    "crates/pos/types/pow-types",
    "crates/pos/types/types",
    "crates/pos/config/management/network-address-encryption",
    "crates/rpc/rpc-middlewares",
    "crates/tasks",
    "crates/eest_types",
    "crates/config",
    "crates/cfxcore/types",
    "crates/cfxcore/pow",
    "crates/cfxcore/errors", 
    "crates/util/mallocator",
]

[workspace.package]
version = "3.0.0"
authors = ["Conflux Network"]
description = "A rust implementation of the Conflux-Protocol"
documentation = "https://doc.confluxnetwork.org"
homepage = "https://confluxnetwork.org/"
keywords = ["Conflux"]
repository = "https://github.com/conflux-chain/conflux-rust"
license-file = "LICENSE"
edition = "2021"

[profile.test]
debug-assertions = true

[profile.test.package]
parity-secp256k1 = { opt-level = 3 }

[profile.bench]
debug-assertions = true
overflow-checks = true

[profile.release]
overflow-checks = true
# Temporarily run with debug assertion before main-net release.
debug-assertions = true

[workspace.dependencies]
cfxkey = { path = "./crates/cfx_key" }
cfx-math = { path = "./crates/util/cfx_math" }
solidity-abi = { path = "./crates/execution/solidity-abi" }
random-crash = { path = "./crates/util/random_crash" }
memory-cache = { path = "./crates/util/memory-cache" }
priority-send-queue = { path = "./crates/util/priority-send-queue" }
heap-map = { path = "./crates/util/heap-map" }
treap-map = { path = "./crates/util/treap-map" }
hibitset = { path = "./crates/util/hibitset" }
malloc_size_of = { path = "./crates/util/malloc_size_of" }
delegate = { path = "./crates/util/delegate" }
throttling = { path = "./crates/util/throttling" }
malloc_size_of_derive = { path = "./crates/util/malloc_size_of_derive" }
link-cut-tree = { path = "./crates/util/link-cut-tree" }
sha3-macro = { path = "./crates/util/sha3-macro" }
dag = { path = "./crates/util/dag" }
cfx-vm-tracer-derive = { path = "./crates/execution/cfx-vm-tracer-derive" }
parity-version = { path = "./crates/util/version" }
#log-device = { path = "./crates/util/log_device" }
solidity-abi-derive = { path = "./crates/execution/solidity-abi-derive" }
io = { path = "./crates/util/io" }
metrics = { path = "./crates/util/metrics" }
cfx-bytes = { path = "./crates/cfx_bytes" }
primitives = { path = "./crates/primitives" }
cfx-types = { path = "./crates/cfx_types" }
client = { path = "./crates/client" }
cfx-stratum = { path = "./crates/stratum" }
txgen = { path = "./crates/transactiongen" }
blockgen = { path = "./crates/blockgen" }
serde-utils = { path = "./crates/util/serde_utils" }
db = { path = "./crates/dbs/db" }
cfx-db-errors = { path = "./crates/dbs/db-errors" }
cfx-statedb = { path = "./crates/dbs/statedb" }
cfx-storage = { path = "./crates/dbs/storage" }
kvdb-rocksdb = { path = "./crates/dbs/kvdb-rocksdb" }
cfx-addr = { path = "./crates/cfx_addr" }
cfxcore-accounts = { path = "./crates/accounts" }
secret-store = { path = "./crates/secret_store" }
cfxstore = { path = "./crates/cfx_store" }
network = { path = "./crates/network" }
cfxcore = { path = "./crates/cfxcore/core" }
cfxcore-types = { path = "./crates/cfxcore/types" }
cfxcore-pow = { path = "./crates/cfxcore/pow" }
cfxcore-errors = { path = "./crates/cfxcore/errors" }
cfx-parameters = { path = "./crates/parameters" }
cfx-execute-helper = { path = "./crates/execution/execute-helper" }
cfx-executor = { path = "./crates/execution/executor" }
cfx-packing-pool = { path = "./crates/cfxcore/packing-pool" }
cfx-vm-interpreter = { path = "./crates/execution/vm-interpreter" }
geth-tracer = { path = "./crates/execution/geth-tracer" }
cfx-vm-types = { path = "./crates/execution/vm-types" }
cfx-internal-common = { path = "./crates/cfxcore/internal_common" }
cfx-rpc-eth-types = { path = "./crates/rpc/rpc-eth-types" }
cfx-rpc-primitives = { path = "./crates/rpc/rpc-primitives" }
cfx-rpc-cfx-types = { path = "./crates/rpc/rpc-cfx-types" }
cfx-parity-trace-types = { path = "./crates/execution/parity-trace-types" }
cfx-rpc-eth-api = { path = "./crates/rpc/rpc-eth-api" }
cfx-util-macros = { path = "./crates/util/util-macros" }
cfx-rpc = { path = "./crates/rpc/rpc-eth-impl" }
cfx-rpc-utils = { path = "./crates/rpc/rpc-utils" }
cfx-rpc-builder = { path = "./crates/rpc/rpc-builder" }
cfx-rpc-cfx-impl = { path = "./crates/rpc/rpc-cfx-impl" }
cfx-rpc-common-impl = { path = "./crates/rpc/rpc-common-impl" }
cfx-rpc-middlewares = { path = "./crates/rpc/rpc-middlewares" }
bounded-executor = { path = "./crates/pos/common/bounded-executor" }
#diem-channel = { path = "./crates/pos/common/channel", package = "channel" }
channel = { path = "./crates/pos/common/channel" }
crash-handler = { path = "./crates/pos/common/crash-handler" }
fallible = { path = "./crates/pos/common/fallible" }
diem-infallible = { path = "./crates/pos/common/infallible" }
diem-logger = { path = "./crates/pos/common/logger" }
diem-metrics = { path = "./crates/pos/common/metrics" }
diem-metrics-core = { path = "./crates/pos/common/metrics-core" }
diem-nibble = { path = "./crates/pos/common/nibble" }
num-variants = { path = "./crates/pos/common/num-variants" }
diem-proptest-helpers = { path = "./crates/pos/common/proptest-helpers" }
proxy = { path = "./crates/pos/common/proxy" }
short-hex-str = { path = "./crates/pos/common/short-hex-str" }
subscription-service = { path = "./crates/pos/common/subscription-service" }
diem-temppath = { path = "./crates/pos/common/temppath" }
diem-time-service = { path = "./crates/pos/common/time-service" }
#generate-key = { path = "./crates/pos/config/generate-key" }
diem-global-constants = { path = "./crates/pos/config/global-constants" }
diem-config = { path = "./crates/pos/config/config" }
consensus-types = { path = "./crates/pos/consensus/consensus-types" }
executor = { path = "./crates/pos/consensus/executor" }
safety-rules = { path = "./crates/pos/consensus/safety-rules" }
diem-crypto = { path = "./crates/pos/crypto/crypto" }
diem-crypto-derive = { path = "./crates/pos/crypto/crypto-derive" }
diem-secure-net = { path = "./crates/pos/secure/net" }
diem-secure-push-metrics = { path = "./crates/pos/secure/push-metrics" }
diem-secure-storage = { path = "./crates/pos/secure/storage" }
accumulator = { path = "./crates/pos/storage/accumulator" }
cached-pos-ledger-db = { path = "./crates/pos/storage/cached-pos-ledger-db" }
diem-jellyfish-merkle = { path = "./crates/pos/storage/jellyfish-merkle" }
pos-ledger-db = { path = "./crates/pos/storage/pos-ledger-db" }
schemadb = { path = "./crates/pos/storage/schemadb" }
scratchpad = { path = "./crates/pos/storage/scratchpad" }
diem-state-view = { path = "./crates/pos/storage/state-view" }
#storage-client = { path = "./crates/pos/storage/storage-client" }
storage-interface = { path = "./crates/pos/storage/storage-interface" }
executor-types = { path = "./crates/pos/types/executor-types" }
move-core-types = { path = "./crates/pos/types/move-core-types" }
pow-types = { path = "./crates/pos/types/pow-types" }
diem-types = { path = "./crates/pos/types/types" }
diem-network-address-encryption = { path = "./crates/pos/config/management/network-address-encryption" }
cfx-tasks = { path = "./crates/tasks" }
# eest_types = { path = "./crates/eest_types" }
cfx-config = { path = "./crates/config" }
cfx-mallocator-utils = { path = "./crates/util/mallocator" }

# basics
bytes = "1.9"
byte-unit = "1.1"
libc = "0.2"
smallvec = "1.15"

# proc-macros
proc-macro2 = "1.0"
quote = "1.0"
syn = "1.0"
proc-macro-crate = "3"

serde = { version = "1.0", features = [
    "derive",
    "alloc",
    "rc",
], default-features = false }
serde_json = { version = "1.0", default-features = false, features = ["alloc"] }
serde_derive = { version = "1.0", default-features = false }
serde_with = { version = "3", default-features = false, features = ["macros"] }
hex = "0.4"
rustc-hex = "2.1"
hex-literal = "1.0"

# error handling
fail = "0.5"
thiserror = "2.0"
anyhow = "1.0"

# parallelism
parking_lot = "0.12"
rayon = "1.10"
threadpool = "1.7"
crossbeam-deque = "0.8"
crossbeam-channel = "0.5"
atom = "0.3"

# alloy & revm
alloy-sol-types = "1.4.1"
alloy-primitives = "1.4.1"
<<<<<<< HEAD
alloy-rpc-types = "1.1"
alloy-rpc-types-trace = "1.1"
revm = { version = "33.1", default-features = false }
revm-primitives = "21.0"
revm-interpreter = "31.1"
revm-context-interface = "13.1"
revm-bytecode = "7.1"
alloy-primitives-wrapper = { git = "https://github.com/Conflux-Chain/alloy-primitives-wrapper.git", rev = "df227569c85fd1be773134e49f4994fa5b2b8643" }
=======
alloy-rpc-types = "1.0.41"
alloy-rpc-types-trace = "1.0.41"
revm = { version = "30.2.0", default-features = false }
revm-primitives = "21.0.1"
revm-interpreter = "28.0.0"
revm-context-interface = "11.1.2"
revm-bytecode = "7.0.2"
>>>>>>> 51e8d5db

# jsonrpc framework(old)
jsonrpc-core = "18.0.0"
jsonrpc-tcp-server = "18.0.0"
jsonrpc-http-server = "18.0.0"
jsonrpc-derive = "18.0.0"
jsonrpc-pubsub = "18.0.0"
jsonrpc-ws-server = "18.0.0"

# jsonrpc framework(new)
jsonrpsee = "0.26"
jsonrpsee-core = "0.26"
jsonrpsee-types = "0.26"

# async
tokio = "1.48"
tokio-stream = "0.1"
tokio-test = "0.4"
futures = "0.3"
futures-util = "0.3"
hyper = "1.8"
hyper-util = "0.1"
async-trait = "0.1"
pin-project = "1.1"
mio = { version = "1.0.4", features = ["os-ext", "net", "os-poll"] }
mio-timer = { git = "https://github.com/Conflux-Chain/mio-timer", rev = "91a02cc" }
mio-misc = { git = "https://github.com/Conflux-Chain/mio-misc", rev = "27ad80f" }
reqwest = "0.12.24"
axum = "0.8"
mockito = "1.5.0"

# mallocator
tikv-jemallocator = { version = "0.6", features = ["profiling", "unprefixed_malloc_on_supported_platforms"] }
# tikv-jemalloc-ctl = { version = "0.6", features = ["use_std", "stats"] }
# tikv-jemalloc-sys = { version = "0.6", features = ["profiling"] }
jemalloc_pprof = { version = "0.8", features = ["symbolize", "flamegraph"] }
# CPU profiling
pprof = { version = "0.15", features = ["flamegraph", "protobuf-codec"] }
tracy-client = "0.18.0"
snmalloc-rs = { version = "0.3.7", features = ["build_cc"] }

# crypto & hash
#fixed-hash = "0.5"
keccak-hash = "0.5"
tiny-keccak = "2.0"
bls-signatures = { git = "https://github.com/Conflux-Chain/bls-signatures.git", rev = "fb52187df92d27c365642cb7e7b2aaf60437cf9c", default-features = false, features = [
    "multicore",
    "blst",
] }
blst = "0.3"
#secp256k1 = "0.30.0"
#rustls = "0.21"
hashbrown = "0.7"
vrf = "0.2"

clap = "4"

# rand & rng
rand = "0.9"
rand_xorshift = "0.4"
rand_chacha = "0.9"

# old rand
rand_07 = { package = "rand", version = "0.7" }
rand_08 = { package = "rand", version = "0.8" }

# misc
log = "0.4"
log4rs = "1.3.0"
env_logger = "0.11"
lazy_static = "1.4"
itertools = "0.14"
lazycell = "1.3"
once_cell = "1.21"
byteorder = "1.5"
strum = "0.26"
strum_macros = "0.26"
toml = "0.8"
app_dirs = "1.2.1"
slab = "0.4"
rpassword = "5.0.1"
static_assertions = "1.1.0"
transient-hashmap = "0.4"
num_cpus = "1.17"
tempfile = "3"
bcs = "0.1.3"
order-stat = "0.1"
matches = "0.1"
siphasher = "0.3"
natpmp = "0.2"
enum-map = "0.4.0"
#enum-map-derive = "0.4.0"
igd = "0.10"
ipnetwork = "0.12.6"
edit-distance = "2"
zeroize = "1"
vergen = "8.3.2"
target_info = "0.1"
bit-set = "0.4"
typenum = "1.17.0"
typemap = { package = "typemap-ors", version = "1.0" }
impl-trait-for-tuples = "0.2"
impl-tools = "0.10"
derive_more = { version = "2.0.1", features = ["full"] }
c-kzg = { version = "2.1.5", default-features = false }
strfmt = "0.2"
smart-default = "0.6.0"
num-derive = { version = "0.4.2", default-features = false }
mirai-annotations = { version = "1.10.1", default-features = false }
rangetools = "0.1.4"
# prometheus = { version = "0.7.0", default-features = false }
primal = "0.2.3"
memoffset = "0.9"
either = "1.15"
fallible-iterator = "0.3"
fs_extra = "1.1.0"
fs-swap = { git = "https://github.com/Conflux-Chain/fs-swap", rev = "72fed3585f430b1485e133d02b291d1976c58b06" }
regex = "1.3.1"
cfg-if = "1"
unroll = "0.1.5"
winapi = "0.3"
synstructure = "0.12"
lru-cache = "0.1"
lru_time_cache = "0.9.0"
slice-group-by = "0.3.1"
auto_impl = "1"
dyn-clone = "1.0"
enumn = "0.1"
walkdir = "2.5"
tracing-subscriber = { version = "0.3.20", features = ["env-filter"] }

# num misc
bigdecimal = "0.1"
num-bigint = "0.2"
num = "0.4"
num-traits = { version = "0.2.8", default-features = false }

# time misc 
timer = "0.2"
time = "0.3"
chrono = "0.4"
duration-str = "0.17"

# parity crates
rlp = "0.4.0"
rlp_derive = { package = "rlp-derive", version = "0.2.0" }
panic_hook = { git = "https://github.com/Conflux-Chain/conflux-parity-deps.git", rev = "09da4dfeecd754df2034d4e71a260277aaaf9783" }
dir = { git = "https://github.com/Conflux-Chain/conflux-parity-deps.git", rev = "09da4dfeecd754df2034d4e71a260277aaaf9783" }
unexpected = { git = "https://github.com/Conflux-Chain/conflux-parity-deps.git", rev = "09da4dfeecd754df2034d4e71a260277aaaf9783" }
ethereum-types = "0.9"
parity-wordlist = "1.3.0"
parity-crypto = "0.9.0"
parity-path = "0.1"
parity-util-mem = { version = "0.5", default-features = false }
parity-secp256k1 = { git = "https://github.com/paritytech/rust-secp256k1.git" }
ctrlc = { git = "https://github.com/paritytech/rust-ctrlc.git", rev = "b523017108bb2d571a7a69bd97bc406e63bc7a9d" }
substrate-bn = { git = "https://github.com/paritytech/bn", rev = "63f8c587356a67b33c7396af98e065b66fca5dda", default-features = false }
ethcore-bytes = "0.1.1"

# misc-testing
similar-asserts = "1.7"
criterion = "0.6"
proptest = "1.0"
proptest-derive = "0.5"

# dbs
sqlite = "0.25"
sqlite3-sys = "0.12"
kvdb = "0.4"
influx_db_client = "0.5.1"
# conflux forked crates
rocksdb = { git = "https://github.com/Conflux-Chain/rust-rocksdb.git", rev = "f42a47efa918ebccf1f49076c96051af67d9893f" }

[patch.crates-io]
# use a forked version to fix a vulnerability(introduced by failure) in vrf-rs, can be removed after the upstream is fixed
vrf = { git = "https://github.com/andrcmdr/vrf-rs.git", rev = "f7bdb21f7f5d1858a3bb0183f194440f9a4199b3" }
sqlite3-sys = { git = "https://github.com/Conflux-Chain/sqlite3-sys.git", rev = "1de8e5998f7c2d919336660b8ef4e8f52ac43844" }<|MERGE_RESOLUTION|>--- conflicted
+++ resolved
@@ -293,7 +293,6 @@
 # alloy & revm
 alloy-sol-types = "1.4.1"
 alloy-primitives = "1.4.1"
-<<<<<<< HEAD
 alloy-rpc-types = "1.1"
 alloy-rpc-types-trace = "1.1"
 revm = { version = "33.1", default-features = false }
@@ -302,15 +301,6 @@
 revm-context-interface = "13.1"
 revm-bytecode = "7.1"
 alloy-primitives-wrapper = { git = "https://github.com/Conflux-Chain/alloy-primitives-wrapper.git", rev = "df227569c85fd1be773134e49f4994fa5b2b8643" }
-=======
-alloy-rpc-types = "1.0.41"
-alloy-rpc-types-trace = "1.0.41"
-revm = { version = "30.2.0", default-features = false }
-revm-primitives = "21.0.1"
-revm-interpreter = "28.0.0"
-revm-context-interface = "11.1.2"
-revm-bytecode = "7.0.2"
->>>>>>> 51e8d5db
 
 # jsonrpc framework(old)
 jsonrpc-core = "18.0.0"
