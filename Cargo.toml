# Use workspace section to allow test all cases under root folder (cargo test --all).
[workspace]
members = [
    "crates/cfx_bytes",
    "crates/cfx_types",
    "crates/cfx_addr",
    "crates/cfx_math",
    "crates/cfx_utils",
    "crates/stratum",
    "crates/accounts",
    "crates/blockgen",
    "crates/cfx_key",
    "crates/cfx_store",
    "crates/dbs/db",
    "crates/dbs/kvdb-rocksdb",
    "crates/dbs/db-errors",
    "crates/network",
    "crates/primitives",
    "crates/secret_store",
    "crates/transactiongen",
    "bins/cfx_store",
    "bins/cfx_key",
    "bins/conflux",
    "crates/cfxcore/core",
    "crates/cfxcore/execute-helper",
    "crates/cfxcore/executor",
    "crates/cfxcore/internal_common",
    "crates/cfxcore/packing-pool",
    "crates/cfxcore/parameters",
    "crates/dbs/statedb",
    "crates/dbs/storage",
    "crates/cfxcore/vm-interpreter",
    "crates/cfxcore/vm-types",
    "crates/util/cfx-vm-tracer-derive",
    "crates/util/dag",
    "crates/util/delegate",
    "crates/util/heap-map",
    "crates/util/hibitset",
    "crates/util/io",
    "crates/util/link-cut-tree",
    "crates/util/log_device",
    "crates/util/malloc_size_of",
    "crates/util/malloc_size_of_derive",
    "crates/util/memory-cache",
    "crates/util/metrics",
    "crates/util/priority-send-queue",
    "crates/util/random_crash",
    "crates/util/runtime",
    "crates/util/sha3-macro",
    "crates/util/solidity-abi",
    "crates/util/solidity-abi-derive",
    "crates/util/throttling",
    "crates/util/treap-map",
    "crates/util/version",
    "crates/serde_utils",
    "crates/cfxcore/geth-tracer",
    "crates/rpc/rpc-eth-types", 
    "crates/rpc/rpc-primitives",
    "crates/rpc/rpc-cfx-types", 
    "crates/rpc/rpc-eth-api",
    "crates/cfxcore/parity-trace-types",
    "crates/rpc/rpc", "crates/util/util-macros",
]

resolver = "2"

[workspace.package]
<<<<<<< HEAD
version = "2.4.0-testnet-fix3"
=======
version = "2.4.0"
>>>>>>> c4734e33
authors = ["peilun-conflux", "ChenxingLi"]
description = "A rust implementation of the Conflux-Protocol"
documentation = "https://doc.confluxnetwork.org"
#edition = "2018"
homepage = "https://confluxnetwork.org/"
keywords = ["Conflux"]
repository = "https://github.com/conflux-chain/conflux-rust"
license-file = "LICENSE"

[patch.crates-io]
sqlite3-sys = { git = "https://github.com/Conflux-Chain/sqlite3-sys.git", rev = "1de8e5998f7c2d919336660b8ef4e8f52ac43844" }

[profile.test]
debug-assertions = true

[profile.test.package]
parity-secp256k1 = { opt-level = 3 }

[profile.bench]
debug-assertions = true
overflow-checks = true

[profile.release]
overflow-checks = true
# Temporarily run with debug assertion before main-net release.
debug-assertions = true

[workspace.dependencies]
cfxkey = { path = "./crates/cfx_key" }
cfx-math = { path = "./crates/cfx_math" }
solidity-abi = { path = "./crates/util/solidity-abi" }
random-crash = { path = "./crates/util/random_crash" }
memory-cache = { path = "./crates/util/memory-cache" }
priority-send-queue = { path = "./crates/util/priority-send-queue" }
heap-map = { path = "./crates/util/heap-map" }
treap-map = { path = "./crates/util/treap-map" }
hibitset = { path = "./crates/util/hibitset" }
runtime = { path = "./crates/util/runtime" }
malloc_size_of = { path = "./crates/util/malloc_size_of" }
delegate = { path = "./crates/util/delegate" }
throttling = { path = "./crates/util/throttling" }
malloc_size_of_derive = { path = "./crates/util/malloc_size_of_derive" }
link-cut-tree = { path = "./crates/util/link-cut-tree" }
sha3-macro = { path = "./crates/util/sha3-macro" }
dag = { path = "./crates/util/dag" }
cfx-vm-tracer-derive = { path = "./crates/util/cfx-vm-tracer-derive" }
parity-version = { path = "./crates/util/version" }
log-device = { path = "./crates/util/log_device" }
solidity-abi-derive = { path = "./crates/util/solidity-abi-derive" }
io = { path = "./crates/util/io" }
metrics = { path = "./crates/util/metrics" }
cfx-bytes = { path = "./crates/cfx_bytes" }
primitives = { path = "./crates/primitives" }
cfx-types = { path = "./crates/cfx_types" }
client = { path = "./crates/client" }
cfx-stratum = { path = "./crates/stratum" }
txgen = { path = "./crates/transactiongen" }
blockgen = { path = "./crates/blockgen" }
serde-utils = { path = "./crates/serde_utils" }
db = { path = "./crates/dbs/db" }
cfx-db-errors = { path = "./crates/dbs/db-errors" }
cfx-statedb = { path = "./crates/dbs/statedb" }
cfx-storage = { path = "./crates/dbs/storage" }
kvdb-rocksdb = { path = "./crates/dbs/kvdb-rocksdb" }
cfx-addr = { path = "./crates/cfx_addr" }
cfxcore-accounts = { path = "./crates/accounts" }
secret-store = { path = "./crates/secret_store" }
cfxstore = { path = "./crates/cfx_store" }
network = { path = "./crates/network" }
cfx-utils = { path = "./crates/cfx_utils" }
cfxcore = { path = "./crates/cfxcore/core" }
cfx-parameters = { path = "./crates/cfxcore/parameters" }
cfx-execute-helper = { path = "./crates/cfxcore/execute-helper" }
cfx-executor = { path = "./crates/cfxcore/executor" }
cfx-packing-pool = { path = "./crates/cfxcore/packing-pool" }
cfx-vm-interpreter = { path = "./crates/cfxcore/vm-interpreter" }
geth-tracer = { path = "./crates/cfxcore/geth-tracer" }
cfx-vm-types = { path = "./crates/cfxcore/vm-types" }
cfx-internal-common = { path = "./crates/cfxcore/internal_common" }
cfx-rpc-eth-types = { path = "./crates/rpc/rpc-eth-types" }
cfx-rpc-primitives = { path = "./crates/rpc/rpc-primitives" }
cfx-rpc-cfx-types = { path = "./crates/rpc/rpc-cfx-types" }
cfx-parity-trace-types = { path = "./crates/cfxcore/parity-trace-types" }
cfx-rpc-eth-api = { path = "./crates/rpc/rpc-eth-api" }
cfx-util-macros = { path = "./crates/util/util-macros" }

serde = { version = "1.0", features = ["derive", "alloc"] }
serde_json = "1.0"
serde_derive = "1.0"
fail = "0.4.0"
thiserror = "1.0.63"
anyhow = "1.0"
chrono = "=0.4.38"
error-chain = { version = "0.12" }
jsonrpc-core = { version = "15.1.0" }
log = "0.4"
strum = "0.20"
strum_macros = "0.20"
lazy_static = "1.4"
parking_lot = "0.11"
rayon = "1.10"
jsonrpsee = "0.24.4"
once_cell = "1.17.1"
rand = "0.7"
itertools = "0.10.0"

byteorder = "1.2.7"
rlp = "0.4.0"
rlp_derive = { git = "https://github.com/Conflux-Chain/conflux-parity-deps.git", rev = "1597a9cab02343eb2322ca0ac58d39b64e3f42d1"  }
hex = "0.4.3"
rustc-hex = "2.1"

alloy-sol-types = "0.7.2"
alloy-primitives = "0.7.2"
alloy-rpc-types = { git = "https://github.com/alloy-rs/alloy", rev = "4e22b9e" }
alloy-rpc-types-trace = { git = "https://github.com/alloy-rs/alloy", rev = "4e22b9e" }
revm = "8.0"

bls-signatures = { git = "https://github.com/Conflux-Chain/bls-signatures.git", rev = "fb52187df92d27c365642cb7e7b2aaf60437cf9c", default-features = false, features = ["multicore", "blst"] }

# async
async-trait = "0.1"

# crypto
fixed-hash = "0.5"
keccak-hash = "0.5"
tiny-keccak = "2.0.2"

# misc
clap = "2"<|MERGE_RESOLUTION|>--- conflicted
+++ resolved
@@ -54,9 +54,9 @@
     "crates/util/version",
     "crates/serde_utils",
     "crates/cfxcore/geth-tracer",
-    "crates/rpc/rpc-eth-types", 
+    "crates/rpc/rpc-eth-types",
     "crates/rpc/rpc-primitives",
-    "crates/rpc/rpc-cfx-types", 
+    "crates/rpc/rpc-cfx-types",
     "crates/rpc/rpc-eth-api",
     "crates/cfxcore/parity-trace-types",
     "crates/rpc/rpc", "crates/util/util-macros",
@@ -65,11 +65,7 @@
 resolver = "2"
 
 [workspace.package]
-<<<<<<< HEAD
 version = "2.4.0-testnet-fix3"
-=======
-version = "2.4.0"
->>>>>>> c4734e33
 authors = ["peilun-conflux", "ChenxingLi"]
 description = "A rust implementation of the Conflux-Protocol"
 documentation = "https://doc.confluxnetwork.org"
