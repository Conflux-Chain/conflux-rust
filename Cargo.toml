--- conflicted
+++ resolved
@@ -107,11 +107,8 @@
     "crates/pos/config/management/network-address-encryption",
     "crates/rpc/rpc-middlewares",
     "crates/tasks",
-<<<<<<< HEAD
     "crates/statetest_types",
-=======
     "crates/config",
->>>>>>> ecd1957e
 ]
 
 resolver = "2"
@@ -246,11 +243,8 @@
 diem-types = { path = "./crates/pos/types/types" }
 diem-network-address-encryption = { path = "./crates/pos/config/management/network-address-encryption" }
 cfx-tasks = { path = "./crates/tasks" }
-<<<<<<< HEAD
 statetest_types = { path = "./crates/statetest_types" }
-=======
 cfx-config = { path = "./crates/config" }
->>>>>>> ecd1957e
 
 # basics
 bytes = "1.9"
