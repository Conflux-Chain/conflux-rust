# Use workspace section to allow test all cases under root folder (cargo test --all).
[workspace]
members = [
    "crates/cfx_bytes",
    "crates/cfx_types",
    "crates/cfx_addr",
    "crates/cfx_math",
    "crates/cfx_utils",
    "crates/stratum",
    "crates/accounts",
    "crates/blockgen",
    "crates/cfx_key",
    "crates/cfx_store",
    "crates/dbs/db",
    "crates/dbs/kvdb-rocksdb",
    "crates/dbs/db-errors",
    "crates/network",
    "crates/primitives",
    "crates/secret_store",
    "crates/transactiongen",
    "bins/cfx_store",
    "bins/cfx_key",
    "bins/conflux",
    "crates/cfxcore/core",
    "crates/cfxcore/execute-helper",
    "crates/cfxcore/executor",
    "crates/cfxcore/internal_common",
    "crates/cfxcore/packing-pool",
    "crates/cfxcore/parameters",
    "crates/dbs/statedb",
    "crates/dbs/storage",
    "crates/cfxcore/vm-interpreter",
    "crates/cfxcore/vm-types",
    "crates/util/cfx-vm-tracer-derive",
    "crates/util/dag",
    "crates/util/delegate",
    "crates/util/heap-map",
    "crates/util/hibitset",
    "crates/util/io",
    "crates/util/link-cut-tree",
    "crates/util/log_device",
    "crates/util/malloc_size_of",
    "crates/util/malloc_size_of_derive",
    "crates/util/memory-cache",
    "crates/util/metrics",
    "crates/util/priority-send-queue",
    "crates/util/random_crash",
    "crates/util/runtime",
    "crates/util/sha3-macro",
    "crates/util/solidity-abi",
    "crates/util/solidity-abi-derive",
    "crates/util/throttling",
    "crates/util/treap-map",
    "crates/util/version",
    "crates/serde_utils",
    "crates/cfxcore/geth-tracer",
    "crates/rpc/rpc-eth-types", 
    "crates/rpc/rpc-primitives",
    "crates/rpc/rpc-cfx-types", 
    "crates/rpc/rpc-eth-api",
    "crates/cfxcore/parity-trace-types",
    "crates/rpc/rpc",
    "crates/util/util-macros",
    "crates/rpc/rpc-utils",
    "crates/rpc/rpc-builder",
]

resolver = "2"

[workspace.package]
version = "2.4.0"
authors = ["peilun-conflux", "ChenxingLi"]
description = "A rust implementation of the Conflux-Protocol"
documentation = "https://doc.confluxnetwork.org"
#edition = "2018"
homepage = "https://confluxnetwork.org/"
keywords = ["Conflux"]
repository = "https://github.com/conflux-chain/conflux-rust"
license-file = "LICENSE"

[patch.crates-io]
sqlite3-sys = { git = "https://github.com/Conflux-Chain/sqlite3-sys.git", rev = "1de8e5998f7c2d919336660b8ef4e8f52ac43844" }

[profile.test]
debug-assertions = true

[profile.test.package]
parity-secp256k1 = { opt-level = 3 }

[profile.bench]
debug-assertions = true
overflow-checks = true

[profile.release]
overflow-checks = true
# Temporarily run with debug assertion before main-net release.
debug-assertions = true

[workspace.dependencies]
cfxkey = { path = "./crates/cfx_key" }
cfx-math = { path = "./crates/cfx_math" }
solidity-abi = { path = "./crates/util/solidity-abi" }
random-crash = { path = "./crates/util/random_crash" }
memory-cache = { path = "./crates/util/memory-cache" }
priority-send-queue = { path = "./crates/util/priority-send-queue" }
heap-map = { path = "./crates/util/heap-map" }
treap-map = { path = "./crates/util/treap-map" }
hibitset = { path = "./crates/util/hibitset" }
runtime = { path = "./crates/util/runtime" }
malloc_size_of = { path = "./crates/util/malloc_size_of" }
delegate = { path = "./crates/util/delegate" }
throttling = { path = "./crates/util/throttling" }
malloc_size_of_derive = { path = "./crates/util/malloc_size_of_derive" }
link-cut-tree = { path = "./crates/util/link-cut-tree" }
sha3-macro = { path = "./crates/util/sha3-macro" }
dag = { path = "./crates/util/dag" }
cfx-vm-tracer-derive = { path = "./crates/util/cfx-vm-tracer-derive" }
parity-version = { path = "./crates/util/version" }
log-device = { path = "./crates/util/log_device" }
solidity-abi-derive = { path = "./crates/util/solidity-abi-derive" }
io = { path = "./crates/util/io" }
metrics = { path = "./crates/util/metrics" }
cfx-bytes = { path = "./crates/cfx_bytes" }
primitives = { path = "./crates/primitives" }
cfx-types = { path = "./crates/cfx_types" }
client = { path = "./crates/client" }
cfx-stratum = { path = "./crates/stratum" }
txgen = { path = "./crates/transactiongen" }
blockgen = { path = "./crates/blockgen" }
serde-utils = { path = "./crates/serde_utils" }
db = { path = "./crates/dbs/db" }
cfx-db-errors = { path = "./crates/dbs/db-errors" }
cfx-statedb = { path = "./crates/dbs/statedb" }
cfx-storage = { path = "./crates/dbs/storage" }
kvdb-rocksdb = { path = "./crates/dbs/kvdb-rocksdb" }
cfx-addr = { path = "./crates/cfx_addr" }
cfxcore-accounts = { path = "./crates/accounts" }
secret-store = { path = "./crates/secret_store" }
cfxstore = { path = "./crates/cfx_store" }
network = { path = "./crates/network" }
cfx-utils = { path = "./crates/cfx_utils" }
cfxcore = { path = "./crates/cfxcore/core" }
cfx-parameters = { path = "./crates/cfxcore/parameters" }
cfx-execute-helper = { path = "./crates/cfxcore/execute-helper" }
cfx-executor = { path = "./crates/cfxcore/executor" }
cfx-packing-pool = { path = "./crates/cfxcore/packing-pool" }
cfx-vm-interpreter = { path = "./crates/cfxcore/vm-interpreter" }
geth-tracer = { path = "./crates/cfxcore/geth-tracer" }
cfx-vm-types = { path = "./crates/cfxcore/vm-types" }
cfx-internal-common = { path = "./crates/cfxcore/internal_common" }
cfx-rpc-eth-types = { path = "./crates/rpc/rpc-eth-types" }
cfx-rpc-primitives = { path = "./crates/rpc/rpc-primitives" }
cfx-rpc-cfx-types = { path = "./crates/rpc/rpc-cfx-types" }
cfx-parity-trace-types = { path = "./crates/cfxcore/parity-trace-types" }
cfx-rpc-eth-api = { path = "./crates/rpc/rpc-eth-api" }
cfx-util-macros = { path = "./crates/util/util-macros" }
cfx-rpc = { path = "./crates/rpc/rpc" }
cfx-rpc-utils = { path = "./crates/rpc/rpc-utils" }
cfx-rpc-builder = { path = "./crates/rpc/rpc-builder" }

# proc-macros
proc-macro2 = "1.0"
quote = "1.0"

serde = { version = "1.0", features = ["derive", "alloc"] }
serde_json = "1.0"
serde_derive = "1.0"
hex = "0.4.3"
rustc-hex = "2.1"

fail = "0.4.0"
thiserror = "1.0.63"
anyhow = "1.0"
error-chain = { version = "0.12" }

# parallelism
parking_lot = "0.11"
rayon = "1.10"

# alloy & revm
alloy-sol-types = "0.7.2"
alloy-primitives = "0.7.2"
alloy-rpc-types = { git = "https://github.com/alloy-rs/alloy", rev = "4e22b9e" }
alloy-rpc-types-trace = { git = "https://github.com/alloy-rs/alloy", rev = "4e22b9e" }
revm = "8.0"

# jsonrpc framework(old)
jsonrpc-core = "15.1.0"
jsonrpc-tcp-server = "15.1.0"
jsonrpc-http-server = "15.1.0"
jsonrpc-derive = "15.1.0"
jsonrpc-core-client = "15.1.0"
jsonrpc-pubsub = "15.1.0"
jsonrpc-ws-server = "15.1.0"

# jsonrpc framework(new)
jsonrpsee = "0.24.4"
jsonrpsee-core = "0.24"
jsonrpsee-types = "0.24"

http = "1.0"

# async
tokio = "1.40"
tokio-stream = "0.1.11"
tokio-timer = "0.2.13"
tokio-util = "0.7.4"
futures = "0.3.30"
futures01 = "0.1"
futures-core = "0.3"
futures-util = "0.3"
hyper = "1.3"
hyper-util = "0.1.5"
async-stream = "0.3"
async-trait = "0.1"
async-oneshot = "0.5.0"
tower = "0.4"
tower-http = "0.5"
reqwest = { version = "0.12", default-features = false }
pin-project = "1.0.12"
mio = "0.6.8"
# old version tokio 0.2
tokio02 = { version = "0.2", package="tokio", features = ["full"] }

# crypto
fixed-hash = "0.5"
keccak-hash = "0.5"
tiny-keccak = "2.0.2"
bls-signatures = { git = "https://github.com/Conflux-Chain/bls-signatures.git", rev = "fb52187df92d27c365642cb7e7b2aaf60437cf9c", default-features = false, features = ["multicore", "blst"] }

# misc
clap = "2"
rand = "0.7"
log = "0.4"
log4rs = "1.2.0"
lazy_static = "1.4"
itertools = "0.10.0"
once_cell = "1.17.1"
chrono = "=0.4.38"
byteorder = "1.2.7"
<<<<<<< HEAD
strum = "0.26"
strum_macros = "0.26"
bytes = "1.0.1"
toml = "0.5.8"
textwrap = "0.9"
app_dirs = "1.2.1"
slab = "0.4"
tempdir = "0.3"
threadpool = "1.0"
rpassword = "5.0.1"
static_assertions = "1.1.0"
dir = { git = "https://github.com/Conflux-Chain/conflux-parity-deps.git", rev = "1597a9cab02343eb2322ca0ac58d39b64e3f42d1"  }
ctrlc = { git = "https://github.com/paritytech/rust-ctrlc.git", rev="b523017108bb2d571a7a69bd97bc406e63bc7a9d" }

bigdecimal = "0.1.0"
num-bigint = "0.2.6"
=======

# conflux forked crates
rocksdb = { git = "https://github.com/Conflux-Chain/rust-rocksdb.git", rev = "3773afe5b953997188f37c39308105b5deb0faac" }

# parity crates
rlp = "0.4.0"
rlp_derive = { git = "https://github.com/Conflux-Chain/conflux-parity-deps.git", rev = "1597a9cab02343eb2322ca0ac58d39b64e3f42d1"  }
panic_hook = { git = "https://github.com/Conflux-Chain/conflux-parity-deps.git", rev = "1597a9cab02343eb2322ca0ac58d39b64e3f42d1"  }
dir = { git = "https://github.com/Conflux-Chain/conflux-parity-deps.git", rev = "1597a9cab02343eb2322ca0ac58d39b64e3f42d1"  }
unexpected = { git = "https://github.com/Conflux-Chain/conflux-parity-deps.git", rev = "1597a9cab02343eb2322ca0ac58d39b64e3f42d1"  }
ethereum-types = "0.9"
parity-wordlist = "1.3.0"
parity-crypto = "0.9.0"
parity-path = "0.1"
parity-util-mem = { version = "0.5", default-features = false }
parity-secp256k1 = { git = "https://github.com/paritytech/rust-secp256k1.git" }
ctrlc = { git = "https://github.com/paritytech/rust-ctrlc.git", rev="b523017108bb2d571a7a69bd97bc406e63bc7a9d" }
substrate-bn = { git = "https://github.com/paritytech/bn", rev="63f8c587356a67b33c7396af98e065b66fca5dda", default-features = false }
>>>>>>> 67b63c42
<|MERGE_RESOLUTION|>--- conflicted
+++ resolved
@@ -238,7 +238,6 @@
 once_cell = "1.17.1"
 chrono = "=0.4.38"
 byteorder = "1.2.7"
-<<<<<<< HEAD
 strum = "0.26"
 strum_macros = "0.26"
 bytes = "1.0.1"
@@ -250,12 +249,8 @@
 threadpool = "1.0"
 rpassword = "5.0.1"
 static_assertions = "1.1.0"
-dir = { git = "https://github.com/Conflux-Chain/conflux-parity-deps.git", rev = "1597a9cab02343eb2322ca0ac58d39b64e3f42d1"  }
-ctrlc = { git = "https://github.com/paritytech/rust-ctrlc.git", rev="b523017108bb2d571a7a69bd97bc406e63bc7a9d" }
-
 bigdecimal = "0.1.0"
 num-bigint = "0.2.6"
-=======
 
 # conflux forked crates
 rocksdb = { git = "https://github.com/Conflux-Chain/rust-rocksdb.git", rev = "3773afe5b953997188f37c39308105b5deb0faac" }
@@ -273,5 +268,4 @@
 parity-util-mem = { version = "0.5", default-features = false }
 parity-secp256k1 = { git = "https://github.com/paritytech/rust-secp256k1.git" }
 ctrlc = { git = "https://github.com/paritytech/rust-ctrlc.git", rev="b523017108bb2d571a7a69bd97bc406e63bc7a9d" }
-substrate-bn = { git = "https://github.com/paritytech/bn", rev="63f8c587356a67b33c7396af98e065b66fca5dda", default-features = false }
->>>>>>> 67b63c42
+substrate-bn = { git = "https://github.com/paritytech/bn", rev="63f8c587356a67b33c7396af98e065b66fca5dda", default-features = false }