--- conflicted
+++ resolved
@@ -1,6 +1,2 @@
 set RUST_BACKTRACE=1
-<<<<<<< HEAD
-conflux.exe --config testnet.toml --full 2> stderr.txt
-=======
-conflux.exe --config tethys.toml 2> stderr.txt
->>>>>>> e83cc656
+conflux.exe --config testnet.toml 2> stderr.txt