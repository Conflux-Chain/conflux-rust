--- conflicted
+++ resolved
@@ -1,13 +1,9 @@
 name: Tests
 
 env:
-<<<<<<< HEAD
   RUST_VERSION: 1.86.0
-=======
-  RUST_VERSION: 1.77.2
   SCCACHE_GHA_ENABLED: "true"
   RUSTC_WRAPPER: "sccache"
->>>>>>> b2e5f0d3
 
 on:
   push:
