--- conflicted
+++ resolved
@@ -120,12 +120,9 @@
         self.bandwidth = 20
         self.tps = 4000
         self.enable_tx_propagation = False
-<<<<<<< HEAD
         self.min_peers_propagate = 8
         self.max_peers_propagate = 128
-=======
         self.metrics_report_interval_ms = 3000
->>>>>>> 404a2774
 
         self.batch_config = "500:1:150000:1000,500:1:200000:1000,500:1:250000:1000,500:1:300000:1000,500:1:350000:1000"
 
