--- conflicted
+++ resolved
@@ -84,13 +84,7 @@
             batch_config = batch_config[:-1]
         for config in batch_config.split(","):
             fields = config.split(":")
-<<<<<<< HEAD
             assert len(fields) == 5, "invalid config, format is <block_gen_interval_ms>:<txs_per_block>:<tx_size>:<num_blocks>:<tps>"
-=======
-            if len(fields) != 4 and len(fields) != 6:
-                raise AssertionError("invalid config, format is <block_gen_interval_ms>:<txs_per_block>:<tx_size>:<num_blocks>:[<data_propagate_interval_ms>:<data_propagate_size>]")
-
->>>>>>> 711b0307
             config_groups.append(RemoteSimulateConfig(
                 int(fields[0]),
                 int(fields[1]),
@@ -120,14 +114,10 @@
         self.connect_peers = 8
         self.ips_file = "ips"
         self.throttling = "512,1024,2048"
-<<<<<<< HEAD
-        self.storage_memory_mb = 16
         self.data_propagate_enabled = False
         self.data_propagate_interval_ms = 1000
         self.data_propagate_size = 1000
-=======
         self.storage_memory_mb = 2
->>>>>>> 711b0307
 
         self.batch_config = "250:1:150000:1000:4000,250:1:150000:1000:6000,250:1:150000:1000:8000,250:1:150000:1000:12000"
 
@@ -155,23 +145,15 @@
             os.system("echo error logs: `grep -i thrott -r logs | wc -l`")
 
             print("Computing latencies ...")
-<<<<<<< HEAD
             block_size_kb = config.txs_per_block * config.tx_size // 1000
             self.stat_latency(config.block_gen_interval_ms, block_size_kb)
-=======
-            self.stat_latency(config)
->>>>>>> 711b0307
 
         print("=========================================================")
         print("archive the experiment results into [{}] ...".format(self.stat_archive_file))
         os.system("tar cvfz {} {} *.csv".format(self.stat_archive_file, self.stat_log_file))
 
     def copy_remote_logs(self):
-<<<<<<< HEAD
-        execute("sh copy_logs.sh > /dev/null", 3, "copy_logs")
-=======
         execute("sh copy_logs.sh > /dev/null", 3, "copy logs")
->>>>>>> 711b0307
         os.system("echo `ls logs/logs_tmp | wc -l` logs copied.")
 
     def run_remote_simulate(self, config:RemoteSimulateConfig):
@@ -233,10 +215,6 @@
             print("begin to statistic confirmation latency ...")
             ret = os.system("python3 stat_confirmation.py logs 4 >> {}".format(self.stat_log_file))
             assert ret == 0, "Failed to statistic block confirmation latency, return code = {}".format(ret)
-<<<<<<< HEAD
-
-=======
->>>>>>> 711b0307
 
 if __name__ == "__main__":
     LatencyExperiment().run()