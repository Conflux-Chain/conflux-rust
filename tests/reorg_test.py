#!/usr/bin/env python3
from conflux.utils import encode_hex, privtoaddr, parse_as_int
from test_framework.block_gen_thread import BlockGenThread
from test_framework.blocktools import create_transaction
from test_framework.mininode import *
from test_framework.test_framework import ConfluxTestFramework
from test_framework.util import *

<<<<<<< HEAD

class P2PTest(ConfluxTestFramework):
=======
class ReorgTest(ConfluxTestFramework):
>>>>>>> d56d2c55
    def set_test_params(self):
        self.setup_clean_chain = True
        self.num_nodes = 8
        self.n_shard = 2
        self.shard_size = int(self.num_nodes / self.n_shard)

    def setup_network(self):
        self.setup_nodes()
        assert self.num_nodes % self.n_shard == 0, "each shard should have the same size"
        for s in range(self.n_shard):
            for i in range(s * self.shard_size, (s + 1) * self.shard_size - 1):
                connect_nodes(self.nodes, i, i + 1)

    def run_test(self):
        start_p2p_connection(self.nodes)
        block_gen_thread = BlockGenThread(self.nodes, self.log, interval_base=0.2)
        block_gen_thread.start()
        genesis_key = default_config["GENESIS_PRI_KEY"]
        tx_n = 100
        gas_price = 1
        shard_balance = []

        for s in range(self.n_shard):
            ''' Send random transactions to this shard s '''
            shard_nodes = self.nodes[s * self.shard_size: (s + 1) * self.shard_size]
            receiver_sk, _ = ec_random_keys()
            value = default_config["TOTAL_COIN"] - 21000
            balance_map = {receiver_sk: value}
            nonce_map = {receiver_sk: 0}
            tx = create_transaction(pri_key=genesis_key, receiver=privtoaddr(receiver_sk), value=value, nonce=0,
                                    gas_price=gas_price)
            shard_nodes[0].p2p.send_protocol_msg(Transactions(transactions=[tx]))
            for i in range(tx_n):
                sender_key = random.choice(list(balance_map))
                nonce = nonce_map[sender_key]
                if random.random() < 0.2 and balance_map[sender_key] > 21000 * 4 * tx_n:
                    value = int(balance_map[sender_key] * 0.5)
                    receiver_sk, _ = ec_random_keys()
                    nonce_map[receiver_sk] = 0
                    balance_map[receiver_sk] = value
                else:
                    value = 1
                    receiver_sk = random.choice(list(balance_map))
                    balance_map[receiver_sk] += value
                tx = create_transaction(pri_key=sender_key, receiver=privtoaddr(receiver_sk), value=value, nonce=nonce,
                                        gas_price=gas_price)
                r = random.randint(0, self.shard_size - 1)
                shard_nodes[r].p2p.send_protocol_msg(Transactions(transactions=[tx]))
                nonce_map[sender_key] = nonce + 1
                balance_map[sender_key] -= value + gas_price * 21000
                self.log.info("New tx %s: %s send value %d to %s, sender balance:%d, receiver balance:%d",
                              encode_hex(tx.hash), eth_utils.encode_hex(privtoaddr(sender_key))[-4:],
                              value, eth_utils.encode_hex(privtoaddr(receiver_sk))[-4:], balance_map[sender_key],
                              balance_map[receiver_sk])
                self.log.debug("Send Transaction %s to node %d", encode_hex(tx.hash), r)
                time.sleep(random.random() / 10)
            for k in balance_map:
                self.log.info("Check account sk:%s addr:%s", bytes_to_int(k), eth_utils.encode_hex(privtoaddr(k)))
                wait_until(lambda: self.check_account(k, balance_map, shard_nodes[0]))
            shard_balance.append(balance_map)

        def epochCheck(node):
            r = node.cfx_epochNumber()
            return int(r, 0) > 110

        wait_until(lambda: epochCheck(self.nodes[0]))
        wait_until(lambda: epochCheck(self.nodes[int(self.num_nodes / self.n_shard)]))
        for s in range(self.n_shard):
            for idx in range(self.shard_size):
                connect_nodes(self.nodes, s * self.shard_size - 1 + idx, s * self.shard_size + idx)
        block_gen_thread.stop()
        block_gen_thread.join()
        sync_blocks(self.nodes)

        ''' Check if the balance state of every node matches '''
        success_shard = -1
        # use the state of node 0 to find the winning shard
        for s in range(self.n_shard):
            balance_map = shard_balance[s]
            unmatch = False
            for k in balance_map:
                if not self.check_account(k, balance_map, self.nodes[0]):
                    unmatch = True
                    self.log.info("Final balance does not match shard %s, check next", s)
                    break
            if unmatch:
                continue
            success_shard = s
            break
        assert success_shard != -1, "The final state of node 0 matches no shard state"
        self.log.info("Shard %s succeeds", success_shard)
        for i in range(1, self.num_nodes):
            balance_map = shard_balance[success_shard]
            for k in balance_map:
                if not self.check_account(k, balance_map, self.nodes[i]):
                    raise AssertionError("Final balance of node {} does not match node 0, sender={}".format(i, k))
        self.log.info("Pass")

    def check_account(self, k, balance_map, node):
        addr = eth_utils.encode_hex(privtoaddr(k))
        try:
            balance = parse_as_int(node.cfx_getBalance(addr))
        except Exception as e:
            self.log.debug("Fail to get balance, error=%s", str(e))
            return False
        if balance == balance_map[k]:
            return True
        else:
            self.log.info("Remote balance:%d, local balance:%d", balance, balance_map[k])
            time.sleep(1)
            return False


if __name__ == "__main__":
    ReorgTest().main()<|MERGE_RESOLUTION|>--- conflicted
+++ resolved
@@ -1,17 +1,13 @@
 #!/usr/bin/env python3
+from http.client import CannotSendRequest
 from conflux.utils import encode_hex, privtoaddr, parse_as_int
 from test_framework.block_gen_thread import BlockGenThread
 from test_framework.blocktools import create_transaction
+from test_framework.test_framework import ConfluxTestFramework
 from test_framework.mininode import *
-from test_framework.test_framework import ConfluxTestFramework
 from test_framework.util import *
 
-<<<<<<< HEAD
-
-class P2PTest(ConfluxTestFramework):
-=======
 class ReorgTest(ConfluxTestFramework):
->>>>>>> d56d2c55
     def set_test_params(self):
         self.setup_clean_chain = True
         self.num_nodes = 8
@@ -62,10 +58,8 @@
                 shard_nodes[r].p2p.send_protocol_msg(Transactions(transactions=[tx]))
                 nonce_map[sender_key] = nonce + 1
                 balance_map[sender_key] -= value + gas_price * 21000
-                self.log.info("New tx %s: %s send value %d to %s, sender balance:%d, receiver balance:%d",
-                              encode_hex(tx.hash), eth_utils.encode_hex(privtoaddr(sender_key))[-4:],
-                              value, eth_utils.encode_hex(privtoaddr(receiver_sk))[-4:], balance_map[sender_key],
-                              balance_map[receiver_sk])
+                self.log.info("New tx %s: %s send value %d to %s, sender balance:%d, receiver balance:%d", encode_hex(tx.hash), eth_utils.encode_hex(privtoaddr(sender_key))[-4:],
+                               value, eth_utils.encode_hex(privtoaddr(receiver_sk))[-4:], balance_map[sender_key], balance_map[receiver_sk])
                 self.log.debug("Send Transaction %s to node %d", encode_hex(tx.hash), r)
                 time.sleep(random.random() / 10)
             for k in balance_map:
