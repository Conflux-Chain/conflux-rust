--- conflicted
+++ resolved
@@ -394,17 +394,8 @@
         if epoch is None:
             return self.node.cfx_call(tx)
         else:
-<<<<<<< HEAD
             return self.node.cfx_call(tx, epoch)
-=======
-            return self.node.cfx_call(tx, epoch)
-
-    def get_supply_info(self, epoch:str=None):
-        if epoch is None:
-            return self.node.cfx_getSupplyInfo()
-        else:
-            return self.node.cfx_getSupplyInfo(epoch)
+
 
     def get_block_count(self):
-        return self.node.getblockcount()
->>>>>>> 7d847e12
+        return self.node.getblockcount()