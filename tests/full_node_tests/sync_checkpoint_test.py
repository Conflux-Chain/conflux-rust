--- conflicted
+++ resolved
@@ -75,15 +75,10 @@
 
         # There is no state from epoch 1 to snapshot_epoch
         # Note, state of genesis epoch always exists
-<<<<<<< HEAD
-        assert full_node_client.epoch_number() >= checkpoint_epoch
-        for i in range(1, checkpoint_epoch):
-=======
-        assert client.epoch_number() >= snapshot_epoch
+        assert full_node_client.epoch_number() >= snapshot_epoch
         # We have snapshot_epoch for state execution but
         # don't offer snapshot_epoch for Rpc clients.
         for i in range(1, snapshot_epoch + 1):
->>>>>>> 9413265c
             try:
                 full_node_client.get_balance(full_node_client.GENESIS_ADDR, full_node_client.EPOCH_NUM(i))
                 raise AssertionError("should not have state for epoch {}".format(i))
@@ -91,23 +86,17 @@
                 assert "State for epoch" in e.response.message
                 assert "does not exist" in e.response.message
 
-<<<<<<< HEAD
         # State should exist at checkpoint
-        full_balance = full_node_client.get_balance(full_node_client.GENESIS_ADDR, full_node_client.EPOCH_NUM(checkpoint_epoch))
-        archive_balance = archive_node_client.get_balance(archive_node_client.GENESIS_ADDR, archive_node_client.EPOCH_NUM(checkpoint_epoch))
+        full_balance = full_node_client.get_balance(full_node_client.GENESIS_ADDR, full_node_client.EPOCH_NUM(snapshot_epoch))
+        archive_balance = archive_node_client.get_balance(archive_node_client.GENESIS_ADDR, archive_node_client.EPOCH_NUM(snapshot_epoch))
         assert_equal(full_balance, archive_balance)
 
         # There should be states after checkpoint
-        for i in range(checkpoint_epoch, full_node_client.epoch_number() - 3):
+        for i in range(snapshot_epoch, full_node_client.epoch_number() - 3):
             full_balance = full_node_client.get_balance(full_node_client.GENESIS_ADDR, full_node_client.EPOCH_NUM(i))
             archive_balance = archive_node_client.get_balance(archive_node_client.GENESIS_ADDR, archive_node_client.EPOCH_NUM(i))
             assert_equal(full_balance, archive_balance)
 
-=======
-        # There should be states after checkpoint
-        for i in range(snapshot_epoch + 1, client.epoch_number() - 3):
-            client.get_balance(client.GENESIS_ADDR, client.EPOCH_NUM(i))
->>>>>>> 9413265c
 
 if __name__ == "__main__":
     SyncCheckpointTests().main()