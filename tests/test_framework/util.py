#!/usr/bin/env python3
from base64 import b64encode
from binascii import hexlify, unhexlify
from decimal import Decimal, ROUND_DOWN
import hashlib
import inspect
import json
import logging
import os
import random
import re
from subprocess import CalledProcessError, check_call
import time
import socket
import threading

import jsonrpcclient.exceptions

from test_framework.simple_rpc_proxy import SimpleRpcProxy
from . import coverage
from .authproxy import AuthServiceProxy, JSONRPCException

CONFLUX_RPC_WAIT_TIMEOUT = 60

logger = logging.getLogger("TestFramework.utils")

# Assert functions
##################


def assert_fee_amount(fee, tx_size, fee_per_kB):
    """Assert the fee was in range"""
    target_fee = round(tx_size * fee_per_kB / 1000, 8)
    if fee < target_fee:
        raise AssertionError("Fee of %s BTC too low! (Should be %s BTC)" %
                             (str(fee), str(target_fee)))
    # allow the wallet's estimation to be at most 2 bytes off
    if fee > (tx_size + 2) * fee_per_kB / 1000:
        raise AssertionError("Fee of %s BTC too high! (Should be %s BTC)" %
                             (str(fee), str(target_fee)))


def assert_equal(thing1, thing2, *args):
    if thing1 != thing2 or any(thing1 != arg for arg in args):
        raise AssertionError("not(%s)" % " == ".join(
            str(arg) for arg in (thing1, thing2) + args))


def assert_greater_than(thing1, thing2):
    if thing1 <= thing2:
        raise AssertionError("%s <= %s" % (str(thing1), str(thing2)))


def assert_greater_than_or_equal(thing1, thing2):
    if thing1 < thing2:
        raise AssertionError("%s < %s" % (str(thing1), str(thing2)))


def assert_raises(exc, fun, *args, **kwds):
    assert_raises_message(exc, None, fun, *args, **kwds)


def assert_raises_message(exc, message, fun, *args, **kwds):
    try:
        fun(*args, **kwds)
    except JSONRPCException:
        raise AssertionError(
            "Use assert_raises_rpc_error() to test RPC failures")
    except exc as e:
        if message is not None and message not in e.error['message']:
            raise AssertionError("Expected substring not found:" +
                                 e.error['message'])
    except Exception as e:
        raise AssertionError("Unexpected exception raised: " +
                             type(e).__name__)
    else:
        raise AssertionError("No exception raised")


def assert_raises_process_error(returncode, output, fun, *args, **kwds):
    """Execute a process and asserts the process return code and output.

    Calls function `fun` with arguments `args` and `kwds`. Catches a CalledProcessError
    and verifies that the return code and output are as expected. Throws AssertionError if
    no CalledProcessError was raised or if the return code and output are not as expected.

    Args:
        returncode (int): the process return code.
        output (string): [a substring of] the process output.
        fun (function): the function to call. This should execute a process.
        args*: positional arguments for the function.
        kwds**: named arguments for the function.
    """
    try:
        fun(*args, **kwds)
    except CalledProcessError as e:
        if returncode != e.returncode:
            raise AssertionError("Unexpected returncode %i" % e.returncode)
        if output not in e.output:
            raise AssertionError("Expected substring not found:" + e.output)
    else:
        raise AssertionError("No exception raised")


def assert_raises_rpc_error(code, message, fun, *args, **kwds):
    """Run an RPC and verify that a specific JSONRPC exception code and message is raised.

    Calls function `fun` with arguments `args` and `kwds`. Catches a JSONRPCException
    and verifies that the error code and message are as expected. Throws AssertionError if
    no JSONRPCException was raised or if the error code/message are not as expected.

    Args:
        code (int), optional: the error code returned by the RPC call (defined
            in src/rpc/protocol.h). Set to None if checking the error code is not required.
        message (string), optional: [a substring of] the error string returned by the
            RPC call. Set to None if checking the error string is not required.
        fun (function): the function to call. This should be the name of an RPC.
        args*: positional arguments for the function.
        kwds**: named arguments for the function.
    """
    assert try_rpc(code, message, fun, *args, **kwds), "No exception raised"


def try_rpc(code, message, fun, *args, **kwds):
    """Tries to run an rpc command.

    Test against error code and message if the rpc fails.
    Returns whether a JSONRPCException was raised."""
    try:
        fun(*args, **kwds)
    except jsonrpcclient.exceptions.ReceivedErrorResponseError as e:
        error = e.response
        # JSONRPCException was thrown as expected. Check the code and message values are correct.
        if (code is not None) and (code != error.code):
            raise AssertionError(
                "Unexpected JSONRPC error code %i" % error.code)
        if (message is not None) and (message not in error.message):
            raise AssertionError("Expected substring not found:" +
                                 error.message)
        return True
    except Exception as e:
        raise AssertionError("Unexpected exception raised: " +
                             type(e).__name__)
    else:
        return False


def assert_is_hex_string(string):
    try:
        int(string, 16)
    except Exception as e:
        raise AssertionError(
            "Couldn't interpret %r as hexadecimal; raised: %s" % (string, e))

def assert_is_hash_string(string, length=64):
    if not isinstance(string, str):
        raise AssertionError("Expected a string, got type %r" % type(string))

    if string.startswith("0x"):
        string = string[2:]
   
    if length and len(string) != length:
        raise AssertionError(
            "String of length %d expected; got %d" % (length, len(string)))
    
    if not re.match('[abcdef0-9]+$', string):
        raise AssertionError(
            "String %r contains invalid characters for a hash." % string)


def assert_array_result(object_array,
                        to_match,
                        expected,
                        should_not_find=False):
    """
        Pass in array of JSON objects, a dictionary with key/value pairs
        to match against, and another dictionary with expected key/value
        pairs.
        If the should_not_find flag is true, to_match should not be found
        in object_array
        """
    if should_not_find:
        assert_equal(expected, {})
    num_matched = 0
    for item in object_array:
        all_match = True
        for key, value in to_match.items():
            if item[key] != value:
                all_match = False
        if not all_match:
            continue
        elif should_not_find:
            num_matched = num_matched + 1
        for key, value in expected.items():
            if item[key] != value:
                raise AssertionError(
                    "%s : expected %s=%s" % (str(item), str(key), str(value)))
            num_matched = num_matched + 1
    if num_matched == 0 and not should_not_find:
        raise AssertionError("No objects matched %s" % (str(to_match)))
    if num_matched > 0 and should_not_find:
        raise AssertionError("Objects were found %s" % (str(to_match)))


# Utility functions
###################


def check_json_precision():
    """Make sure json library being used does not lose precision converting BTC values"""
    n = Decimal("20000000.00000003")
    satoshis = int(json.loads(json.dumps(float(n))) * 1.0e8)
    if satoshis != 2000000000000003:
        raise RuntimeError("JSON encode/decode loses precision")


def satoshi_round(amount):
    return Decimal(amount).quantize(Decimal('0.00000001'), rounding=ROUND_DOWN)


def wait_until(predicate,
               *,
               attempts=float('inf'),
               timeout=float('inf'),
               lock=None):
    if attempts == float('inf') and timeout == float('inf'):
        timeout = 60
    attempt = 0
    time_end = time.time() + timeout

    while attempt < attempts and time.time() < time_end:
        if lock:
            with lock:
                if predicate():
                    return
        else:
            if predicate():
                return
        attempt += 1
        time.sleep(0.5)

    # Print the cause of the timeout
    predicate_source = inspect.getsourcelines(predicate)
    logger.error("wait_until() failed. Predicate: {}".format(predicate_source))
    if attempt >= attempts:
        raise AssertionError("Predicate {} not true after {} attempts".format(
            predicate_source, attempts))
    elif time.time() >= time_end:
        raise AssertionError("Predicate {} not true after {} seconds".format(
            predicate_source, timeout))
    raise RuntimeError('Unreachable')


# Node functions
################

def initialize_tg_config(dirname, nodes):
    tg_config_gen = os.path.join(os.path.dirname(os.path.realpath(__file__)), "../../target/release/tg_config_gen")
    check_call([tg_config_gen, "random", "--num-validator={}".format(nodes)], cwd=dirname)
    consensus_peers_config = open(os.path.join(dirname, "consensus_peers.config.toml")).readlines()
    private_keys = open(os.path.join(dirname, "private_key")).readlines()
    print('consensus_peers_config: {}'.format(consensus_peers_config))
    print('private_keys: {}'.format(private_keys))
    for n in range(nodes):
        datadir = get_datadir_path(dirname, n)
        if not os.path.isdir(datadir):
            os.makedirs(datadir)
        os.makedirs(os.path.join(datadir, 'net_config'))
        os.makedirs(os.path.join(datadir, 'tg_config'))
        with open(os.path.join(datadir, 'tg_config', 'tg_config.conf'), 'w') as f:
            base_local_conf = {
                "role": "\"validator\""
            }
            f.write("enable_state_expose=true\n")
            f.write("[base]\n")
            for k in base_local_conf:
                f.write("{}={}\n".format(k, base_local_conf[k]))
            consensus_local_conf = {
                "consensus_peers_file": "\"consensus_peers.config.toml\""
            }
            f.write("\n[consensus]\n")
            for k in consensus_local_conf:
                f.write("{}={}\n".format(k, consensus_local_conf[k]))
        with open(os.path.join(datadir, 'tg_config', 'consensus_peers.config.toml'), 'w') as f:
            for line in consensus_peers_config:
                f.write(line)
        with open(os.path.join(datadir, 'net_config', 'key'), 'w') as f:
            f.write(private_keys[n])

def initialize_datadir(dirname, n, conf_parameters):
    datadir = get_datadir_path(dirname, n)
    if not os.path.isdir(datadir):
        os.makedirs(datadir)
    with open(
            os.path.join(datadir, "conflux.conf"), 'w', encoding='utf8') as f:
        local_conf = {"port": str(p2p_port(n)),
                        "jsonrpc_local_http_port": str(rpc_port(n)),
                        "jsonrpc_http_port": str(remote_rpc_port(n)),
                        "log_file": "\'{}\'".format(os.path.join(datadir, "conflux.log")),
                        "mode": "\'test\'",
                        "log_level": "\"debug\"",
                        "storage_delta_mpts_cache_size": "200000",
                        "storage_delta_mpts_cache_start_size": "200000",
                        "storage_delta_mpts_node_map_vec_size": "200000",
                        "start_mining":"false",
                        "subnet_quota": "0",
                        "session_ip_limits": "\"0,0,0,0\"",
                        "enable_discovery": "false",
                        "metrics_output_file": "\'{}\'".format(os.path.join(datadir, "metrics.log")),
                        "metrics_enabled": "true",
                        # "block_db_type": "\'sqlite\'"
<<<<<<< HEAD
                        "expire_block_gc_period_s": "45",
=======
                        "tg_config_path": "\'{}\'".format(os.path.join(datadir, "tg_config/tg_config.conf")),
>>>>>>> b5df5ce7
                      }
        for k in conf_parameters:
            local_conf[k] = conf_parameters[k]
        for k in local_conf:
            f.write("{}={}\n".format(k, local_conf[k]))
        os.makedirs(os.path.join(datadir, 'stderr'), exist_ok=True)
        os.makedirs(os.path.join(datadir, 'stdout'), exist_ok=True)
    return datadir


def get_datadir_path(dirname, n):
    return os.path.join(dirname, "node" + str(n))


def append_config(datadir, options):
    with open(
            os.path.join(datadir, "bitcoin.conf"), 'a', encoding='utf8') as f:
        for option in options:
            f.write(option + "\n")


def get_auth_cookie(datadir):
    user = None
    password = None
    if os.path.isfile(os.path.join(datadir, "bitcoin.conf")):
        with open(
                os.path.join(datadir, "bitcoin.conf"), 'r',
                encoding='utf8') as f:
            for line in f:
                if line.startswith("rpcuser="):
                    assert user is None  # Ensure that there is only one rpcuser line
                    user = line.split("=")[1].strip("\n")
                if line.startswith("rpcpassword="):
                    assert password is None  # Ensure that there is only one rpcpassword line
                    password = line.split("=")[1].strip("\n")
    if os.path.isfile(os.path.join(datadir, "regtest", ".cookie")):
        with open(
                os.path.join(datadir, "regtest", ".cookie"), 'r',
                encoding="ascii") as f:
            userpass = f.read()
            split_userpass = userpass.split(':')
            user = split_userpass[0]
            password = split_userpass[1]
    if user is None or password is None:
        raise ValueError("No RPC credentials")
    return user, password


# If a cookie file exists in the given datadir, delete it.
def delete_cookie_file(datadir):
    if os.path.isfile(os.path.join(datadir, "regtest", ".cookie")):
        logger.debug("Deleting leftover cookie file")
        os.remove(os.path.join(datadir, "regtest", ".cookie"))


def get_bip9_status(node, key):
    info = node.getblockchaininfo()
    return info['bip9_softforks'][key]


def set_node_times(nodes, t):
    for node in nodes:
        node.setmocktime(t)


def disconnect_nodes(nodes, from_connection, node_num):
    try:
        nodes[from_connection].removenode(nodes[node_num].key, get_peer_addr(nodes[node_num]))
        nodes[node_num].removenode(nodes[from_connection].key, get_peer_addr(nodes[from_connection]))
    except JSONRPCException as e:
        # If this node is disconnected between calculating the peer id
        # and issuing the disconnect, don't worry about it.
        # This avoids a race condition if we're mass-disconnecting peers.
        if e.error['code'] != -29:  # RPC_CLIENT_NODE_NOT_CONNECTED
            raise

    # wait to disconnect
    wait_until(lambda: [peer for peer in nodes[from_connection].getpeerinfo() if peer["nodeid"] == nodes[node_num].key] == [], timeout=5)
    wait_until(lambda: [peer for peer in nodes[node_num].getpeerinfo() if peer["nodeid"] == nodes[from_connection].key] == [], timeout=5)


def check_handshake(from_connection, target_node_id):
    """
    Check whether node 'from_connection' has already
    added node 'target_node_id' into its peer set.
    """
    peers = from_connection.getpeerinfo()
    for peer in peers:
        if peer["nodeid"] == target_node_id and len(peer['caps']) > 0:
            return True
    return False


def get_peer_addr(connection):
    return "{}:{}".format(connection.ip, connection.port)


def connect_nodes(nodes, a, node_num, timeout=60):
    """
    Let node[a] connect to node[node_num]
    """
    from_connection = nodes[a]
    to_connection = nodes[node_num]
    key = nodes[node_num].key
    peer_addr = get_peer_addr(to_connection)
    from_connection.addnode(key, peer_addr)
    # poll until hello handshake complete to avoid race conditions
    # with transaction relaying
    wait_until(lambda: check_handshake(from_connection, to_connection.key), timeout=timeout)


def sync_blocks(rpc_connections, *, sync_count=True, wait=1, timeout=60):
    """
    Wait until everybody has the same tip.

    sync_blocks needs to be called with an rpc_connections set that has least
    one node already synced to the latest, stable tip, otherwise there's a
    chance it might return before all nodes are stably synced.
    """
    stop_time = time.time() + timeout
    while time.time() <= stop_time:
        best_hash = [x.best_block_hash() for x in rpc_connections]
        block_count = [x.getblockcount() for x in rpc_connections]
        if best_hash.count(best_hash[0]) == len(rpc_connections) and (not sync_count or block_count.count(block_count[0]) == len(rpc_connections)):
            return
        time.sleep(wait)
    raise AssertionError("Block sync timed out:{}".format("".join(
        "\n  {!r}".format(b) for b in best_hash + block_count)))


def sync_mempools(rpc_connections, *, wait=1, timeout=60,
                  flush_scheduler=True):
    """
    Wait until everybody has the same transactions in their memory
    pools
    """
    stop_time = time.time() + timeout
    while time.time() <= stop_time:
        pool = [set(r.getrawmempool()) for r in rpc_connections]
        if pool.count(pool[0]) == len(rpc_connections):
            if flush_scheduler:
                for r in rpc_connections:
                    r.syncwithvalidationinterfacequeue()
            return
        time.sleep(wait)
    raise AssertionError("Mempool sync timed out:{}".format("".join(
        "\n  {!r}".format(m) for m in pool)))


def wait_for_block_count(node, count, timeout=10):
    wait_until(lambda: node.getblockcount() >= count, timeout=timeout)


class WaitHandler:
    def __init__(self, node, msgid, func=None):
        self.keep_wait = True
        self.node = node
        self.msgid = msgid

        def on_message(obj, msg):
            if func is not None:
                func(obj, msg)
            self.keep_wait = False
        node.set_callback(msgid, on_message)

    def wait(self, timeout=10):
        wait_until(lambda: not self.keep_wait, timeout=timeout)
        self.node.reset_callback(self.msgid)


# RPC/P2P connection constants and functions
############################################

# The maximum number of nodes a single test can spawn
MAX_NODES = 100
# Don't assign rpc or p2p ports lower than this
PORT_MIN = 11000
# The number of ports to "reserve" for p2p and rpc, each
PORT_RANGE = 5000


class PortSeed:
    # Must be initialized with a unique integer for each process
    n = None


def get_rpc_proxy(url, node_number, timeout=CONFLUX_RPC_WAIT_TIMEOUT, coveragedir=None):
    """
    Args:
        url (str): URL of the RPC server to call
        node_number (int): the node number (or id) that this calls to

    Kwargs:
        timeout (int): HTTP timeout in seconds

    Returns:
        AuthServiceProxy. convenience object for making RPC calls.

    """
    proxy_kwargs = {}
    if timeout is not None:
        proxy_kwargs['timeout'] = timeout

    proxy = AuthServiceProxy(url, **proxy_kwargs)
    proxy.url = url  # store URL on proxy for info

    coverage_logfile = coverage.get_filename(
        coveragedir, node_number) if coveragedir else None

    return coverage.AuthServiceProxyWrapper(proxy, coverage_logfile)


def get_simple_rpc_proxy(url, node=None, timeout=CONFLUX_RPC_WAIT_TIMEOUT):
    return SimpleRpcProxy(url, timeout, node)


def p2p_port(n):
    assert (n <= MAX_NODES)
    return PORT_MIN + n + (MAX_NODES * PortSeed.n) % (
        PORT_RANGE - 1 - MAX_NODES)


def rpc_port(n):
    return PORT_MIN + PORT_RANGE + n*2 + (MAX_NODES * PortSeed.n) % (
        PORT_RANGE - 1 - MAX_NODES)

def remote_rpc_port(n):
    return rpc_port(n) + 1


def rpc_url(i, rpchost=None, rpcport=None):
    if rpchost is None:
        # Do not use localhost because our test environment doesn't support
        # IPv6 however the python http library assumes that.
        rpchost = "127.0.0.1"
    if rpcport is None:
        rpcport = rpc_port(i)
    return "http://%s:%d" % (rpchost, int(rpcport))


def get_ip_address():
    return [int(i) for i in socket.gethostbyname(socket.gethostname()).split('.')]


def checktx(node, tx_hash):
    return node.gettransactionreceipt(tx_hash) is not None


def connect_sample_nodes(nodes, log, sample=3, latency_min=0, latency_max=300, timeout=30):
    """
    Establish connections among nodes with each node having 'sample' outgoing peers.
    It first lets all the nodes link as a loop, then randomly pick 'sample-1'
    outgoing peers for each node.    
    """
    peer = [[] for _ in nodes]
    latencies = [{} for _ in nodes]
    threads = []
    num_nodes = len(nodes)
    sample = min(num_nodes - 1, sample)

    for i in range(num_nodes):
        # make sure all nodes are reachable
        next = (i + 1) % num_nodes
        peer[i].append(next)
        lat = random.randint(latency_min, latency_max)
        latencies[i][next] = lat
        latencies[next][i] = lat

        for _ in range(sample - 1):
            while True:
                p = random.randint(0, num_nodes - 1)
                if p not in peer[i] and not p == i:
                    peer[i].append(p)
                    lat = random.randint(latency_min, latency_max)
                    latencies[i][p] = lat
                    latencies[p][i] = lat
                    break

    for i in range(num_nodes):
        t = ConnectThread(nodes, i, peer[i], latencies, log, min_peers=sample)
        t.start()
        threads.append(t)

    for t in threads:
        t.join(timeout)
        assert not t.is_alive(), "Node[{}] connect to other nodes timeout in {} seconds".format(t.a, timeout)
        assert not t.failed, "connect_sample_nodes failed."


def assert_blocks_valid(nodes, blocks):
    for node in nodes:
        for block in blocks:
            r = node.get_block_status(block)
            assert_equal(r[0], 0)  # block status is valid
            assert_equal(r[1], True)  # state_valid is True


class ConnectThread(threading.Thread):
    def __init__(self, nodes, a, peers, latencies, log, min_peers=3, daemon=True):
        threading.Thread.__init__(self, daemon=daemon)
        self.nodes = nodes
        self.a = a
        self.peers = peers
        self.latencies = latencies
        self.log = log
        self.min_peers = min_peers
        self.failed = False

    def run(self):
        try:
            while True:
                for i in range(len(self.peers)):
                    p = self.peers[i]
                    connect_nodes(self.nodes, self.a, p)
                for p in self.latencies[self.a]:
                    self.nodes[self.a].addlatency(self.nodes[p].key, self.latencies[self.a][p])
                if len(self.nodes[self.a].getpeerinfo()) >= self.min_peers:
                    break
                else:
                    time.sleep(1)
        except Exception as e:
            node = self.nodes[self.a]
            self.log.error("Node " + str(self.a) + " fails to be connected to " + str(self.peers) + ", ip={}, index={}".format(node.ip, node.index))
            self.log.error(e)
            self.failed = True<|MERGE_RESOLUTION|>--- conflicted
+++ resolved
@@ -309,11 +309,8 @@
                         "metrics_output_file": "\'{}\'".format(os.path.join(datadir, "metrics.log")),
                         "metrics_enabled": "true",
                         # "block_db_type": "\'sqlite\'"
-<<<<<<< HEAD
-                        "expire_block_gc_period_s": "45",
-=======
+                        "expire_block_gc_period_s": "5",
                         "tg_config_path": "\'{}\'".format(os.path.join(datadir, "tg_config/tg_config.conf")),
->>>>>>> b5df5ce7
                       }
         for k in conf_parameters:
             local_conf[k] = conf_parameters[k]
