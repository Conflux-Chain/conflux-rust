#!/usr/bin/env python3
from base64 import b64encode
from binascii import hexlify, unhexlify
import conflux.config
from decimal import Decimal, ROUND_DOWN
import hashlib
import inspect
import json
import logging
import os
import random
import re
from subprocess import CalledProcessError, check_call
import time
import socket
import threading

import jsonrpcclient.exceptions

from test_framework.simple_rpc_proxy import SimpleRpcProxy
from . import coverage
from .authproxy import AuthServiceProxy, JSONRPCException

CONFLUX_RPC_WAIT_TIMEOUT = 60

logger = logging.getLogger("TestFramework.utils")

# Assert functions
##################


def assert_fee_amount(fee, tx_size, fee_per_kB):
    """Assert the fee was in range"""
    target_fee = round(tx_size * fee_per_kB / 1000, 8)
    if fee < target_fee:
        raise AssertionError("Fee of %s BTC too low! (Should be %s BTC)" %
                             (str(fee), str(target_fee)))
    # allow the wallet's estimation to be at most 2 bytes off
    if fee > (tx_size + 2) * fee_per_kB / 1000:
        raise AssertionError("Fee of %s BTC too high! (Should be %s BTC)" %
                             (str(fee), str(target_fee)))


def assert_equal(thing1, thing2, *args):
    if thing1 != thing2 or any(thing1 != arg for arg in args):
        raise AssertionError("not(%s)" % " == ".join(
            str(arg) for arg in (thing1, thing2) + args))


def assert_greater_than(thing1, thing2):
    if thing1 <= thing2:
        raise AssertionError("%s <= %s" % (str(thing1), str(thing2)))


def assert_greater_than_or_equal(thing1, thing2):
    if thing1 < thing2:
        raise AssertionError("%s < %s" % (str(thing1), str(thing2)))


def assert_raises(exc, fun, *args, **kwds):
    assert_raises_message(exc, None, fun, *args, **kwds)


def assert_raises_message(exc, message, fun, *args, **kwds):
    try:
        fun(*args, **kwds)
    except JSONRPCException:
        raise AssertionError(
            "Use assert_raises_rpc_error() to test RPC failures")
    except exc as e:
        if message is not None and message not in e.error['message']:
            raise AssertionError("Expected substring not found:" +
                                 e.error['message'])
    except Exception as e:
        raise AssertionError("Unexpected exception raised: " +
                             type(e).__name__)
    else:
        raise AssertionError("No exception raised")


def assert_raises_process_error(returncode, output, fun, *args, **kwds):
    """Execute a process and asserts the process return code and output.

    Calls function `fun` with arguments `args` and `kwds`. Catches a CalledProcessError
    and verifies that the return code and output are as expected. Throws AssertionError if
    no CalledProcessError was raised or if the return code and output are not as expected.

    Args:
        returncode (int): the process return code.
        output (string): [a substring of] the process output.
        fun (function): the function to call. This should execute a process.
        args*: positional arguments for the function.
        kwds**: named arguments for the function.
    """
    try:
        fun(*args, **kwds)
    except CalledProcessError as e:
        if returncode != e.returncode:
            raise AssertionError("Unexpected returncode %i" % e.returncode)
        if output not in e.output:
            raise AssertionError("Expected substring not found:" + e.output)
    else:
        raise AssertionError("No exception raised")


def assert_raises_rpc_error(code, message, fun, *args, **kwds):
    """Run an RPC and verify that a specific JSONRPC exception code and message is raised.

    Calls function `fun` with arguments `args` and `kwds`. Catches a JSONRPCException
    and verifies that the error code and message are as expected. Throws AssertionError if
    no JSONRPCException was raised or if the error code/message are not as expected.

    Args:
        code (int), optional: the error code returned by the RPC call (defined
            in src/rpc/protocol.h). Set to None if checking the error code is not required.
        message (string), optional: [a substring of] the error string returned by the
            RPC call. Set to None if checking the error string is not required.
        fun (function): the function to call. This should be the name of an RPC.
        args*: positional arguments for the function.
        kwds**: named arguments for the function.
    """
    assert try_rpc(code, message, fun, *args, **kwds), "No exception raised"


def try_rpc(code, message, fun, *args, **kwds):
    """Tries to run an rpc command.

    Test against error code and message if the rpc fails.
    Returns whether a JSONRPCException was raised."""
    try:
        fun(*args, **kwds)
    except jsonrpcclient.exceptions.ReceivedErrorResponseError as e:
        error = e.response
        # JSONRPCException was thrown as expected. Check the code and message values are correct.
        if (code is not None) and (code != error.code):
            raise AssertionError(
                "Unexpected JSONRPC error code %i" % error.code)
        if (message is not None) and (message not in error.message):
            raise AssertionError("Expected substring not found:" +
                                 error.message)
        return True
    except Exception as e:
        raise AssertionError("Unexpected exception raised: " +
                             type(e).__name__)
    else:
        return False


def assert_is_hex_string(string):
    try:
        int(string, 16)
    except Exception as e:
        raise AssertionError(
            "Couldn't interpret %r as hexadecimal; raised: %s" % (string, e))

def assert_is_hash_string(string, length=64):
    if not isinstance(string, str):
        raise AssertionError("Expected a string, got type %r" % type(string))

    if string.startswith("0x"):
        string = string[2:]
   
    if length and len(string) != length:
        raise AssertionError(
            "String of length %d expected; got %d" % (length, len(string)))
    
    if not re.match('[abcdef0-9]+$', string):
        raise AssertionError(
            "String %r contains invalid characters for a hash." % string)


def assert_array_result(object_array,
                        to_match,
                        expected,
                        should_not_find=False):
    """
        Pass in array of JSON objects, a dictionary with key/value pairs
        to match against, and another dictionary with expected key/value
        pairs.
        If the should_not_find flag is true, to_match should not be found
        in object_array
        """
    if should_not_find:
        assert_equal(expected, {})
    num_matched = 0
    for item in object_array:
        all_match = True
        for key, value in to_match.items():
            if item[key] != value:
                all_match = False
        if not all_match:
            continue
        elif should_not_find:
            num_matched = num_matched + 1
        for key, value in expected.items():
            if item[key] != value:
                raise AssertionError(
                    "%s : expected %s=%s" % (str(item), str(key), str(value)))
            num_matched = num_matched + 1
    if num_matched == 0 and not should_not_find:
        raise AssertionError("No objects matched %s" % (str(to_match)))
    if num_matched > 0 and should_not_find:
        raise AssertionError("Objects were found %s" % (str(to_match)))


# Utility functions
###################


def check_json_precision():
    """Make sure json library being used does not lose precision converting BTC values"""
    n = Decimal("20000000.00000003")
    satoshis = int(json.loads(json.dumps(float(n))) * 1.0e8)
    if satoshis != 2000000000000003:
        raise RuntimeError("JSON encode/decode loses precision")


def satoshi_round(amount):
    return Decimal(amount).quantize(Decimal('0.00000001'), rounding=ROUND_DOWN)


def wait_until(predicate,
               *,
               attempts=float('inf'),
               timeout=float('inf'),
               lock=None):
    if attempts == float('inf') and timeout == float('inf'):
        timeout = 60
    attempt = 0
    time_end = time.time() + timeout

    while attempt < attempts and time.time() < time_end:
        if lock:
            with lock:
                if predicate():
                    return
        else:
            if predicate():
                return
        attempt += 1
        time.sleep(0.5)

    # Print the cause of the timeout
    predicate_source = inspect.getsourcelines(predicate)
    logger.error("wait_until() failed. Predicate: {}".format(predicate_source))
    if attempt >= attempts:
        raise AssertionError("Predicate {} not true after {} attempts".format(
            predicate_source, attempts))
    elif time.time() >= time_end:
        raise AssertionError("Predicate {} not true after {} seconds".format(
            predicate_source, timeout))
    raise RuntimeError('Unreachable')


# Node functions
################

def initialize_tg_config(dirname, nodes):
    tg_config_gen = os.path.join(os.path.dirname(os.path.realpath(__file__)), "../../target/release/tg_config_gen")
    check_call([tg_config_gen, "random", "--num-validator={}".format(nodes)], cwd=dirname)
    consensus_peers_config = open(os.path.join(dirname, "consensus_peers.config.toml")).readlines()
    private_keys = open(os.path.join(dirname, "private_key")).readlines()
    print('consensus_peers_config: {}'.format(consensus_peers_config))
    print('private_keys: {}'.format(private_keys))
    for n in range(nodes):
        datadir = get_datadir_path(dirname, n)
        if not os.path.isdir(datadir):
            os.makedirs(datadir)
        os.makedirs(os.path.join(datadir, 'net_config'))
        os.makedirs(os.path.join(datadir, 'tg_config'))
        with open(os.path.join(datadir, 'tg_config', 'tg_config.conf'), 'w') as f:
            base_local_conf = {
                "role": "\"validator\""
            }
            f.write("enable_state_expose=true\n")
            f.write("[base]\n")
            for k in base_local_conf:
                f.write("{}={}\n".format(k, base_local_conf[k]))
            consensus_local_conf = {
                "consensus_peers_file": "\"consensus_peers.config.toml\""
            }
            f.write("\n[consensus]\n")
            for k in consensus_local_conf:
                f.write("{}={}\n".format(k, consensus_local_conf[k]))
        with open(os.path.join(datadir, 'tg_config', 'consensus_peers.config.toml'), 'w') as f:
            for line in consensus_peers_config:
                f.write(line)
        with open(os.path.join(datadir, 'net_config', 'key'), 'w') as f:
            f.write(private_keys[n])

def initialize_datadir(dirname, n, conf_parameters):
    datadir = get_datadir_path(dirname, n)
    if not os.path.isdir(datadir):
        os.makedirs(datadir)
    with open(
            os.path.join(datadir, "conflux.conf"), 'w', encoding='utf8') as f:
<<<<<<< HEAD
        local_conf = {"port": str(p2p_port(n)),
                        "jsonrpc_local_http_port": str(rpc_port(n)),
                        "jsonrpc_http_port": str(remote_rpc_port(n)),
                        "log_file": "\'{}\'".format(os.path.join(datadir, "conflux.log")),
                        "mode": "\'test\'",
                        "log_level": "\"debug\"",
                        "storage_delta_mpts_cache_size": "200000",
                        "storage_delta_mpts_cache_start_size": "200000",
                        "storage_delta_mpts_node_map_vec_size": "200000",
                        "start_mining":"false",
                        "subnet_quota": "0",
                        "session_ip_limits": "\"0,0,0,0\"",
                        "enable_discovery": "false",
                        "metrics_output_file": "\'{}\'".format(os.path.join(datadir, "metrics.log")),
                        "metrics_enabled": "true",
                        # "block_db_type": "\'sqlite\'"
                        "expire_block_gc_period_s": "5",
                        "tg_config_path": "\'{}\'".format(os.path.join(datadir, "tg_config/tg_config.conf")),
                        "expire_block_gc_period_s": "5",
                      }
        for k in conf_parameters:
            local_conf[k] = conf_parameters[k]
=======
        local_conf = {
            "port": str(p2p_port(n)),
            "jsonrpc_local_http_port": str(rpc_port(n)),
            "jsonrpc_http_port": str(remote_rpc_port(n)),
            "tg_config_path": "\'{}\'".format(os.path.join(datadir, "tg_config/tg_config.conf")),
        }
        local_conf.update(conflux.config.small_local_test_conf)
        local_conf.update(conf_parameters)
>>>>>>> a5458de1
        for k in local_conf:
            f.write("{}={}\n".format(k, local_conf[k]))
        os.makedirs(os.path.join(datadir, 'stderr'), exist_ok=True)
        os.makedirs(os.path.join(datadir, 'stdout'), exist_ok=True)
    return datadir


def get_datadir_path(dirname, n):
    return os.path.join(dirname, "node" + str(n))


def append_config(datadir, options):
    with open(
            os.path.join(datadir, "bitcoin.conf"), 'a', encoding='utf8') as f:
        for option in options:
            f.write(option + "\n")


def get_auth_cookie(datadir):
    user = None
    password = None
    if os.path.isfile(os.path.join(datadir, "bitcoin.conf")):
        with open(
                os.path.join(datadir, "bitcoin.conf"), 'r',
                encoding='utf8') as f:
            for line in f:
                if line.startswith("rpcuser="):
                    assert user is None  # Ensure that there is only one rpcuser line
                    user = line.split("=")[1].strip("\n")
                if line.startswith("rpcpassword="):
                    assert password is None  # Ensure that there is only one rpcpassword line
                    password = line.split("=")[1].strip("\n")
    if os.path.isfile(os.path.join(datadir, "regtest", ".cookie")):
        with open(
                os.path.join(datadir, "regtest", ".cookie"), 'r',
                encoding="ascii") as f:
            userpass = f.read()
            split_userpass = userpass.split(':')
            user = split_userpass[0]
            password = split_userpass[1]
    if user is None or password is None:
        raise ValueError("No RPC credentials")
    return user, password


# If a cookie file exists in the given datadir, delete it.
def delete_cookie_file(datadir):
    if os.path.isfile(os.path.join(datadir, "regtest", ".cookie")):
        logger.debug("Deleting leftover cookie file")
        os.remove(os.path.join(datadir, "regtest", ".cookie"))


def get_bip9_status(node, key):
    info = node.getblockchaininfo()
    return info['bip9_softforks'][key]


def set_node_times(nodes, t):
    for node in nodes:
        node.setmocktime(t)


def disconnect_nodes(nodes, from_connection, node_num):
    try:
        nodes[from_connection].removenode(nodes[node_num].key, get_peer_addr(nodes[node_num]))
        nodes[node_num].removenode(nodes[from_connection].key, get_peer_addr(nodes[from_connection]))
    except JSONRPCException as e:
        # If this node is disconnected between calculating the peer id
        # and issuing the disconnect, don't worry about it.
        # This avoids a race condition if we're mass-disconnecting peers.
        if e.error['code'] != -29:  # RPC_CLIENT_NODE_NOT_CONNECTED
            raise

    # wait to disconnect
    wait_until(lambda: [peer for peer in nodes[from_connection].getpeerinfo() if peer["nodeid"] == nodes[node_num].key] == [], timeout=5)
    wait_until(lambda: [peer for peer in nodes[node_num].getpeerinfo() if peer["nodeid"] == nodes[from_connection].key] == [], timeout=5)


def check_handshake(from_connection, target_node_id):
    """
    Check whether node 'from_connection' has already
    added node 'target_node_id' into its peer set.
    """
    peers = from_connection.getpeerinfo()
    for peer in peers:
        if peer["nodeid"] == target_node_id and len(peer['caps']) > 0:
            return True
    return False


def get_peer_addr(connection):
    return "{}:{}".format(connection.ip, connection.port)


def connect_nodes(nodes, a, node_num, timeout=60):
    """
    Let node[a] connect to node[node_num]
    """
    from_connection = nodes[a]
    to_connection = nodes[node_num]
    key = nodes[node_num].key
    peer_addr = get_peer_addr(to_connection)
    from_connection.addnode(key, peer_addr)
    # poll until hello handshake complete to avoid race conditions
    # with transaction relaying
    wait_until(lambda: check_handshake(from_connection, to_connection.key), timeout=timeout)


def sync_blocks(rpc_connections, *, sync_count=True, wait=1, timeout=60):
    """
    Wait until everybody has the same tip.

    sync_blocks needs to be called with an rpc_connections set that has least
    one node already synced to the latest, stable tip, otherwise there's a
    chance it might return before all nodes are stably synced.
    """
    stop_time = time.time() + timeout
    while time.time() <= stop_time:
        best_hash = [x.best_block_hash() for x in rpc_connections]
        block_count = [x.getblockcount() for x in rpc_connections]
        if best_hash.count(best_hash[0]) == len(rpc_connections) and (not sync_count or block_count.count(block_count[0]) == len(rpc_connections)):
            return
        time.sleep(wait)
    raise AssertionError("Block sync timed out:{}".format("".join(
        "\n  {!r}".format(b) for b in best_hash + block_count)))


def sync_mempools(rpc_connections, *, wait=1, timeout=60,
                  flush_scheduler=True):
    """
    Wait until everybody has the same transactions in their memory
    pools
    """
    stop_time = time.time() + timeout
    while time.time() <= stop_time:
        pool = [set(r.getrawmempool()) for r in rpc_connections]
        if pool.count(pool[0]) == len(rpc_connections):
            if flush_scheduler:
                for r in rpc_connections:
                    r.syncwithvalidationinterfacequeue()
            return
        time.sleep(wait)
    raise AssertionError("Mempool sync timed out:{}".format("".join(
        "\n  {!r}".format(m) for m in pool)))


def wait_for_block_count(node, count, timeout=10):
    wait_until(lambda: node.getblockcount() >= count, timeout=timeout)


class WaitHandler:
    def __init__(self, node, msgid, func=None):
        self.keep_wait = True
        self.node = node
        self.msgid = msgid

        def on_message(obj, msg):
            if func is not None:
                func(obj, msg)
            self.keep_wait = False
        node.set_callback(msgid, on_message)

    def wait(self, timeout=10):
        wait_until(lambda: not self.keep_wait, timeout=timeout)
        self.node.reset_callback(self.msgid)


# RPC/P2P connection constants and functions
############################################

# The maximum number of nodes a single test can spawn
MAX_NODES = 100
# Don't assign rpc or p2p ports lower than this
PORT_MIN = 11000
# The number of ports to "reserve" for p2p and rpc, each
PORT_RANGE = 5000


class PortSeed:
    # Must be initialized with a unique integer for each process
    n = None


def get_rpc_proxy(url, node_number, timeout=CONFLUX_RPC_WAIT_TIMEOUT, coveragedir=None):
    """
    Args:
        url (str): URL of the RPC server to call
        node_number (int): the node number (or id) that this calls to

    Kwargs:
        timeout (int): HTTP timeout in seconds

    Returns:
        AuthServiceProxy. convenience object for making RPC calls.

    """
    proxy_kwargs = {}
    if timeout is not None:
        proxy_kwargs['timeout'] = timeout

    proxy = AuthServiceProxy(url, **proxy_kwargs)
    proxy.url = url  # store URL on proxy for info

    coverage_logfile = coverage.get_filename(
        coveragedir, node_number) if coveragedir else None

    return coverage.AuthServiceProxyWrapper(proxy, coverage_logfile)


def get_simple_rpc_proxy(url, node=None, timeout=CONFLUX_RPC_WAIT_TIMEOUT):
    return SimpleRpcProxy(url, timeout, node)


def p2p_port(n):
    assert (n <= MAX_NODES)
    return PORT_MIN + n + (MAX_NODES * PortSeed.n) % (
        PORT_RANGE - 1 - MAX_NODES)


def rpc_port(n):
    return PORT_MIN + PORT_RANGE + n*2 + (MAX_NODES * PortSeed.n) % (
        PORT_RANGE - 1 - MAX_NODES)

def remote_rpc_port(n):
    return rpc_port(n) + 1


def rpc_url(i, rpchost=None, rpcport=None):
    if rpchost is None:
        # Do not use localhost because our test environment doesn't support
        # IPv6 however the python http library assumes that.
        rpchost = "127.0.0.1"
    if rpcport is None:
        rpcport = rpc_port(i)
    return "http://%s:%d" % (rpchost, int(rpcport))


def get_ip_address():
    return [int(i) for i in socket.gethostbyname(socket.gethostname()).split('.')]


def checktx(node, tx_hash):
    return node.cfx_getTransactionReceipt(tx_hash) is not None


def connect_sample_nodes(nodes, log, sample=3, latency_min=0, latency_max=300, timeout=30):
    """
    Establish connections among nodes with each node having 'sample' outgoing peers.
    It first lets all the nodes link as a loop, then randomly pick 'sample-1'
    outgoing peers for each node.    
    """
    peer = [[] for _ in nodes]
    latencies = [{} for _ in nodes]
    threads = []
    num_nodes = len(nodes)
    sample = min(num_nodes - 1, sample)

    for i in range(num_nodes):
        # make sure all nodes are reachable
        next = (i + 1) % num_nodes
        peer[i].append(next)
        lat = random.randint(latency_min, latency_max)
        latencies[i][next] = lat
        latencies[next][i] = lat

        for _ in range(sample - 1):
            while True:
                p = random.randint(0, num_nodes - 1)
                if p not in peer[i] and not p == i:
                    peer[i].append(p)
                    lat = random.randint(latency_min, latency_max)
                    latencies[i][p] = lat
                    latencies[p][i] = lat
                    break

    for i in range(num_nodes):
        t = ConnectThread(nodes, i, peer[i], latencies, log, min_peers=sample)
        t.start()
        threads.append(t)

    for t in threads:
        t.join(timeout)
        assert not t.is_alive(), "Node[{}] connect to other nodes timeout in {} seconds".format(t.a, timeout)
        assert not t.failed, "connect_sample_nodes failed."


def assert_blocks_valid(nodes, blocks):
    for node in nodes:
        for block in blocks:
            r = node.get_block_status(block)
            assert_equal(r[0], 0)  # block status is valid
            assert_equal(r[1], True)  # state_valid is True


class ConnectThread(threading.Thread):
    def __init__(self, nodes, a, peers, latencies, log, min_peers=3, daemon=True):
        threading.Thread.__init__(self, daemon=daemon)
        self.nodes = nodes
        self.a = a
        self.peers = peers
        self.latencies = latencies
        self.log = log
        self.min_peers = min_peers
        self.failed = False

    def run(self):
        try:
            while True:
                for i in range(len(self.peers)):
                    p = self.peers[i]
                    connect_nodes(self.nodes, self.a, p)
                for p in self.latencies[self.a]:
                    self.nodes[self.a].addlatency(self.nodes[p].key, self.latencies[self.a][p])
                if len(self.nodes[self.a].getpeerinfo()) >= self.min_peers:
                    break
                else:
                    time.sleep(1)
        except Exception as e:
            node = self.nodes[self.a]
            self.log.error("Node " + str(self.a) + " fails to be connected to " + str(self.peers) + ", ip={}, index={}".format(node.ip, node.index))
            self.log.error(e)
            self.failed = True<|MERGE_RESOLUTION|>--- conflicted
+++ resolved
@@ -294,30 +294,6 @@
         os.makedirs(datadir)
     with open(
             os.path.join(datadir, "conflux.conf"), 'w', encoding='utf8') as f:
-<<<<<<< HEAD
-        local_conf = {"port": str(p2p_port(n)),
-                        "jsonrpc_local_http_port": str(rpc_port(n)),
-                        "jsonrpc_http_port": str(remote_rpc_port(n)),
-                        "log_file": "\'{}\'".format(os.path.join(datadir, "conflux.log")),
-                        "mode": "\'test\'",
-                        "log_level": "\"debug\"",
-                        "storage_delta_mpts_cache_size": "200000",
-                        "storage_delta_mpts_cache_start_size": "200000",
-                        "storage_delta_mpts_node_map_vec_size": "200000",
-                        "start_mining":"false",
-                        "subnet_quota": "0",
-                        "session_ip_limits": "\"0,0,0,0\"",
-                        "enable_discovery": "false",
-                        "metrics_output_file": "\'{}\'".format(os.path.join(datadir, "metrics.log")),
-                        "metrics_enabled": "true",
-                        # "block_db_type": "\'sqlite\'"
-                        "expire_block_gc_period_s": "5",
-                        "tg_config_path": "\'{}\'".format(os.path.join(datadir, "tg_config/tg_config.conf")),
-                        "expire_block_gc_period_s": "5",
-                      }
-        for k in conf_parameters:
-            local_conf[k] = conf_parameters[k]
-=======
         local_conf = {
             "port": str(p2p_port(n)),
             "jsonrpc_local_http_port": str(rpc_port(n)),
@@ -326,7 +302,6 @@
         }
         local_conf.update(conflux.config.small_local_test_conf)
         local_conf.update(conf_parameters)
->>>>>>> a5458de1
         for k in local_conf:
             f.write("{}={}\n".format(k, local_conf[k]))
         os.makedirs(os.path.join(datadir, 'stderr'), exist_ok=True)
