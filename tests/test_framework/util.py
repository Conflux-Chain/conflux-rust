--- conflicted
+++ resolved
@@ -549,18 +549,14 @@
     return node.gettransactionreceipt(tx_hash) is not None
 
 
-<<<<<<< HEAD
 def connect_sample_nodes(
     nodes, log, sample=3, latency_min=0, latency_max=300, timeout=30
 ):
-=======
-def connect_sample_nodes(nodes, log, sample=3, latency_min=0, latency_max=300, timeout=30):
     """
     Establish connections among nodes with each node having 'sample' outgoing peers.
     It first lets all the nodes link as a loop, then randomly pick 'sample-1'
-    outgoing peers for each node.    
-    """
->>>>>>> 475a4d0b
+    outgoing peers for each node.
+    """
     peer = [[] for _ in nodes]
     latencies = [{} for _ in nodes]
     threads = []
