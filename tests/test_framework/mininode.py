--- conflicted
+++ resolved
@@ -4,13 +4,10 @@
 `P2PConnection: A low-level connection object to a node's P2P interface
 P2PInterface: A high-level interface object for communicating to a node over P2P
 """
-<<<<<<< HEAD
 from eth_utils import big_endian_to_int, encode_hex
 
 from conflux import utils
 from conflux.messages import *
-=======
->>>>>>> dccea325
 import asyncore
 import socket
 import struct
@@ -19,16 +16,13 @@
 
 from eth_utils import big_endian_to_int
 
-<<<<<<< HEAD
-from conflux.transactions import Transaction
-from conflux.utils import hash32, hash20, sha3, int_to_bytes, sha3_256, ecrecover_to_pub, ec_random_keys, ecsign, \
-    bytes_to_int, encode_int32, int_to_hex, int_to_32bytearray, zpad, rzpad
-=======
 from conflux import utils
 from conflux.messages import *
 from conflux.utils import int_to_bytes, sha3_256, ecrecover_to_pub, ec_random_keys, ecsign, \
     int_to_hex, rzpad
->>>>>>> dccea325
+from conflux.transactions import Transaction
+from conflux.utils import hash32, hash20, sha3, int_to_bytes, sha3_256, ecrecover_to_pub, ec_random_keys, ecsign, \
+    bytes_to_int, encode_int32, int_to_hex, int_to_32bytearray, zpad, rzpad
 from test_framework.blocktools import make_genesis
 from test_framework.util import wait_until, get_ip_address
 
@@ -219,7 +213,7 @@
 
         self.send_data(buf)
 
-    
+
     def send_data(self, data, pushbuf=False):
         if self.state != "connected" and not pushbuf:
             raise IOError('Not connected, no pushbuf')
@@ -290,11 +284,7 @@
         self.peer_pubkey = None
         self.priv_key, self.pub_key = ec_random_keys()
         x, y = self.pub_key
-<<<<<<< HEAD
         self.key = "0x" + encode_hex(bytes(int_to_32bytearray(x)))[2:] + encode_hex(bytes(int_to_32bytearray(y)))[2:]
-=======
-        self.key = "0x" + int_to_hex(x)[2:] + int_to_hex(y)[2:]
->>>>>>> dccea325
         self.had_status = False
         self.on_packet_func = {}
         self.remote = remote
@@ -394,27 +384,7 @@
                 raise
 
     def on_hello(self, payload):
-<<<<<<< HEAD
         hello = rlp.decode(payload, Hello)
-=======
-        h = payload[:32]
-        hash_signed = sha3_256(payload[32:])
-        if h != hash_signed:
-            return
-        signature = payload[32:32 + 65]
-        r = big_endian_to_int(signature[:32])
-        s = big_endian_to_int(signature[32:64])
-        v = big_endian_to_int(signature[64:]) + 27
-        signed = payload[32 + 65:]
-        h_signed = sha3_256(signed)
-        node_id = ecrecover_to_pub(h_signed, v, r, s)
-        # if node_id == encode_int32(self.pub_key[0])+encode_int32(self.pub_key[1]):
-        #     print("Match")
-        # else:
-        #     print(node_id, encode_int32(self.pub_key[0])+encode_int32(self.pub_key[1]))
-        self.peer_pubkey = node_id
-        hello = rlp.decode(signed, Hello)
->>>>>>> dccea325
 
         capabilities = []
         for c in hello.capabilities:
@@ -438,12 +408,8 @@
     # cases to provide custom message handling behaviour.
 
     def on_open(self):
-<<<<<<< HEAD
         self.handshake = Handshake(self)
         self.handshake.write_auth()
-=======
-        pass
->>>>>>> dccea325
 
     def on_close(self):
         pass
