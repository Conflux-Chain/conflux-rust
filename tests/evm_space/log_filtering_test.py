--- conflicted
+++ resolved
@@ -360,8 +360,6 @@
         logs_2 = self.nodes[0].eth_getLogs(filter)
         assert_equal(len(logs_2), 8)
 
-<<<<<<< HEAD
-=======
         # get-logs-filter-max-limit should limit the number of logs returned.
         self.stop_node(0)
         self.start_node(0, ["--get-logs-filter-max-limit", str(7)])
@@ -378,7 +376,6 @@
         filter = { "address": evmContractAddr }
         assert_raises_rpc_error(None, None, self.nodes[0].eth_getLogs, filter)
 
->>>>>>> 87d192ce
         # get-logs-filter-max-epoch-range should limit the number of epochs queried.
         self.stop_node(0)
         self.start_node(0, ["--get-logs-filter-max-epoch-range", "16"])
