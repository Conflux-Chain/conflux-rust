--- conflicted
+++ resolved
@@ -27,11 +27,7 @@
 
 
 class Transaction:
-<<<<<<< HEAD
-    def __init__(self, hash:str, timestamp:float, by_block=False, packed_timestamps=None, ready_pool_timstamps=None):
-=======
-    def __init__(self, hash: str, timestamp: float, by_block=False):
->>>>>>> dccea325
+    def __init__(self, hash: str, timestamp: float, by_block=False, packed_timestamps=None, ready_pool_timstamps=None):
         self.hash = hash
         self.received_timestamps = [timestamp]
         self.by_block = by_block
@@ -452,13 +448,9 @@
 
         return Statistics(data)
 
-<<<<<<< HEAD
     #for every transaction, self.tx_latency_stats contains a list of duration that every node receives the transaction, either by tx propagation or block .
     #stat_tx_latency stores for every transaction, the value that the transaction propagates P(n) number of nodes.
-    def stat_tx_latency(self, p:Percentile):
-=======
     def stat_tx_latency(self, p: Percentile):
->>>>>>> dccea325
         data = []
 
         for tx_stat in self.tx_latency_stats.values():
@@ -483,12 +475,9 @@
     def stat_tx_ratio(self):
         return Statistics(self.host_by_block_ratio)
 
-<<<<<<< HEAD
     def stat_tx_wait_to_be_packed(self):
         return Statistics(self.tx_wait_to_be_packed_time)
 
-=======
->>>>>>> dccea325
     @staticmethod
     def load(logs_dir):
         agg = LogAggregator()
