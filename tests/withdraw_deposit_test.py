--- conflicted
+++ resolved
@@ -96,18 +96,10 @@
         self.wait_for_tx([tx])
         withdraw_time = self.get_block_number(client, tx.hash_hex())
         duration = withdraw_time - deposit_time
-<<<<<<< HEAD
-        total_num_blocks = 2 * 60 * 60 * 24 * 365
-        interest = 5 * 10 ** 17 * duration * 252288000 // (total_num_blocks * 100) // total_num_blocks
-        service_charge = 5 * 10 ** 17 * (total_num_blocks - duration) * 5 // 10000 // total_num_blocks
-        assert_equal(client.get_staking_balance(addr), 5 * 10 ** 17)
-        assert_equal(client.get_balance(addr), balance + 5 * 10 ** 17 + interest - service_charge - gas + 12500000)
-=======
         interest = capital * accumulate_interest_rate[withdraw_time] // accumulate_interest_rate[deposit_time] - capital
         service_charge = capital * (total_num_blocks - duration) * 5 // 10000 // total_num_blocks
         assert_equal(client.get_staking_balance(addr), 10 ** 18 - capital)
-        assert_equal(client.get_balance(addr), balance + capital + interest - service_charge - gas)
->>>>>>> 9776b9c0
+        assert_equal(client.get_balance(addr), balance + capital + interest - service_charge - gas + 12500000)
 
         # lock 4 * 10 ** 17 for 1 day
         balance = client.get_balance(addr)
@@ -146,17 +138,10 @@
         self.wait_for_tx([tx])
         withdraw_time = self.get_block_number(client, tx.hash_hex())
         duration = withdraw_time - deposit_time
-<<<<<<< HEAD
-        interest = 10 ** 17 * duration * 252288000 // (total_num_blocks * 100) // total_num_blocks
-        service_charge = 10 ** 17 * (total_num_blocks - duration) * 5 // 10000 // total_num_blocks
-        assert_equal(client.get_balance(addr), balance + 10 ** 17 + interest - service_charge - gas + 12500000)
-        assert_equal(client.get_staking_balance(addr), 4 * 10 ** 17)
-=======
         interest = capital * accumulate_interest_rate[withdraw_time] // accumulate_interest_rate[deposit_time] - capital
         service_charge = capital * (total_num_blocks - duration) * 5 // 10000 // total_num_blocks
-        assert_equal(client.get_balance(addr), balance + capital + interest - service_charge - gas)
+        assert_equal(client.get_balance(addr), balance + capital + interest - service_charge - gas + 12500000)
         assert_equal(client.get_staking_balance(addr), 5 * 10 ** 17 - capital)
->>>>>>> 9776b9c0
 
         block_gen_thread.stop()
         block_gen_thread.join()
