#!/usr/bin/env python3
"""An example functional test
"""

from test_framework.test_framework import ConfluxTestFramework
from test_framework.util import *


class ExampleTest(ConfluxTestFramework):
    def set_test_params(self):
        self.setup_clean_chain = True
        self.num_nodes = 2

    def setup_network(self):
        self.setup_nodes()

    def run_test(self):
        time.sleep(7)
        genesis = self.nodes[0].best_block_hash()
        self.log.info(genesis)

        self.nodes[0].generate(1, 0)
<<<<<<< HEAD
        assert self.nodes[0].getblockcount() == 2
        besthash = self.nodes[0].getbestblockhash()
=======
        assert (self.nodes[0].getblockcount() == 2)
        besthash = self.nodes[0].best_block_hash()
>>>>>>> a0710aee

        self.nodes[1].generate(2, 0)
        assert self.nodes[1].getblockcount() == 3

        connect_nodes(self.nodes, 0, 1)
        sync_blocks(self.nodes[0:2])
        assert self.nodes[0].getblockcount() == 4


if __name__ == "__main__":
    ExampleTest().main()<|MERGE_RESOLUTION|>--- conflicted
+++ resolved
@@ -20,13 +20,8 @@
         self.log.info(genesis)
 
         self.nodes[0].generate(1, 0)
-<<<<<<< HEAD
         assert self.nodes[0].getblockcount() == 2
-        besthash = self.nodes[0].getbestblockhash()
-=======
-        assert (self.nodes[0].getblockcount() == 2)
         besthash = self.nodes[0].best_block_hash()
->>>>>>> a0710aee
 
         self.nodes[1].generate(2, 0)
         assert self.nodes[1].getblockcount() == 3
