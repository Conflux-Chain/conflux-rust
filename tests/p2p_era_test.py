--- conflicted
+++ resolved
@@ -21,12 +21,8 @@
         self.conf_parameters["timer_chain_block_difficulty_ratio"] = "3"
         self.conf_parameters["timer_chain_beta"] = "20"
         self.conf_parameters["era_epoch_count"] = "50"
-<<<<<<< HEAD
-        self.conf_parameters["era_checkpoint_gap"] = "150"
         self.stop_probability = 0.02
         self.clean_probability = 0.5
-=======
->>>>>>> 515adc4e
 
     def setup_network(self):
         self.setup_nodes()
