#!/usr/bin/env python3
from eth_utils import decode_hex
from rlp.sedes import Binary, BigEndianInt

from conflux import utils
from conflux.rpc import RpcClient
from conflux.utils import encode_hex, bytes_to_int, privtoaddr, parse_as_int
from test_framework.blocktools import create_block
from test_framework.test_framework import ConfluxTestFramework
from test_framework.mininode import *
from test_framework.util import *

class P2PTest(ConfluxTestFramework):
    def set_test_params(self):
        self.setup_clean_chain = True
        self.num_nodes = 8
        self.conf_parameters["generate_tx"] = "true"
        # Every node generates 1 tx every second
        self.conf_parameters["generate_tx_period_us"] = "100000"
<<<<<<< HEAD
        self.conf_parameters["log_level"] = "\"debug\""
        self.stop_probability = 0.02
        self.clean_probability = 0.5
=======
>>>>>>> 515adc4e

    def setup_network(self):
        self.setup_nodes()
        connect_sample_nodes(self.nodes, self.log)
        sync_blocks(self.nodes)

    def run_test(self):
        block_number = 4000

        # Setup balance for each node
        client = RpcClient(self.nodes[0])
        for i in range(self.num_nodes):
            pub_key = self.nodes[i].key
            addr = self.nodes[i].addr
            self.log.info("%d has addr=%s pubkey=%s", i, encode_hex(addr), pub_key)
            tx = client.new_tx(value=int(default_config["TOTAL_COIN"]/self.num_nodes) - 21000, receiver=encode_hex(addr), nonce=i)
            client.send_tx(tx)
        for i in range(1, block_number):
            chosen_peer = random.randint(0, self.num_nodes - 1)
            self.maybe_restart_node(chosen_peer, self.stop_probability, self.clean_probability)
            self.log.debug("%d try to generate", chosen_peer)
            block_hash = RpcClient(self.nodes[chosen_peer]).generate_block(1000)
            self.log.info("%d generate block %s", chosen_peer, block_hash)
            time.sleep(random.random()/30)
        wait_for_block_count(self.nodes[0], block_number)
        sync_blocks(self.nodes, timeout=120)
        hasha = self.nodes[0].best_block_hash()
        block_a = client.block_by_hash(hasha)
        self.log.info("Final height = %s", block_a['height'])
        self.log.info("Pass")


if __name__ == "__main__":
    P2PTest().main()<|MERGE_RESOLUTION|>--- conflicted
+++ resolved
@@ -17,12 +17,8 @@
         self.conf_parameters["generate_tx"] = "true"
         # Every node generates 1 tx every second
         self.conf_parameters["generate_tx_period_us"] = "100000"
-<<<<<<< HEAD
-        self.conf_parameters["log_level"] = "\"debug\""
         self.stop_probability = 0.02
         self.clean_probability = 0.5
-=======
->>>>>>> 515adc4e
 
     def setup_network(self):
         self.setup_nodes()
