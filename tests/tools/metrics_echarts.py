--- conflicted
+++ resolved
@@ -1,21 +1,19 @@
 #!/usr/bin/env python3
 
+import sys
 import os
-import sys
 from typing import Optional
 
+from pyecharts.charts import Line
 from pyecharts import options as opts
-from pyecharts.charts import Line
 
-
-def parse_value(log_line: str, prefix: str, suffix: str):
+def parse_value(log_line:str, prefix:str, suffix:str):
     start = 0 if prefix is None else log_line.index(prefix) + len(prefix)
     end = len(log_line) if suffix is None else log_line.index(suffix, start)
     return log_line[start:end]
 
-
 class Metric:
-    def __init__(self, name: str):
+    def __init__(self, name:str):
         self.name = name
         self.timestamps = []
 
@@ -31,12 +29,11 @@
     def append(self, timestamp, metric):
         pass
 
-    def add_yaxis(self, chart: Line):
+    def add_yaxis(self, chart:Line):
         pass
 
-
 class MetricGauge(Metric):
-    def __init__(self, name: str):
+    def __init__(self, name:str):
         Metric.__init__(self, name)
         self.values = []
 
@@ -44,34 +41,9 @@
         self.timestamps.append(timestamp)
         self.values.append(metric)
 
-    def add_yaxis(self, chart: Line):
+    def add_yaxis(self, chart:Line):
         chart.add_yaxis(None, self.values)
 
-<<<<<<< HEAD
-
-class MetricMeter(Metric):
-    def __init__(self, name: str):
-        Metric.__init__(self, name)
-        self.m1 = []
-        self.m5 = []
-        self.m15 = []
-        self.mean = []
-
-    def append(self, timestamp, metric):
-        self.timestamps.append(timestamp)
-        self.m1.append(parse_value(metric, "m1: ", ","))
-        self.m5.append(parse_value(metric, "m5: ", ","))
-        self.m15.append(parse_value(metric, "m15: ", ","))
-        self.mean.append(parse_value(metric, "mean: ", "}"))
-
-    def add_yaxis(self, chart: Line):
-        chart.add_yaxis("m1", self.m1)
-        chart.add_yaxis("m5", self.m5)
-        chart.add_yaxis("m15", self.m15)
-        chart.add_yaxis("mean", self.mean)
-
-=======
->>>>>>> d56d2c55
 class MetricGrouping(Metric):
     def __init__(self, name:str):
         Metric.__init__(self, name)
@@ -128,17 +100,10 @@
 
                 metrics[name].append(timestamp, value)
 
-    assert len(
-        metrics) > 0, "metrics log file is empty" if metric_name is None else "metric name [{}] not found".format(
-        metric_name)
+    assert len(metrics) > 0, "metrics log file is empty" if metric_name is None else "metric name [{}] not found".format(metric_name)
 
     for (key, metric) in metrics.items():
         chart = (
-<<<<<<< HEAD
-            Line()
-                .add_xaxis(metric.timestamps)
-                .set_global_opts(title_opts=opts.TitleOpts(title=key))
-=======
             Line(init_opts=opts.InitOpts(
                 width="1400px",
                 height="700px",
@@ -146,7 +111,6 @@
             ))
             .add_xaxis(metric.timestamps)
             .set_global_opts(title_opts=opts.TitleOpts(title=key))
->>>>>>> d56d2c55
         )
 
         metric.add_yaxis(chart)
@@ -155,7 +119,6 @@
         print("[{}]: {}".format(key, output_html_file))
         chart.render(output_html_file)
 
-
 if __name__ == "__main__":
     assert len(sys.argv) >= 2, "Parameter required: <metrics_log_file> [<metric_name>]"
     metrics_log_file = sys.argv[1]
