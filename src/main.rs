--- conflicted
+++ resolved
@@ -41,215 +41,6 @@
             }
         });
     } // only for #[cfg]
-<<<<<<< HEAD
-    let matches = App::new("conflux")
-        .arg(
-            Arg::with_name("port")
-                .long("port")
-                .value_name("PORT")
-                .help("Listen for p2p connections on PORT.")
-                .takes_value(true),
-        )
-        .arg(
-            Arg::with_name("udp-port")
-                .long("udp-port")
-                .value_name("PORT")
-                .help("UDP port for peer discovery.")
-                .takes_value(true),
-        )
-        .arg(
-            Arg::with_name("jsonrpc-tcp-port")
-                .long("jsonrpc-tcp-port")
-                .value_name("PORT")
-                .help("Specify the PORT for the TCP JSON-RPC API server.")
-                .takes_value(true),
-        )
-        .arg(
-            Arg::with_name("jsonrpc-http-port")
-                .long("jsonrpc-http-port")
-                .value_name("PORT")
-                .help("Specify the PORT for the HTTP JSON-RPC API server.")
-                .takes_value(true),
-        )
-        .arg(
-            Arg::with_name("jsonrpc-cors")
-                .long("jsonrpc-cors")
-                .value_name("URL")
-                .help("Specify CORS header for HTTP JSON-RPC API responses. Special options: \"all\", \"none\".")
-                .takes_value(true),
-        )
-        .arg(
-            Arg::with_name("jsonrpc-http-keep-alive")
-                .long("jsonrpc-http-keep-alive")
-                .value_name("BOOL")
-                .help("Enable HTTP/1.1 keep alive header. Enabling keep alive will re-use the same TCP connection to fire multiple requests.")
-                .takes_value(true),
-        )
-        .arg(
-            Arg::with_name("log-file")
-                .long("log-file")
-                .value_name("FILE")
-                .help("Specify the filename for the log. Stdout will be used by default if omitted.")
-                .takes_value(true),
-        )
-        .arg(
-            Arg::with_name("log-level")
-                .long("log-level")
-                .value_name("LEVEL")
-                .help("Can be error/warn/info/debug/trace. Default is the info level.")
-                .takes_value(true),
-        )
-        .arg(
-            Arg::with_name("config")
-                .short("c")
-                .long("config")
-                .value_name("FILE")
-                .help("Sets a custom config file")
-                .takes_value(true),
-        )
-        .arg(
-            Arg::with_name("bootnodes")
-                .long("bootnodes")
-                .value_name("NODES")
-                .help("Sets a custom list of bootnodes")
-                .takes_value(true),
-        )
-        .arg(
-            Arg::with_name("netconf-dir")
-                .long("netconf-dir")
-                .value_name("NETCONF_DIR")
-                .help("Sets a custom directory for network configurations")
-                .takes_value(true),
-        )
-        .arg(
-            Arg::with_name("public-address")
-                .long("public-address")
-                .value_name("ADDRESS")
-                .help("Sets a custom public address to be connected by others")
-                .takes_value(true),
-        )
-        .arg(
-            Arg::with_name("net-key")
-                .long("net-key")
-                .value_name("SECRET_KEY")
-                .help("Sets a custom secret key to generate unique node id")
-                .takes_value(true),
-        )
-        .arg(
-            Arg::with_name("start-mining")
-                .long("start-mining")
-                .value_name("BOOL")
-                .help("start mining if set to true. Ensure that mining-author is set")
-                .takes_value(true),
-        )
-        .arg(
-            Arg::with_name("mining-author")
-                .long("mining-author")
-                .value_name("ADDRESS")
-                .help("Set the address to receive mining rewards")
-                .takes_value(true),
-        )
-        .arg(
-            Arg::with_name("ledger-cache-size")
-                .short("lcs")
-                .long("ledger-cache-size")
-                .value_name("SIZE")
-                .help("Sets the ledger cache size")
-                .takes_value(true),
-        )
-        .arg(
-            Arg::with_name("db-cache-size")
-                .short("dcs")
-                .long("db-cache-size")
-                .value_name("SIZE")
-                .help("Sets the db cache size")
-                .takes_value(true),
-        )
-        .arg(
-            Arg::with_name("enable-discovery")
-                .long("enable-discovery")
-                .value_name("BOOL")
-                .help("Enable discovery protocol")
-                .takes_value(true),
-        )
-        .arg(
-            Arg::with_name("node-table-timeout")
-                .long("node-table-timeout")
-                .value_name("SEC")
-                .help("How often Conflux updates its peer table (default 300).")
-                .takes_value(true),
-        )
-        .arg(
-            Arg::with_name("node-table-promotion-timeout")
-                .long("node-table-promotion-timeout")
-                .value_name("SEC")
-                .help("How long Conflux waits for promoting a peer to trustworthy (default 3 * 24 * 3600).")
-                .takes_value(true),
-        )
-        .arg(
-            Arg::with_name("test-mode")
-                .long("test-mode")
-                .value_name("BOOL")
-                .help("Sets test mode for adding latency")
-                .takes_value(true),
-        )
-        .arg(
-            Arg::with_name("eth-compatibility-mode")
-                .long("eth-compatibility-mode")
-                .value_name("BOOL")
-                .help("Set Eth compatibility mode for replay eth transactions")
-                .takes_value(true)
-        )
-        .arg(
-            Arg::with_name("db-compact-profile")
-                .long("db-compact-profile")
-                .value_name("ENUM")
-                .help("Sets the compaction profile of RocksDB.")
-                .takes_value(true),
-        )
-        .arg(
-            Arg::with_name("db-dir")
-                .long("db-dir")
-                .value_name("PATH")
-                .help("Sets the root path of db.")
-                .takes_value(true),
-        )
-        .arg(
-            Arg::with_name("load-test-chain")
-                .long("load-test-chain")
-                .value_name("FILE")
-                .help("Sets the test chain json file.")
-                .takes_value(true),
-        )
-        .arg(
-            Arg::with_name("egress-queue-capacity")
-                .long("egress-queue-capacity")
-                .value_name("MB")
-                .help("Sets egress queue capacity of P2P network.")
-                .takes_value(true)
-                .validator(from_str_validator::<usize>),
-        )
-        .arg(
-            Arg::with_name("egress-min-throttle")
-                .long("egress-min-throttle")
-                .value_name("MB")
-                .help("Sets minimum throttling queue size of egress.")
-                .takes_value(true)
-                .validator(from_str_validator::<usize>),
-        )
-        .arg(
-            Arg::with_name("egress-max-throttle")
-                .long("egress-max-throttle")
-                .value_name("MB")
-                .help("Sets maximum throttling queue size of egress.")
-                .takes_value(true)
-                .validator(from_str_validator::<usize>),
-        )
-        .arg(Arg::with_name("light").long("light"))
-        .arg(Arg::with_name("archive").long("archive"))
-        .get_matches_from(std::env::args().collect::<Vec<_>>());
-=======
->>>>>>> a0710aee
 
     let yaml = load_yaml!("cli.yaml");
     let matches = App::from_yaml(yaml).get_matches();
