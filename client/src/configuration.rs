// Copyright 2019 Conflux Foundation. All rights reserved.
// Conflux is free software and distributed under GNU General Public License.
// See http://www.gnu.org/licenses/

use std::{collections::BTreeMap, convert::TryInto, path::PathBuf, sync::Arc};

use lazy_static::*;
use parking_lot::RwLock;
use rand::Rng;

use cfx_addr::{cfx_addr_decode, Network};
use cfx_internal_common::{
    ChainIdParams, ChainIdParamsInner, ChainIdParamsOneChainInner,
};
use cfx_parameters::block::DEFAULT_TARGET_BLOCK_GAS_LIMIT;
use cfx_storage::{
    defaults::DEFAULT_DEBUG_SNAPSHOT_CHECKER_THREADS, storage_dir,
    ConsensusParam, ProvideExtraSnapshotSyncConfig, StorageConfiguration,
};
use cfx_types::{Address, AllChainID, Space, H256, U256};
use cfxcore::{
    block_data_manager::{DataManagerConfiguration, DbType},
    block_parameters::*,
    cache_config::{
        DEFAULT_INVALID_BLOCK_HASH_CACHE_SIZE_IN_COUNT,
        DEFAULT_LEDGER_CACHE_SIZE,
        DEFAULT_TARGET_DIFFICULTIES_CACHE_SIZE_IN_COUNT,
    },
    consensus::{
        consensus_inner::consensus_executor::ConsensusExecutionConfiguration,
        pos_handler::PosVerifier, ConsensusConfig, ConsensusInnerConfig,
    },
    consensus_internal_parameters::*,
    consensus_parameters::*,
    light_protocol::LightNodeConfiguration,
    machine::Machine,
    spec::CommonParams,
    sync::{ProtocolConfiguration, StateSyncConfiguration, SyncGraphConfig},
    sync_parameters::*,
    transaction_pool::TxPoolConfig,
    NodeType,
};
use diem_types::term_state::{
    pos_state_config::PosStateConfig, IN_QUEUE_LOCKED_VIEWS,
    OUT_QUEUE_LOCKED_VIEWS, ROUND_PER_TERM, TERM_ELECTED_SIZE, TERM_MAX_SIZE,
};
use metrics::MetricsConfiguration;
use network::DiscoveryConfiguration;
use txgen::TransactionGeneratorConfig;

use crate::rpc::{
    impls::RpcImplConfiguration, rpc_apis::ApiSet, HttpConfiguration,
    TcpConfiguration, WsConfiguration,
};

lazy_static! {
    pub static ref CHAIN_ID: RwLock<Option<ChainIdParams>> = Default::default();
}
const BLOCK_DB_DIR_NAME: &str = "blockchain_db";
const NET_CONFIG_DB_DIR_NAME: &str = "net_config";

// usage:
// ```
// build_config! {
//     {
//         (name, (type), default_value)
//         ...
//     }
//     {
//         (name, (type), default_value, converter)
//     }
// }
// ```
// `converter` is a function used to convert a provided String to `Result<type,
// String>`. For each entry, field `name` of type `type` will be created in
// `RawConfiguration`, and it will be assigned to the value passed through
// commandline argument or configuration file. Commandline argument will
// override the configuration file if the parameter is given in both.
build_config! {
    {
        // Configs are grouped by section. Within one section configs should
        // be kept in alphabetical order for the sake of indexing and maintenance.
        //
        // Some preset configurations.
        //
        // For both `test` and `dev` modes, we will
        //     * Set initial difficulty to 4
        //     * Allow calling test and debug rpc from public port
        //
        // `test` mode is for Conflux testing and debugging, we will
        //     * Add latency to peer connections
        //     * Skip handshake encryption check
        //     * Skip header timestamp verification
        //     * Handle NewBlockHash even in catch-up mode
        //     * Allow data propagation test
        //     * Allow setting genesis accounts and generate tx from secrets
        //
        // `dev` mode is for users to run a single node that automatically
        //     generates blocks with fixed intervals
        //     * You are expected to also set `jsonrpc_ws_port`, `jsonrpc_tcp_port`,
        //       and `jsonrpc_http_port` if you want RPC functionalities.
        //     * generate blocks automatically without PoW.
        //     * Skip catch-up mode even there is no peer
        //
        (mode, (Option<String>), None)
        // Development related section.
        (debug_invalid_state_root, (bool), false)
        (debug_invalid_state_root_epoch, (Option<String>), None)
        (debug_dump_dir_invalid_state_root, (String), "./storage_db/debug_dump_invalid_state_root/".to_string())
        // Controls block generation speed.
        // Only effective in `dev` mode
        (dev_block_interval_ms, (Option<u64>), None)
        (enable_state_expose, (bool), false)
        (generate_tx, (bool), false)
        (generate_tx_period_us, (Option<u64>), Some(100_000))
        (log_conf, (Option<String>), None)
        (log_file, (Option<String>), None)
        (max_block_size_in_bytes, (usize), MAX_BLOCK_SIZE_IN_BYTES)
        (evm_transaction_block_ratio,(u64),EVM_TRANSACTION_BLOCK_RATIO)
        (evm_transaction_gas_ratio,(u64),EVM_TRANSACTION_GAS_RATIO)
        (metrics_enabled, (bool), false)
        (metrics_influxdb_host, (Option<String>), None)
        (metrics_influxdb_db, (String), "conflux".into())
        (metrics_influxdb_username, (Option<String>), None)
        (metrics_influxdb_password, (Option<String>), None)
        (metrics_influxdb_node, (Option<String>), None)
        (metrics_output_file, (Option<String>), None)
        (metrics_report_interval_ms, (u64), 3_000)
        (rocksdb_disable_wal, (bool), false)
        (txgen_account_count, (usize), 10)

        // Genesis section.
        (adaptive_weight_beta, (u64), ADAPTIVE_WEIGHT_DEFAULT_BETA)
        (anticone_penalty_ratio, (u64), ANTICONE_PENALTY_RATIO)
        (chain_id, (Option<u32>), None)
        (evm_chain_id, (Option<u32>), None)
        (execute_genesis, (bool), true)
        (default_transition_time, (Option<u64>), None)
        // Snapshot Epoch Count is a consensus parameter. This flag overrides
        // the parameter, which only take effect in `dev` mode.
        (dev_snapshot_epoch_count, (u32), SNAPSHOT_EPOCHS_CAPACITY)
        (era_epoch_count, (u64), ERA_DEFAULT_EPOCH_COUNT)
        (heavy_block_difficulty_ratio, (u64), HEAVY_BLOCK_DEFAULT_DIFFICULTY_RATIO)
        (genesis_accounts, (Option<String>), None)
        (genesis_secrets, (Option<String>), None)
        (initial_difficulty, (Option<u64>), None)
        (tanzanite_transition_height, (u64), TANZANITE_HEIGHT)
        (hydra_transition_number, (Option<u64>), None)
        (hydra_transition_height, (Option<u64>), None)
        (dao_vote_transition_number, (Option<u64>), None)
        (dao_vote_transition_height, (Option<u64>), None)
        (cip43_init_end_number, (Option<u64>), None)
        (cip78_patch_transition_number,(Option<u64>),None)
        (cip90_transition_height,(Option<u64>),None)
        (cip90_transition_number,(Option<u64>),None)
        (cip105_transition_number, (Option<u64>), None)
        (sigma_fix_transition_number, (Option<u64>), None)
        (referee_bound, (usize), REFEREE_DEFAULT_BOUND)
        (params_dao_vote_period, (u64), DAO_PARAMETER_VOTE_PERIOD)
        (timer_chain_beta, (u64), TIMER_CHAIN_DEFAULT_BETA)
        (timer_chain_block_difficulty_ratio, (u64), TIMER_CHAIN_BLOCK_DEFAULT_DIFFICULTY_RATIO)
        // FIXME: this is part of spec.
        (transaction_epoch_bound, (u64), TRANSACTION_DEFAULT_EPOCH_BOUND)

        // Mining section.
        (mining_author, (Option<String>), None)
        (mining_type, (Option<String>), None)
        (stratum_listen_address, (String), "127.0.0.1".into())
        (stratum_port, (u16), 32525)
        (stratum_secret, (Option<String>), None)
        (use_octopus_in_test_mode, (bool), false)
        (pow_problem_window_size, (usize), 1)

        // Network section.
        (jsonrpc_local_tcp_port, (Option<u16>), None)
        (jsonrpc_local_http_port, (Option<u16>), None)
        (jsonrpc_local_ws_port, (Option<u16>), None)
        (jsonrpc_ws_port, (Option<u16>), None)
        (jsonrpc_tcp_port, (Option<u16>), None)
        (jsonrpc_http_port, (Option<u16>), None)
        (jsonrpc_http_threads, (Option<usize>), None)
        (jsonrpc_cors, (Option<String>), None)
        (jsonrpc_http_keep_alive, (bool), false)
        (jsonrpc_ws_max_payload_bytes, (usize), 30 * 1024 * 1024)
        (jsonrpc_http_eth_port, (Option<u16>), None)
        (jsonrpc_ws_eth_port, (Option<u16>), None)
        // The network_id, if unset, defaults to the chain_id.
        // Only override the network_id for local experiments,
        // when user would like to keep the existing blockchain data
        // but disconnect from the public network.
        (network_id, (Option<u64>), None)
        (rpc_enable_metrics, (bool), false)
        (tcp_port, (u16), 32323)
        (public_tcp_port, (Option<u16>), None)
        (public_address, (Option<String>), None)
        (udp_port, (Option<u16>), Some(32323))

        // Network parameters section.
        (blocks_request_timeout_ms, (u64), 20_000)
        (check_request_period_ms, (u64), 1_000)
        (chunk_size_byte, (u64), DEFAULT_CHUNK_SIZE)
        (demote_peer_for_timeout, (bool), false)
        (dev_allow_phase_change_without_peer, (bool), false)
        (egress_queue_capacity, (usize), 256)
        (egress_min_throttle, (usize), 10)
        (egress_max_throttle, (usize), 64)
        (expire_block_gc_period_s, (u64), 900)
        (headers_request_timeout_ms, (u64), 10_000)
        (heartbeat_period_interval_ms, (u64), 30_000)
        (heartbeat_timeout_ms, (u64), 180_000)
        (inflight_pending_tx_index_maintain_timeout_ms, (u64), 30_000)
        (max_allowed_timeout_in_observing_period, (u64), 10)
        (max_chunk_number_in_manifest, (usize), 500)
        (max_downloading_chunks, (usize), 8)
        (max_downloading_chunk_attempts, (usize), 5)
        (max_downloading_manifest_attempts, (usize), 5)
        (max_handshakes, (usize), 64)
        (max_incoming_peers, (usize), 64)
        (max_inflight_request_count, (u64), 64)
        (max_outgoing_peers, (usize), 8)
        (max_outgoing_peers_archive, (Option<usize>), None)
        (max_peers_tx_propagation, (usize), 128)
        (max_unprocessed_block_size_mb, (usize), (128))
        (min_peers_tx_propagation, (usize), 8)
        (min_phase_change_normal_peer_count, (usize), 3)
        (received_tx_index_maintain_timeout_ms, (u64), 300_000)
        (request_block_with_public, (bool), false)
        (send_tx_period_ms, (u64), 1300)
        (snapshot_candidate_request_timeout_ms, (u64), 10_000)
        (snapshot_chunk_request_timeout_ms, (u64), 30_000)
        (snapshot_manifest_request_timeout_ms, (u64), 30_000)
        (sync_expire_block_timeout_s, (u64), 7200)
        (throttling_conf, (Option<String>), None)
        (timeout_observing_period_s, (u64), 600)
        (transaction_request_timeout_ms, (u64), 30_000)
        (tx_maintained_for_peer_timeout_ms, (u64), 600_000)

        // Peer management section.
        (bootnodes, (Option<String>), None)
        (discovery_discover_node_count, (u32), 16)
        (discovery_expire_time_s, (u64), 20)
        (discovery_fast_refresh_timeout_ms, (u64), 10_000)
        (discovery_find_node_timeout_ms, (u64), 2_000)
        (discovery_housekeeping_timeout_ms, (u64), 1_000)
        (discovery_max_nodes_ping, (usize), 32)
        (discovery_ping_timeout_ms, (u64), 2_000)
        (discovery_round_timeout_ms, (u64), 500)
        (discovery_throttling_interval_ms, (u64), 1_000)
        (discovery_throttling_limit_ping, (usize), 20)
        (discovery_throttling_limit_find_nodes, (usize), 10)
        (enable_discovery, (bool), true)
        (netconf_dir, (Option<String>), None)
        (net_key, (Option<String>), None)
        (node_table_timeout_s, (u64), 300)
        (node_table_promotion_timeout_s, (u64), 3 * 24 * 3600)
        (session_ip_limits, (String), "1,8,4,2".into())
        (subnet_quota, (usize), 128)

        // Transaction cache/transaction pool section.
        (tx_cache_index_maintain_timeout_ms, (u64), 300_000)
        (tx_pool_size, (usize), 50_000)
        (tx_pool_min_native_tx_gas_price, (Option<u64>), None)
        (tx_pool_min_eth_tx_gas_price, (Option<u64>), None)
        (tx_weight_scaling, (u64), 1)
        (tx_weight_exp, (u8), 1)

        // Storage Section.
        (additional_maintained_snapshot_count, (u32), 1)
        // `None` for `additional_maintained*` means the data is never garbage collected.
        (additional_maintained_block_body_epoch_count, (Option<usize>), None)
        (additional_maintained_execution_result_epoch_count, (Option<usize>), None)
        (additional_maintained_reward_epoch_count, (Option<usize>), None)
        (additional_maintained_trace_epoch_count, (Option<usize>), None)
        (additional_maintained_transaction_index_epoch_count, (Option<usize>), None)
        (block_cache_gc_period_ms, (u64), 5_000)
        (block_db_dir, (Option<String>), None)
        (block_db_type, (String), "rocksdb".to_string())
        (checkpoint_gc_time_in_era_count, (f64), 0.5)
        // The conflux data dir, if unspecified, is the workdir where conflux is started.
        (conflux_data_dir, (String), "./blockchain_data".to_string())
        (enable_single_mpt_storage, (bool), false)
        (ledger_cache_size, (usize), DEFAULT_LEDGER_CACHE_SIZE)
        (invalid_block_hash_cache_size_in_count, (usize), DEFAULT_INVALID_BLOCK_HASH_CACHE_SIZE_IN_COUNT)
        (rocksdb_cache_size, (Option<usize>), Some(128))
        (rocksdb_compaction_profile, (Option<String>), None)
        (storage_delta_mpts_cache_recent_lfu_factor, (f64), cfx_storage::defaults::DEFAULT_DELTA_MPTS_CACHE_RECENT_LFU_FACTOR)
        (storage_delta_mpts_cache_size, (u32), cfx_storage::defaults::DEFAULT_DELTA_MPTS_CACHE_SIZE)
        (storage_delta_mpts_cache_start_size, (u32), cfx_storage::defaults::DEFAULT_DELTA_MPTS_CACHE_START_SIZE)
        (storage_delta_mpts_node_map_vec_size, (u32), cfx_storage::defaults::MAX_CACHED_TRIE_NODES_R_LFU_COUNTER)
        (storage_delta_mpts_slab_idle_size, (u32), cfx_storage::defaults::DEFAULT_DELTA_MPTS_SLAB_IDLE_SIZE)
        (storage_max_open_snapshots, (u16), cfx_storage::defaults::DEFAULT_MAX_OPEN_SNAPSHOTS)
        (storage_max_open_mpt_count, (u32), cfx_storage::defaults::DEFAULT_MAX_OPEN_MPT)
        (strict_tx_index_gc, (bool), true)
        (sync_state_starting_epoch, (Option<u64>), None)
        (sync_state_epoch_gap, (Option<u64>), None)
        (target_difficulties_cache_size_in_count, (usize), DEFAULT_TARGET_DIFFICULTIES_CACHE_SIZE_IN_COUNT)

        // General/Unclassified section.
        (account_provider_refresh_time_ms, (u64), 1000)
        (check_phase_change_period_ms, (u64), 1000)
        (enable_optimistic_execution, (bool), true)
        (future_block_buffer_capacity, (usize), 32768)
        (get_logs_filter_max_limit, (Option<usize>), None)
        (get_logs_filter_max_epoch_range, (Option<u64>), None)
        (get_logs_filter_max_block_number_range, (Option<u64>), None)
        (get_logs_epoch_batch_size, (usize), 32)
        (max_trans_count_received_in_catch_up, (u64), 60_000)
        (persist_tx_index, (bool), false)
        (persist_block_number_index, (bool), true)
        (print_memory_usage_period_s, (Option<u64>), None)
        (target_block_gas_limit, (u64), DEFAULT_TARGET_BLOCK_GAS_LIMIT)
        (executive_trace, (bool), false)
        (check_status_genesis, (bool), true)
        (packing_gas_limit_block_count, (u64), 10)
        (poll_lifetime_in_seconds, (Option<u32>), None)

        // TreeGraph Section.
        (is_consortium, (bool), false)
        (pos_config_path, (Option<String>), Some("./pos_config/pos_config.yaml".to_string()))
        (pos_genesis_pivot_decision, (Option<H256>), None)
        (vrf_proposal_threshold, (U256), U256::from_str("1111111111111100000000000000000000000000000000000000000000000000").unwrap())
        // Deferred epoch count before a confirmed epoch.
        (pos_pivot_decision_defer_epoch_count, (u64), 50)
        (pos_reference_enable_height, (u64), u64::MAX)
        (pos_initial_nodes_path, (String), "./pos_config/initial_nodes.json".to_string())
        (pos_private_key_path, (String), "./pos_config/pos_key".to_string())
        (pos_round_per_term, (u64), ROUND_PER_TERM)
        (pos_term_max_size, (usize), TERM_MAX_SIZE)
        (pos_term_elected_size, (usize), TERM_ELECTED_SIZE)
        (pos_in_queue_locked_views, (u64), IN_QUEUE_LOCKED_VIEWS)
        (pos_out_queue_locked_views, (u64), OUT_QUEUE_LOCKED_VIEWS)
        (pos_cip99_transition_view, (u64), u64::MAX)
        (pos_cip99_in_queue_locked_views, (u64), IN_QUEUE_LOCKED_VIEWS)
        (pos_cip99_out_queue_locked_views, (u64), OUT_QUEUE_LOCKED_VIEWS)
        (nonce_limit_transition_view, (u64), u64::MAX)
        (dev_pos_private_key_encryption_password, (Option<String>), None)
        (pos_started_as_voter, (bool), true)

        // Light node section
        (ln_epoch_request_batch_size, (Option<usize>), None)
        (ln_epoch_request_timeout_sec, (Option<u64>), None)
        (ln_header_request_batch_size, (Option<usize>), None)
        (ln_header_request_timeout_sec, (Option<u64>), None)
        (ln_max_headers_in_flight, (Option<usize>), None)
        (ln_max_parallel_epochs_to_request, (Option<usize>), None)
        (ln_num_epochs_to_request, (Option<usize>), None)
        (ln_num_waiting_headers_threshold, (Option<usize>), None)
<<<<<<< HEAD

        // The snapshot database consists of two tables: snapshot_key_value and snapshot_mpt. However, the size of snapshot_mpt is significantly larger than that of snapshot_key_value.
        // When the configuration parameter use_isolated_db_for_mpt_table is set to true, the snapshot_mpt table will be located in a separate database.
        (use_isolated_db_for_mpt_table, (bool), false)
        // The use_isolated_db_for_mpt_table_height parameter is utilized to determine when to enable the use_isolated_db_for_mpt_table option.
        //  None: enabled since the next snapshot
        //  u64: enabled since the specified height
        (use_isolated_db_for_mpt_table_height, (Option<u64>), None)
        // Recover the latest MPT snapshot from the era checkpoint
        (recovery_latest_mpt_snapshot, (bool), false)
=======
        (keep_snapshot_before_stable_checkpoint, (bool), true)
        (force_recompute_height_during_construct_pivot, (Option<u64>), None)
>>>>>>> 3cf45a9c
    }
    {
        // Development related section.
        (
            log_level, (LevelFilter), LevelFilter::Info, |l| {
                match l {
                    "off" => Ok(LevelFilter::Off),
                    "error" => Ok(LevelFilter::Error),
                    "warn" => Ok(LevelFilter::Warn),
                    "info" => Ok(LevelFilter::Info),
                    "debug" => Ok(LevelFilter::Debug),
                    "trace" => Ok(LevelFilter::Trace),
                    _ => Err("Invalid log_level".to_owned()),
                }
            }
        )

        // Genesis Section
        // chain_id_params describes a complex setup where chain id can change over epochs.
        // Usually this is needed to describe forks. This config overrides chain_id.
        (chain_id_params, (Option<ChainIdParamsOneChainInner>), None,
            ChainIdParamsOneChainInner::parse_config_str)

        // Storage section.
        (provide_more_snapshot_for_sync,
            (Vec<ProvideExtraSnapshotSyncConfig>),
            vec![ProvideExtraSnapshotSyncConfig::StableCheckpoint],
            ProvideExtraSnapshotSyncConfig::parse_config_list)
        (node_type, (Option<NodeType>), None, NodeType::from_str)
        (public_rpc_apis, (ApiSet), ApiSet::Safe, ApiSet::from_str)
        (public_evm_rpc_apis, (ApiSet), ApiSet::Evm, ApiSet::from_str)
        (single_mpt_space, (Option<Space>), None, |s| match s {
            "native" => Ok(Space::Native),
            "evm" => Ok(Space::Ethereum),
            _ =>  Err("Invalid single_mpt_space".to_owned()),
        })
    }
}

pub struct Configuration {
    pub raw_conf: RawConfiguration,
}

impl Default for Configuration {
    fn default() -> Self {
        Configuration {
            raw_conf: Default::default(),
        }
    }
}

impl Configuration {
    pub fn parse(matches: &clap::ArgMatches) -> Result<Configuration, String> {
        let mut config = Configuration::default();
        config.raw_conf = RawConfiguration::parse(matches)?;

        if matches.is_present("archive") {
            config.raw_conf.node_type = Some(NodeType::Archive);
        } else if matches.is_present("full") {
            config.raw_conf.node_type = Some(NodeType::Full);
        } else if matches.is_present("light") {
            config.raw_conf.node_type = Some(NodeType::Light);
        }

        Ok(config)
    }

    fn network_id(&self) -> u64 {
        match self.raw_conf.network_id {
            Some(x) => x,
            // If undefined, the network id is set to the native space chain_id
            // at genesis.
            None => {
                self.chain_id_params()
                    .read()
                    .get_chain_id(/* epoch_number = */ 0)
                    .in_native_space() as u64
            }
        }
    }

    pub fn net_config(&self) -> Result<NetworkConfiguration, String> {
        let mut network_config = NetworkConfiguration::new_with_port(
            self.network_id(),
            self.raw_conf.tcp_port,
            self.discovery_protocol(),
        );

        network_config.is_consortium = self.raw_conf.is_consortium;
        network_config.discovery_enabled = self.raw_conf.enable_discovery;
        network_config.boot_nodes = to_bootnodes(&self.raw_conf.bootnodes)
            .map_err(|e| format!("failed to parse bootnodes: {}", e))?;
        network_config.config_path = Some(match &self.raw_conf.netconf_dir {
            Some(dir) => dir.clone(),
            None => Path::new(&self.raw_conf.conflux_data_dir)
                .join(NET_CONFIG_DB_DIR_NAME)
                .into_os_string()
                .into_string()
                .unwrap(),
        });
        network_config.use_secret =
            self.raw_conf.net_key.as_ref().map(|sec_str| {
                parse_hex_string(sec_str)
                    .expect("net_key is not a valid secret string")
            });
        if let Some(addr) = self.raw_conf.public_address.clone() {
            let addr_ip = if let Some(idx) = addr.find(":") {
                warn!("Public address configuration should not contain port! (val = {}). Content after ':' is ignored.", &addr);
                (&addr[0..idx]).to_string()
            } else {
                addr
            };
            let addr_with_port = match self.raw_conf.public_tcp_port {
                Some(port) => addr_ip + ":" + &port.to_string(),
                None => addr_ip + ":" + &self.raw_conf.tcp_port.to_string(),
            };
            network_config.public_address =
                match addr_with_port.to_socket_addrs().map(|mut i| i.next()) {
                    Ok(sock_addr) => sock_addr,
                    Err(_e) => {
                        warn!("public_address in config is invalid");
                        None
                    }
                };
        }
        network_config.node_table_timeout =
            Duration::from_secs(self.raw_conf.node_table_timeout_s);
        network_config.connection_lifetime_for_promotion =
            Duration::from_secs(self.raw_conf.node_table_promotion_timeout_s);
        network_config.test_mode = self.is_test_mode();
        network_config.subnet_quota = self.raw_conf.subnet_quota;
        network_config.session_ip_limit_config =
            self.raw_conf.session_ip_limits.clone().try_into().map_err(
                |e| format!("failed to parse session ip limit config: {}", e),
            )?;
        network_config.fast_discovery_refresh_timeout = Duration::from_millis(
            self.raw_conf.discovery_fast_refresh_timeout_ms,
        );
        network_config.discovery_round_timeout =
            Duration::from_millis(self.raw_conf.discovery_round_timeout_ms);
        network_config.housekeeping_timeout = Duration::from_millis(
            self.raw_conf.discovery_housekeeping_timeout_ms,
        );
        network_config.max_handshakes = self.raw_conf.max_handshakes;
        network_config.max_incoming_peers = self.raw_conf.max_incoming_peers;
        network_config.max_outgoing_peers = self.raw_conf.max_outgoing_peers;
        network_config.max_outgoing_peers_archive =
            self.raw_conf.max_outgoing_peers_archive.unwrap_or(0);
        Ok(network_config)
    }

    pub fn cache_config(&self) -> CacheConfig {
        let mut cache_config = CacheConfig::default();
        cache_config.ledger = self.raw_conf.ledger_cache_size;
        cache_config.invalid_block_hashes_cache_size_in_count =
            self.raw_conf.invalid_block_hash_cache_size_in_count;
        cache_config.target_difficulties_cache_size_in_count =
            self.raw_conf.target_difficulties_cache_size_in_count;
        cache_config
    }

    pub fn db_config(&self) -> (PathBuf, DatabaseConfig) {
        let db_dir: PathBuf = match &self.raw_conf.block_db_dir {
            Some(dir) => dir.into(),
            None => Path::new(&self.raw_conf.conflux_data_dir)
                .join(BLOCK_DB_DIR_NAME),
        };
        if let Err(e) = fs::create_dir_all(&db_dir) {
            panic!("Error creating database directory: {:?}", e);
        }

        let compact_profile =
            match self.raw_conf.rocksdb_compaction_profile.as_ref() {
                Some(p) => db::DatabaseCompactionProfile::from_str(p).unwrap(),
                None => db::DatabaseCompactionProfile::default(),
            };
        let db_config = db::db_config(
            &db_dir,
            self.raw_conf.rocksdb_cache_size.clone(),
            compact_profile,
            NUM_COLUMNS.clone(),
            self.raw_conf.rocksdb_disable_wal,
        );
        (db_dir, db_config)
    }

    pub fn chain_id_params(&self) -> ChainIdParams {
        if CHAIN_ID.read().is_none() {
            let mut to_init = CHAIN_ID.write();
            if to_init.is_none() {
                if let Some(_chain_id_params) = &self.raw_conf.chain_id_params {
                    unreachable!("Upgradable ChainId is not ready.")
                // *to_init = Some(ChainIdParamsInner::new_from_inner(
                //     chain_id_params,
                // ))
                } else {
                    let chain_id = self
                        .raw_conf
                        .chain_id
                        .unwrap_or_else(|| rand::thread_rng().gen());
                    let evm_chain_id =
                        self.raw_conf.evm_chain_id.unwrap_or(chain_id);
                    *to_init = Some(ChainIdParamsInner::new_simple(
                        AllChainID::new(chain_id, evm_chain_id),
                    ));
                }
            }
        }
        CHAIN_ID.read().as_ref().unwrap().clone()
    }

    pub fn consensus_config(&self) -> ConsensusConfig {
        let enable_optimistic_execution = if DEFERRED_STATE_EPOCH_COUNT <= 1 {
            false
        } else {
            self.raw_conf.enable_optimistic_execution
        };
        let mut conf = ConsensusConfig {
            chain_id: self.chain_id_params(),
            inner_conf: ConsensusInnerConfig {
                adaptive_weight_beta: self.raw_conf.adaptive_weight_beta,
                heavy_block_difficulty_ratio: self
                    .raw_conf
                    .heavy_block_difficulty_ratio,
                timer_chain_block_difficulty_ratio: self
                    .raw_conf
                    .timer_chain_block_difficulty_ratio,
                timer_chain_beta: self.raw_conf.timer_chain_beta,
                era_epoch_count: self.raw_conf.era_epoch_count,
                enable_optimistic_execution,
                enable_state_expose: self.raw_conf.enable_state_expose,
                pos_pivot_decision_defer_epoch_count: self.raw_conf.pos_pivot_decision_defer_epoch_count,
                debug_dump_dir_invalid_state_root: if self
                    .raw_conf
                    .debug_invalid_state_root
                {
                    Some(
                        self.raw_conf.debug_dump_dir_invalid_state_root.clone(),
                    )
                } else {
                    None
                },

                debug_invalid_state_root_epoch: match &self
                    .raw_conf
                    .debug_invalid_state_root_epoch
                {
                    Some(epoch_hex) => {
                        Some(H256::from_str(&epoch_hex).expect("debug_invalid_state_root_epoch byte length is incorrect."))
                    }
                    None => None,
                },
<<<<<<< HEAD
                recovery_latest_mpt_snapshot: self.raw_conf.recovery_latest_mpt_snapshot,
                use_isolated_db_for_mpt_table: self.raw_conf.use_isolated_db_for_mpt_table,
=======
                force_recompute_height_during_construct_pivot: self.raw_conf.force_recompute_height_during_construct_pivot,
>>>>>>> 3cf45a9c
            },
            bench_mode: false,
            transaction_epoch_bound: self.raw_conf.transaction_epoch_bound,
            referee_bound: self.raw_conf.referee_bound,
            get_logs_epoch_batch_size: self.raw_conf.get_logs_epoch_batch_size,
            get_logs_filter_max_epoch_range: self.raw_conf.get_logs_filter_max_epoch_range,
            get_logs_filter_max_block_number_range: self.raw_conf.get_logs_filter_max_block_number_range,
            get_logs_filter_max_limit: self.raw_conf.get_logs_filter_max_limit,
            sync_state_starting_epoch: self.raw_conf.sync_state_starting_epoch,
            sync_state_epoch_gap: self.raw_conf.sync_state_epoch_gap,
        };
        match self.raw_conf.node_type {
            Some(NodeType::Archive) => {
                if conf.sync_state_starting_epoch.is_none() {
                    conf.sync_state_starting_epoch = Some(0);
                }
            }
            _ => {
                if conf.sync_state_epoch_gap.is_none() {
                    conf.sync_state_epoch_gap =
                        Some(CATCH_UP_EPOCH_LAG_THRESHOLD);
                }
            }
        }
        conf
    }

    pub fn pow_config(&self) -> ProofOfWorkConfig {
        let stratum_secret =
            self.raw_conf.stratum_secret.as_ref().map(|hex_str| {
                parse_hex_string(hex_str)
                    .expect("Stratum secret should be 64-digit hex string")
            });

        ProofOfWorkConfig::new(
            self.is_test_or_dev_mode(),
            self.raw_conf.use_octopus_in_test_mode,
            self.raw_conf.mining_type.as_ref().map_or_else(
                || {
                    // Enable stratum implicitly if `mining_author` is set.
                    if self.raw_conf.mining_author.is_some() {
                        "stratum"
                    } else {
                        "disable"
                    }
                },
                |s| s.as_str(),
            ),
            self.raw_conf.initial_difficulty,
            self.raw_conf.stratum_listen_address.clone(),
            self.raw_conf.stratum_port,
            stratum_secret,
            self.raw_conf.pow_problem_window_size,
            self.common_params().transition_heights.cip86,
        )
    }

    pub fn verification_config(
        &self, machine: Arc<Machine>, pos_verifier: Arc<PosVerifier>,
    ) -> VerificationConfig {
        VerificationConfig::new(
            self.is_test_mode(),
            self.raw_conf.referee_bound,
            self.raw_conf.max_block_size_in_bytes,
            self.raw_conf.transaction_epoch_bound,
            machine,
            pos_verifier,
        )
    }

    pub fn tx_gen_config(&self) -> Option<TransactionGeneratorConfig> {
        if self.is_test_or_dev_mode() &&
            // FIXME: this is not a good condition to check.
            self.raw_conf.genesis_secrets.is_some()
        {
            Some(TransactionGeneratorConfig::new(
                self.raw_conf.generate_tx,
                self.raw_conf.generate_tx_period_us.expect("has default"),
                self.raw_conf.txgen_account_count,
            ))
        } else {
            None
        }
    }

    pub fn storage_config(&self, node_type: &NodeType) -> StorageConfiguration {
        let conflux_data_path = Path::new(&self.raw_conf.conflux_data_dir);
        StorageConfiguration {
            additional_maintained_snapshot_count: self
                .raw_conf
                .additional_maintained_snapshot_count,
            consensus_param: ConsensusParam {
                snapshot_epoch_count: if self.is_test_mode() {
                    self.raw_conf.dev_snapshot_epoch_count
                } else {
                    SNAPSHOT_EPOCHS_CAPACITY
                },
                era_epoch_count: self.raw_conf.era_epoch_count,
            },
            debug_snapshot_checker_threads:
                DEFAULT_DEBUG_SNAPSHOT_CHECKER_THREADS,
            delta_mpts_cache_recent_lfu_factor: self
                .raw_conf
                .storage_delta_mpts_cache_recent_lfu_factor,
            delta_mpts_cache_size: self.raw_conf.storage_delta_mpts_cache_size,
            delta_mpts_cache_start_size: self
                .raw_conf
                .storage_delta_mpts_cache_start_size,
            delta_mpts_node_map_vec_size: self
                .raw_conf
                .storage_delta_mpts_node_map_vec_size,
            delta_mpts_slab_idle_size: self
                .raw_conf
                .storage_delta_mpts_slab_idle_size,
            max_open_snapshots: self.raw_conf.storage_max_open_snapshots,
            path_delta_mpts_dir: conflux_data_path
                .join(&*storage_dir::DELTA_MPTS_DIR),
            path_snapshot_dir: conflux_data_path
                .join(&*storage_dir::SNAPSHOT_DIR),
            path_snapshot_info_db: conflux_data_path
                .join(&*storage_dir::SNAPSHOT_INFO_DB_PATH),
            path_storage_dir: conflux_data_path
                .join(&*storage_dir::STORAGE_DIR),
            provide_more_snapshot_for_sync: self
                .raw_conf
                .provide_more_snapshot_for_sync
                .clone(),
            max_open_mpt_count: self.raw_conf.storage_max_open_mpt_count,
            enable_single_mpt_storage: match node_type {
                NodeType::Archive => self.raw_conf.enable_single_mpt_storage,
                _ => {
                    if self.raw_conf.enable_single_mpt_storage {
                        error!("enable_single_mpt_storage is only supported for Archive nodes!")
                    }
                    false
                }
            },
            single_mpt_space: self.raw_conf.single_mpt_space.clone(),
            cip90a: self
                .raw_conf
                .cip90_transition_height
                .unwrap_or(self.raw_conf.hydra_transition_height.unwrap_or(0)),
<<<<<<< HEAD
            use_isolated_db_for_mpt_table: self
                .raw_conf
                .use_isolated_db_for_mpt_table,
            use_isolated_db_for_mpt_table_height: self
                .raw_conf
                .use_isolated_db_for_mpt_table_height,
=======
            keep_snapshot_before_stable_checkpoint: self
                .raw_conf
                .keep_snapshot_before_stable_checkpoint,
>>>>>>> 3cf45a9c
        }
    }

    pub fn protocol_config(&self) -> ProtocolConfiguration {
        ProtocolConfiguration {
            is_consortium: self.raw_conf.is_consortium,
            send_tx_period: Duration::from_millis(
                self.raw_conf.send_tx_period_ms,
            ),
            check_request_period: Duration::from_millis(
                self.raw_conf.check_request_period_ms,
            ),
            check_phase_change_period: Duration::from_millis(
                self.raw_conf.check_phase_change_period_ms,
            ),
            heartbeat_period_interval: Duration::from_millis(
                self.raw_conf.heartbeat_period_interval_ms,
            ),
            block_cache_gc_period: Duration::from_millis(
                self.raw_conf.block_cache_gc_period_ms,
            ),
            expire_block_gc_period: Duration::from_secs(
                self.raw_conf.expire_block_gc_period_s,
            ),
            headers_request_timeout: Duration::from_millis(
                self.raw_conf.headers_request_timeout_ms,
            ),
            blocks_request_timeout: Duration::from_millis(
                self.raw_conf.blocks_request_timeout_ms,
            ),
            transaction_request_timeout: Duration::from_millis(
                self.raw_conf.transaction_request_timeout_ms,
            ),
            tx_maintained_for_peer_timeout: Duration::from_millis(
                self.raw_conf.tx_maintained_for_peer_timeout_ms,
            ),
            max_inflight_request_count: self
                .raw_conf
                .max_inflight_request_count,
            request_block_with_public: self.raw_conf.request_block_with_public,
            received_tx_index_maintain_timeout: Duration::from_millis(
                self.raw_conf.received_tx_index_maintain_timeout_ms,
            ),
            inflight_pending_tx_index_maintain_timeout: Duration::from_millis(
                self.raw_conf.inflight_pending_tx_index_maintain_timeout_ms,
            ),
            max_trans_count_received_in_catch_up: self
                .raw_conf
                .max_trans_count_received_in_catch_up,
            min_peers_tx_propagation: self.raw_conf.min_peers_tx_propagation,
            max_peers_tx_propagation: self.raw_conf.max_peers_tx_propagation,
            max_downloading_chunks: self.raw_conf.max_downloading_chunks,
            max_downloading_chunk_attempts: self
                .raw_conf
                .max_downloading_chunk_attempts,
            test_mode: self.is_test_mode(),
            dev_mode: self.is_dev_mode(),
            throttling_config_file: self.raw_conf.throttling_conf.clone(),
            snapshot_candidate_request_timeout: Duration::from_millis(
                self.raw_conf.snapshot_candidate_request_timeout_ms,
            ),
            snapshot_manifest_request_timeout: Duration::from_millis(
                self.raw_conf.snapshot_manifest_request_timeout_ms,
            ),
            snapshot_chunk_request_timeout: Duration::from_millis(
                self.raw_conf.snapshot_chunk_request_timeout_ms,
            ),
            chunk_size_byte: self.raw_conf.chunk_size_byte,
            max_chunk_number_in_manifest: self
                .raw_conf
                .max_chunk_number_in_manifest,
            timeout_observing_period_s: self
                .raw_conf
                .timeout_observing_period_s,
            max_allowed_timeout_in_observing_period: self
                .raw_conf
                .max_allowed_timeout_in_observing_period,
            demote_peer_for_timeout: self.raw_conf.demote_peer_for_timeout,
            heartbeat_timeout: Duration::from_millis(
                self.raw_conf.heartbeat_timeout_ms,
            ),
            max_unprocessed_block_size: self
                .raw_conf
                .max_unprocessed_block_size_mb
                * 1_000_000,
            sync_expire_block_timeout: Duration::from_secs(
                self.raw_conf.sync_expire_block_timeout_s,
            ),
            allow_phase_change_without_peer: if self.is_dev_mode() {
                true
            } else {
                self.raw_conf.dev_allow_phase_change_without_peer
            },
            min_phase_change_normal_peer_count: self
                .raw_conf
                .min_phase_change_normal_peer_count,
            pos_genesis_pivot_decision: self
                .raw_conf
                .pos_genesis_pivot_decision
                .expect("set to genesis if none"),
            check_status_genesis: self.raw_conf.check_status_genesis,
            pos_started_as_voter: self.raw_conf.pos_started_as_voter,
        }
    }

    pub fn state_sync_config(&self) -> StateSyncConfiguration {
        StateSyncConfiguration {
            max_downloading_chunks: self.raw_conf.max_downloading_chunks,
            candidate_request_timeout: Duration::from_millis(
                self.raw_conf.snapshot_candidate_request_timeout_ms,
            ),
            chunk_request_timeout: Duration::from_millis(
                self.raw_conf.snapshot_chunk_request_timeout_ms,
            ),
            manifest_request_timeout: Duration::from_millis(
                self.raw_conf.snapshot_manifest_request_timeout_ms,
            ),
            max_downloading_manifest_attempts: self
                .raw_conf
                .max_downloading_manifest_attempts,
        }
    }

    pub fn data_mananger_config(&self) -> DataManagerConfiguration {
        let mut conf = DataManagerConfiguration {
            persist_tx_index: self.raw_conf.persist_tx_index,
            persist_block_number_index: self
                .raw_conf
                .persist_block_number_index,
            tx_cache_index_maintain_timeout: Duration::from_millis(
                self.raw_conf.tx_cache_index_maintain_timeout_ms,
            ),
            db_type: match self.raw_conf.block_db_type.as_str() {
                "rocksdb" => DbType::Rocksdb,
                "sqlite" => DbType::Sqlite,
                _ => panic!("Invalid block_db_type parameter!"),
            },
            additional_maintained_block_body_epoch_count: self
                .raw_conf
                .additional_maintained_block_body_epoch_count,
            additional_maintained_execution_result_epoch_count: self
                .raw_conf
                .additional_maintained_execution_result_epoch_count,
            additional_maintained_reward_epoch_count: self
                .raw_conf
                .additional_maintained_reward_epoch_count,
            additional_maintained_trace_epoch_count: self
                .raw_conf
                .additional_maintained_trace_epoch_count,
            additional_maintained_transaction_index_epoch_count: self
                .raw_conf
                .additional_maintained_transaction_index_epoch_count,
            checkpoint_gc_time_in_epoch_count: (self
                .raw_conf
                .checkpoint_gc_time_in_era_count
                * self.raw_conf.era_epoch_count as f64)
                as usize,
            strict_tx_index_gc: self.raw_conf.strict_tx_index_gc,
        };

        // By default, we do not keep the block data for additional period,
        // but `node_type = "archive"` is a shortcut for keeping all them.
        if !matches!(self.raw_conf.node_type, Some(NodeType::Archive)) {
            if conf.additional_maintained_block_body_epoch_count.is_none() {
                conf.additional_maintained_block_body_epoch_count = Some(0);
            }
            if conf
                .additional_maintained_execution_result_epoch_count
                .is_none()
            {
                conf.additional_maintained_execution_result_epoch_count =
                    Some(0);
            }
            if conf
                .additional_maintained_transaction_index_epoch_count
                .is_none()
            {
                conf.additional_maintained_transaction_index_epoch_count =
                    Some(0);
            }
            if conf.additional_maintained_reward_epoch_count.is_none() {
                conf.additional_maintained_reward_epoch_count = Some(0);
            }
            if conf.additional_maintained_trace_epoch_count.is_none() {
                conf.additional_maintained_trace_epoch_count = Some(0);
            }
        }
        if conf.additional_maintained_transaction_index_epoch_count != Some(0) {
            conf.persist_tx_index = true;
        }
        conf
    }

    pub fn sync_graph_config(&self) -> SyncGraphConfig {
        SyncGraphConfig {
            future_block_buffer_capacity: self
                .raw_conf
                .future_block_buffer_capacity,
            enable_state_expose: self.raw_conf.enable_state_expose,
            is_consortium: self.raw_conf.is_consortium,
        }
    }

    pub fn metrics_config(&self) -> MetricsConfiguration {
        MetricsConfiguration {
            enabled: self.raw_conf.metrics_enabled,
            report_interval: Duration::from_millis(
                self.raw_conf.metrics_report_interval_ms,
            ),
            file_report_output: self.raw_conf.metrics_output_file.clone(),
            influxdb_report_host: self.raw_conf.metrics_influxdb_host.clone(),
            influxdb_report_db: self.raw_conf.metrics_influxdb_db.clone(),
            influxdb_report_username: self
                .raw_conf
                .metrics_influxdb_username
                .clone(),
            influxdb_report_password: self
                .raw_conf
                .metrics_influxdb_password
                .clone(),
            influxdb_report_node: self.raw_conf.metrics_influxdb_node.clone(),
        }
    }

    pub fn txpool_config(&self) -> TxPoolConfig {
        let (min_native_tx_price_default, min_eth_tx_price_default) =
            if self.is_test_or_dev_mode() {
                (1, 1)
            } else {
                (ONE_GDRIP_IN_DRIP, 20 * ONE_GDRIP_IN_DRIP)
            };
        TxPoolConfig {
            capacity: self.raw_conf.tx_pool_size,
            max_tx_gas: RwLock::new(U256::from(
                DEFAULT_TARGET_BLOCK_GAS_LIMIT / 2,
            )),
            min_native_tx_price: self
                .raw_conf
                .tx_pool_min_native_tx_gas_price
                .unwrap_or(min_native_tx_price_default),
            tx_weight_scaling: self.raw_conf.tx_weight_scaling,
            tx_weight_exp: self.raw_conf.tx_weight_exp,
            packing_gas_limit_block_count: self
                .raw_conf
                .packing_gas_limit_block_count,
            target_block_gas_limit: self.raw_conf.target_block_gas_limit,
            min_eth_tx_price: self
                .raw_conf
                .tx_pool_min_eth_tx_gas_price
                .unwrap_or(min_eth_tx_price_default),
        }
    }

    pub fn rpc_impl_config(&self) -> RpcImplConfiguration {
        RpcImplConfiguration {
            get_logs_filter_max_limit: self.raw_conf.get_logs_filter_max_limit,
            dev_pack_tx_immediately: self.is_dev_mode()
                && self.raw_conf.dev_block_interval_ms.is_none(),
            max_payload_bytes: self.raw_conf.jsonrpc_ws_max_payload_bytes,
            enable_metrics: self.raw_conf.rpc_enable_metrics,
            poll_lifetime_in_seconds: self.raw_conf.poll_lifetime_in_seconds,
        }
    }

    pub fn local_http_config(&self) -> HttpConfiguration {
        HttpConfiguration::new(
            Some((127, 0, 0, 1)),
            self.raw_conf.jsonrpc_local_http_port,
            self.raw_conf.jsonrpc_cors.clone(),
            self.raw_conf.jsonrpc_http_keep_alive,
            self.raw_conf.jsonrpc_http_threads,
        )
    }

    pub fn http_config(&self) -> HttpConfiguration {
        HttpConfiguration::new(
            None,
            self.raw_conf.jsonrpc_http_port,
            self.raw_conf.jsonrpc_cors.clone(),
            self.raw_conf.jsonrpc_http_keep_alive,
            self.raw_conf.jsonrpc_http_threads,
        )
    }

    pub fn eth_http_config(&self) -> HttpConfiguration {
        HttpConfiguration::new(
            None,
            self.raw_conf.jsonrpc_http_eth_port,
            self.raw_conf.jsonrpc_cors.clone(),
            self.raw_conf.jsonrpc_http_keep_alive,
            self.raw_conf.jsonrpc_http_threads,
        )
    }

    pub fn eth_ws_config(&self) -> WsConfiguration {
        WsConfiguration::new(
            None,
            self.raw_conf.jsonrpc_ws_eth_port,
            self.raw_conf.jsonrpc_ws_max_payload_bytes,
        )
    }

    pub fn local_tcp_config(&self) -> TcpConfiguration {
        TcpConfiguration::new(
            Some((127, 0, 0, 1)),
            self.raw_conf.jsonrpc_local_tcp_port,
        )
    }

    pub fn tcp_config(&self) -> TcpConfiguration {
        TcpConfiguration::new(None, self.raw_conf.jsonrpc_tcp_port)
    }

    pub fn local_ws_config(&self) -> WsConfiguration {
        WsConfiguration::new(
            Some((127, 0, 0, 1)),
            self.raw_conf.jsonrpc_local_ws_port,
            self.raw_conf.jsonrpc_ws_max_payload_bytes,
        )
    }

    pub fn ws_config(&self) -> WsConfiguration {
        WsConfiguration::new(
            None,
            self.raw_conf.jsonrpc_ws_port,
            self.raw_conf.jsonrpc_ws_max_payload_bytes,
        )
    }

    pub fn execution_config(&self) -> ConsensusExecutionConfiguration {
        ConsensusExecutionConfiguration {
            executive_trace: self.raw_conf.executive_trace,
        }
    }

    pub fn discovery_protocol(&self) -> DiscoveryConfiguration {
        DiscoveryConfiguration {
            discover_node_count: self.raw_conf.discovery_discover_node_count,
            expire_time: Duration::from_secs(
                self.raw_conf.discovery_expire_time_s,
            ),
            find_node_timeout: Duration::from_millis(
                self.raw_conf.discovery_find_node_timeout_ms,
            ),
            max_nodes_ping: self.raw_conf.discovery_max_nodes_ping,
            ping_timeout: Duration::from_millis(
                self.raw_conf.discovery_ping_timeout_ms,
            ),
            throttling_interval: Duration::from_millis(
                self.raw_conf.discovery_throttling_interval_ms,
            ),
            throttling_limit_ping: self
                .raw_conf
                .discovery_throttling_limit_ping,
            throttling_limit_find_nodes: self
                .raw_conf
                .discovery_throttling_limit_find_nodes,
        }
    }

    pub fn is_test_mode(&self) -> bool {
        match self.raw_conf.mode.as_ref().map(|s| s.as_str()) {
            Some("test") => true,
            _ => false,
        }
    }

    pub fn is_dev_mode(&self) -> bool {
        match self.raw_conf.mode.as_ref().map(|s| s.as_str()) {
            Some("dev") => true,
            _ => false,
        }
    }

    pub fn is_test_or_dev_mode(&self) -> bool {
        match self.raw_conf.mode.as_ref().map(|s| s.as_str()) {
            Some("dev") | Some("test") => true,
            _ => false,
        }
    }

    pub fn is_consortium(&self) -> bool { self.raw_conf.is_consortium }

    pub fn light_node_config(&self) -> LightNodeConfiguration {
        LightNodeConfiguration {
            epoch_request_batch_size: self.raw_conf.ln_epoch_request_batch_size,
            epoch_request_timeout: self
                .raw_conf
                .ln_epoch_request_timeout_sec
                .map(Duration::from_secs),
            header_request_batch_size: self
                .raw_conf
                .ln_header_request_batch_size,
            header_request_timeout: self
                .raw_conf
                .ln_header_request_timeout_sec
                .map(Duration::from_secs),
            max_headers_in_flight: self.raw_conf.ln_max_headers_in_flight,
            max_parallel_epochs_to_request: self
                .raw_conf
                .ln_max_parallel_epochs_to_request,
            num_epochs_to_request: self.raw_conf.ln_num_epochs_to_request,
            num_waiting_headers_threshold: self
                .raw_conf
                .ln_num_waiting_headers_threshold,
        }
    }

    pub fn common_params(&self) -> CommonParams {
        let mut params = CommonParams::default();

        let default_transition_time =
            if let Some(num) = self.raw_conf.default_transition_time {
                num
            } else if self.is_test_or_dev_mode() {
                0u64
            } else {
                u64::MAX
            };
        // This is to set the default transition time for the CIPs that cannot
        // be enabled in the genesis.
        let non_genesis_default_transition_time =
            match self.raw_conf.default_transition_time {
                Some(num) if num > 0 => num,
                _ => {
                    if self.is_test_or_dev_mode() {
                        1u64
                    } else {
                        u64::MAX
                    }
                }
            };

        if self.is_test_or_dev_mode() {
            params.early_set_internal_contracts_states = true;
        }

        params.chain_id = self.chain_id_params();
        params.anticone_penalty_ratio = self.raw_conf.anticone_penalty_ratio;
        params.evm_transaction_block_ratio =
            self.raw_conf.evm_transaction_block_ratio;
        params.evm_transaction_gas_ratio =
            self.raw_conf.evm_transaction_gas_ratio;

        params.transition_heights.cip40 =
            self.raw_conf.tanzanite_transition_height;
        params.transition_numbers.cip43a = self
            .raw_conf
            .hydra_transition_number
            .unwrap_or(default_transition_time);
        params.transition_numbers.cip94 = self
            .raw_conf
            .dao_vote_transition_number
            .unwrap_or(non_genesis_default_transition_time);
        params.transition_numbers.cip97 = self
            .raw_conf
            .dao_vote_transition_number
            .unwrap_or(default_transition_time);
        params.transition_numbers.cip98 = self
            .raw_conf
            .dao_vote_transition_number
            .unwrap_or(default_transition_time);
        params.transition_numbers.cip105 = self
            .raw_conf
            .cip105_transition_number
            .or(self.raw_conf.dao_vote_transition_number)
            .unwrap_or(default_transition_time);
        params.transition_numbers.cip_sigma_fix = self
            .raw_conf
            .sigma_fix_transition_number
            .unwrap_or(default_transition_time);
        if self.is_test_or_dev_mode() {
            params.transition_numbers.cip43b =
                self.raw_conf.cip43_init_end_number.unwrap_or(u64::MAX);
        } else {
            params.transition_numbers.cip43b = self
                .raw_conf
                .cip43_init_end_number
                .unwrap_or(params.transition_numbers.cip43a);
        }
        params.transition_numbers.cip62 = if self.is_test_or_dev_mode() {
            0u64
        } else {
            BN128_ENABLE_NUMBER
        };
        params.transition_numbers.cip64 = self
            .raw_conf
            .hydra_transition_number
            .unwrap_or(default_transition_time);
        params.transition_numbers.cip71 = self
            .raw_conf
            .hydra_transition_number
            .unwrap_or(default_transition_time);
        params.transition_numbers.cip78a = self
            .raw_conf
            .hydra_transition_number
            .unwrap_or(default_transition_time);
        params.transition_numbers.cip78b = self
            .raw_conf
            .cip78_patch_transition_number
            .unwrap_or(params.transition_numbers.cip78a);
        params.transition_numbers.cip90b = self
            .raw_conf
            .cip90_transition_number
            .or(self.raw_conf.hydra_transition_number)
            .unwrap_or(default_transition_time);
        params.transition_numbers.cip92 = self
            .raw_conf
            .hydra_transition_number
            .unwrap_or(default_transition_time);

        params.transition_heights.cip76 = self
            .raw_conf
            .hydra_transition_height
            .unwrap_or(default_transition_time);
        params.transition_heights.cip86 = self
            .raw_conf
            .hydra_transition_height
            .unwrap_or(default_transition_time);
        params.transition_heights.cip90a = self
            .raw_conf
            .cip90_transition_height
            .or(self.raw_conf.hydra_transition_height)
            .unwrap_or(default_transition_time);
        params.transition_heights.cip94 = self
            .raw_conf
            .dao_vote_transition_height
            .unwrap_or(non_genesis_default_transition_time);
        params.params_dao_vote_period = self.raw_conf.params_dao_vote_period;

        let mut base_block_rewards = BTreeMap::new();
        base_block_rewards.insert(0, INITIAL_BASE_MINING_REWARD_IN_UCFX.into());
        base_block_rewards.insert(
            params.transition_heights.cip40,
            MINING_REWARD_TANZANITE_IN_UCFX.into(),
        );
        params.base_block_rewards = base_block_rewards;

        params
    }

    pub fn node_type(&self) -> NodeType {
        self.raw_conf.node_type.unwrap_or(NodeType::Full)
    }

    pub fn pos_state_config(&self) -> PosStateConfig {
        // The current implementation requires the round number to be an even
        // number.
        assert_eq!(self.raw_conf.pos_round_per_term % 2, 0);
        PosStateConfig::new(
            self.raw_conf.pos_round_per_term,
            self.raw_conf.pos_term_max_size,
            self.raw_conf.pos_term_elected_size,
            self.raw_conf.pos_in_queue_locked_views,
            self.raw_conf.pos_out_queue_locked_views,
            self.raw_conf.pos_cip99_transition_view,
            self.raw_conf.pos_cip99_in_queue_locked_views,
            self.raw_conf.pos_cip99_out_queue_locked_views,
            self.raw_conf.nonce_limit_transition_view,
            20_000, // 2 * 10^7 CFX
        )
    }
}

/// Validates and formats bootnodes option.
pub fn to_bootnodes(bootnodes: &Option<String>) -> Result<Vec<String>, String> {
    match *bootnodes {
        Some(ref x) if !x.is_empty() => x
            .split(',')
            // ignore empty strings
            .filter(|s| !s.is_empty())
            .map(|s| match validate_node_url(s).map(Into::into) {
                None => Ok(s.to_owned()),
                Some(ErrorKind::AddressResolve(_)) => Err(format!(
                    "Failed to resolve hostname of a boot node: {}",
                    s
                )),
                Some(e) => Err(format!(
                    "Invalid node address format given for a boot node: {} err={:?}",
                    s, e
                )),
            })
            .collect(),
        Some(_) => Ok(vec![]),
        None => Ok(vec![]),
    }
}

pub fn parse_hex_string<F: FromStr>(hex_str: &str) -> Result<F, F::Err> {
    hex_str.strip_prefix("0x").unwrap_or(hex_str).parse()
}

pub fn parse_config_address_string(
    addr: &str, network: &Network,
) -> Result<Address, String> {
    let base32_err = match cfx_addr_decode(addr) {
        Ok(address) => {
            return if address.network != *network {
                Err(format!(
                    "address in configuration has unmatching network id: expected network={},\
                     address.network={}",
                    network,
                    address.network
                ))
            } else {
                address
                    .hex_address
                    .ok_or("decoded address has wrong byte length".into())
            };
        }
        Err(e) => e,
    };
    let hex_err = match parse_hex_string(addr) {
        Ok(address) => return Ok(address),
        Err(e) => e,
    };
    // An address from config must be valid.
    Err(format!("Address from configuration should be a valid base32 address or a 40-digit hex string!
            base32_err={:?}
            hex_err={:?}",
                base32_err, hex_err))
}

#[cfg(test)]
mod tests {
    use cfx_addr::Network;

    use crate::configuration::parse_config_address_string;

    #[test]
    fn test_config_address_string() {
        let addr = parse_config_address_string(
            "0x1a2f80341409639ea6a35bbcab8299066109aa55",
            &Network::Main,
        )
        .unwrap();
        // Allow omitting the leading "0x" prefix.
        assert_eq!(
            addr,
            parse_config_address_string(
                "1a2f80341409639ea6a35bbcab8299066109aa55",
                &Network::Main,
            )
            .unwrap()
        );
        // Allow CIP-37 base32 address.
        assert_eq!(
            addr,
            parse_config_address_string(
                "cfx:aarc9abycue0hhzgyrr53m6cxedgccrmmyybjgh4xg",
                &Network::Main,
            )
            .unwrap()
        );
        // Allow optional fields in CIP-37 base32 address.
        assert_eq!(
            addr,
            parse_config_address_string(
                "cfx:type.user:aarc9abycue0hhzgyrr53m6cxedgccrmmyybjgh4xg",
                &Network::Main,
            )
            .unwrap()
        );
    }
}<|MERGE_RESOLUTION|>--- conflicted
+++ resolved
@@ -345,7 +345,8 @@
         (ln_max_parallel_epochs_to_request, (Option<usize>), None)
         (ln_num_epochs_to_request, (Option<usize>), None)
         (ln_num_waiting_headers_threshold, (Option<usize>), None)
-<<<<<<< HEAD
+        (keep_snapshot_before_stable_checkpoint, (bool), true)
+        (force_recompute_height_during_construct_pivot, (Option<u64>), None)
 
         // The snapshot database consists of two tables: snapshot_key_value and snapshot_mpt. However, the size of snapshot_mpt is significantly larger than that of snapshot_key_value.
         // When the configuration parameter use_isolated_db_for_mpt_table is set to true, the snapshot_mpt table will be located in a separate database.
@@ -356,10 +357,6 @@
         (use_isolated_db_for_mpt_table_height, (Option<u64>), None)
         // Recover the latest MPT snapshot from the era checkpoint
         (recovery_latest_mpt_snapshot, (bool), false)
-=======
-        (keep_snapshot_before_stable_checkpoint, (bool), true)
-        (force_recompute_height_during_construct_pivot, (Option<u64>), None)
->>>>>>> 3cf45a9c
     }
     {
         // Development related section.
@@ -612,12 +609,9 @@
                     }
                     None => None,
                 },
-<<<<<<< HEAD
+                force_recompute_height_during_construct_pivot: self.raw_conf.force_recompute_height_during_construct_pivot,
                 recovery_latest_mpt_snapshot: self.raw_conf.recovery_latest_mpt_snapshot,
                 use_isolated_db_for_mpt_table: self.raw_conf.use_isolated_db_for_mpt_table,
-=======
-                force_recompute_height_during_construct_pivot: self.raw_conf.force_recompute_height_during_construct_pivot,
->>>>>>> 3cf45a9c
             },
             bench_mode: false,
             transaction_epoch_bound: self.raw_conf.transaction_epoch_bound,
@@ -760,18 +754,15 @@
                 .raw_conf
                 .cip90_transition_height
                 .unwrap_or(self.raw_conf.hydra_transition_height.unwrap_or(0)),
-<<<<<<< HEAD
+            keep_snapshot_before_stable_checkpoint: self
+                .raw_conf
+                .keep_snapshot_before_stable_checkpoint,
             use_isolated_db_for_mpt_table: self
                 .raw_conf
                 .use_isolated_db_for_mpt_table,
             use_isolated_db_for_mpt_table_height: self
                 .raw_conf
                 .use_isolated_db_for_mpt_table_height,
-=======
-            keep_snapshot_before_stable_checkpoint: self
-                .raw_conf
-                .keep_snapshot_before_stable_checkpoint,
->>>>>>> 3cf45a9c
         }
     }
 
