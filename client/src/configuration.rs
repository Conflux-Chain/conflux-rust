// Copyright 2019 Conflux Foundation. All rights reserved.
// Conflux is free software and distributed under GNU General Public License.
// See http://www.gnu.org/licenses/

use std::{collections::BTreeMap, convert::TryInto, path::PathBuf, sync::Arc};

use lazy_static::*;
use parking_lot::RwLock;
use rand::Rng;

use cfx_addr::{cfx_addr_decode, Network};
use cfx_internal_common::{
    ChainIdParams, ChainIdParamsInner, ChainIdParamsOneChainInner,
};
use cfx_parameters::block::DEFAULT_TARGET_BLOCK_GAS_LIMIT;
use cfx_storage::{
    defaults::DEFAULT_DEBUG_SNAPSHOT_CHECKER_THREADS, storage_dir,
    ConsensusParam, ProvideExtraSnapshotSyncConfig, StorageConfiguration,
};
use cfx_types::{Address, AllChainID, Space, H256, U256};
use cfxcore::{
    block_data_manager::{DataManagerConfiguration, DbType},
    block_parameters::*,
    cache_config::{
        DEFAULT_INVALID_BLOCK_HASH_CACHE_SIZE_IN_COUNT,
        DEFAULT_LEDGER_CACHE_SIZE,
        DEFAULT_TARGET_DIFFICULTIES_CACHE_SIZE_IN_COUNT,
    },
    consensus::{
        consensus_inner::consensus_executor::ConsensusExecutionConfiguration,
        pos_handler::PosVerifier, ConsensusConfig, ConsensusInnerConfig,
    },
    consensus_internal_parameters::*,
    consensus_parameters::*,
    light_protocol::LightNodeConfiguration,
    machine::Machine,
    spec::CommonParams,
    sync::{ProtocolConfiguration, StateSyncConfiguration, SyncGraphConfig},
    sync_parameters::*,
    transaction_pool::TxPoolConfig,
    NodeType,
};
use diem_types::term_state::{
    pos_state_config::PosStateConfig, IN_QUEUE_LOCKED_VIEWS,
    OUT_QUEUE_LOCKED_VIEWS, ROUND_PER_TERM, TERM_ELECTED_SIZE, TERM_MAX_SIZE,
};
use metrics::MetricsConfiguration;
use network::DiscoveryConfiguration;
<<<<<<< HEAD
use primitives::BlockNumber;
=======
use primitives::block_header::CIP112_TRANSITION_HEIGHT;
>>>>>>> 650633fb
use txgen::TransactionGeneratorConfig;

use crate::rpc::{
    impls::RpcImplConfiguration, rpc_apis::ApiSet, HttpConfiguration,
    TcpConfiguration, WsConfiguration,
};

lazy_static! {
    pub static ref CHAIN_ID: RwLock<Option<ChainIdParams>> = Default::default();
}
const BLOCK_DB_DIR_NAME: &str = "blockchain_db";
const NET_CONFIG_DB_DIR_NAME: &str = "net_config";

// usage:
// ```
// build_config! {
//     {
//         (name, (type), default_value)
//         ...
//     }
//     {
//         (name, (type), default_value, converter)
//     }
// }
// ```
// `converter` is a function used to convert a provided String to `Result<type,
// String>`. For each entry, field `name` of type `type` will be created in
// `RawConfiguration`, and it will be assigned to the value passed through
// commandline argument or configuration file. Commandline argument will
// override the configuration file if the parameter is given in both.
build_config! {
    {
        // Configs are grouped by section. Within one section configs should
        // be kept in alphabetical order for the sake of indexing and maintenance.
        //
        // Some preset configurations.
        //
        // For both `test` and `dev` modes, we will
        //     * Set initial difficulty to 4
        //     * Allow calling test and debug rpc from public port
        //
        // `test` mode is for Conflux testing and debugging, we will
        //     * Add latency to peer connections
        //     * Skip handshake encryption check
        //     * Skip header timestamp verification
        //     * Handle NewBlockHash even in catch-up mode
        //     * Allow data propagation test
        //     * Allow setting genesis accounts and generate tx from secrets
        //
        // `dev` mode is for users to run a single node that automatically
        //     generates blocks with fixed intervals
        //     * You are expected to also set `jsonrpc_ws_port`, `jsonrpc_tcp_port`,
        //       and `jsonrpc_http_port` if you want RPC functionalities.
        //     * generate blocks automatically without PoW.
        //     * Skip catch-up mode even there is no peer
        //
        (mode, (Option<String>), None)
        // Development related section.
        (debug_invalid_state_root, (bool), false)
        (debug_invalid_state_root_epoch, (Option<String>), None)
        (debug_dump_dir_invalid_state_root, (String), "./storage_db/debug_dump_invalid_state_root/".to_string())
        // Controls block generation speed.
        // Only effective in `dev` mode
        (dev_block_interval_ms, (Option<u64>), None)
        (enable_state_expose, (bool), false)
        (generate_tx, (bool), false)
        (generate_tx_period_us, (Option<u64>), Some(100_000))
        (log_conf, (Option<String>), None)
        (log_file, (Option<String>), None)
        (max_block_size_in_bytes, (usize), MAX_BLOCK_SIZE_IN_BYTES)
        (evm_transaction_block_ratio,(u64),EVM_TRANSACTION_BLOCK_RATIO)
        (evm_transaction_gas_ratio,(u64),EVM_TRANSACTION_GAS_RATIO)
        (metrics_enabled, (bool), false)
        (metrics_influxdb_host, (Option<String>), None)
        (metrics_influxdb_db, (String), "conflux".into())
        (metrics_influxdb_username, (Option<String>), None)
        (metrics_influxdb_password, (Option<String>), None)
        (metrics_influxdb_node, (Option<String>), None)
        (metrics_output_file, (Option<String>), None)
        (metrics_report_interval_ms, (u64), 3_000)
        (rocksdb_disable_wal, (bool), false)
        (txgen_account_count, (usize), 10)

        // Genesis section.
        (adaptive_weight_beta, (u64), ADAPTIVE_WEIGHT_DEFAULT_BETA)
        (anticone_penalty_ratio, (u64), ANTICONE_PENALTY_RATIO)
        (chain_id, (Option<u32>), None)
        (evm_chain_id, (Option<u32>), None)
        (execute_genesis, (bool), true)
        (default_transition_time, (Option<u64>), None)
        // Snapshot Epoch Count is a consensus parameter. This flag overrides
        // the parameter, which only take effect in `dev` mode.
        (dev_snapshot_epoch_count, (u32), SNAPSHOT_EPOCHS_CAPACITY)
        (era_epoch_count, (u64), ERA_DEFAULT_EPOCH_COUNT)
        (heavy_block_difficulty_ratio, (u64), HEAVY_BLOCK_DEFAULT_DIFFICULTY_RATIO)
        (genesis_accounts, (Option<String>), None)
        (genesis_secrets, (Option<String>), None)
        (initial_difficulty, (Option<u64>), None)
        (tanzanite_transition_height, (u64), TANZANITE_HEIGHT)
        (hydra_transition_number, (Option<u64>), Some(0))
        (hydra_transition_height, (Option<u64>), Some(0))
        (dao_vote_transition_number, (Option<u64>), Some(100000))
        (dao_vote_transition_height, (Option<u64>), Some(20000))
        (cip43_init_end_number, (Option<u64>), Some(1 << 31))
        (cip78_patch_transition_number,(Option<u64>), None)
        (cip90_transition_height,(Option<u64>),None)
        (cip90_transition_number,(Option<u64>),None)
        (cip105_transition_number, (Option<u64>), Some(102000))
        (sigma_fix_transition_number, (Option<u64>), Some(0))
        (cip107_transition_number, (Option<u64>), None)
        (cip112_transition_height, (Option<u64>), None)
        (referee_bound, (usize), REFEREE_DEFAULT_BOUND)
        (params_dao_vote_period, (u64), 3600)
        (timer_chain_beta, (u64), TIMER_CHAIN_DEFAULT_BETA)
        (timer_chain_block_difficulty_ratio, (u64), TIMER_CHAIN_BLOCK_DEFAULT_DIFFICULTY_RATIO)
        // FIXME: this is part of spec.
        (transaction_epoch_bound, (u64), TRANSACTION_DEFAULT_EPOCH_BOUND)

        // Mining section.
        (mining_author, (Option<String>), None)
        (mining_type, (Option<String>), None)
        (stratum_listen_address, (String), "127.0.0.1".into())
        (stratum_port, (u16), 32525)
        (stratum_secret, (Option<String>), None)
        (use_octopus_in_test_mode, (bool), false)
        (pow_problem_window_size, (usize), 1)

        // Network section.
        (jsonrpc_local_tcp_port, (Option<u16>), None)
        (jsonrpc_local_http_port, (Option<u16>), None)
        (jsonrpc_local_ws_port, (Option<u16>), None)
        (jsonrpc_ws_port, (Option<u16>), None)
        (jsonrpc_tcp_port, (Option<u16>), None)
        (jsonrpc_http_port, (Option<u16>), None)
        (jsonrpc_http_threads, (Option<usize>), None)
        (jsonrpc_cors, (Option<String>), None)
        (jsonrpc_http_keep_alive, (bool), false)
        (jsonrpc_ws_max_payload_bytes, (usize), 30 * 1024 * 1024)
        (jsonrpc_http_eth_port, (Option<u16>), None)
        (jsonrpc_ws_eth_port, (Option<u16>), None)
        // The network_id, if unset, defaults to the chain_id.
        // Only override the network_id for local experiments,
        // when user would like to keep the existing blockchain data
        // but disconnect from the public network.
        (network_id, (Option<u64>), None)
        (rpc_enable_metrics, (bool), false)
        (tcp_port, (u16), 32323)
        (public_tcp_port, (Option<u16>), None)
        (public_address, (Option<String>), None)
        (udp_port, (Option<u16>), Some(32323))

        // Network parameters section.
        (blocks_request_timeout_ms, (u64), 20_000)
        (check_request_period_ms, (u64), 1_000)
        (chunk_size_byte, (u64), DEFAULT_CHUNK_SIZE)
        (demote_peer_for_timeout, (bool), false)
        (dev_allow_phase_change_without_peer, (bool), false)
        (egress_queue_capacity, (usize), 256)
        (egress_min_throttle, (usize), 10)
        (egress_max_throttle, (usize), 64)
        (expire_block_gc_period_s, (u64), 900)
        (headers_request_timeout_ms, (u64), 10_000)
        (heartbeat_period_interval_ms, (u64), 30_000)
        (heartbeat_timeout_ms, (u64), 180_000)
        (inflight_pending_tx_index_maintain_timeout_ms, (u64), 30_000)
        (max_allowed_timeout_in_observing_period, (u64), 10)
        (max_chunk_number_in_manifest, (usize), 500)
        (max_downloading_chunks, (usize), 8)
        (max_downloading_chunk_attempts, (usize), 5)
        (max_downloading_manifest_attempts, (usize), 5)
        (max_handshakes, (usize), 64)
        (max_incoming_peers, (usize), 48)
        (max_inflight_request_count, (u64), 64)
        (max_outgoing_peers, (usize), 8)
        (max_outgoing_peers_archive, (Option<usize>), None)
        (max_peers_tx_propagation, (usize), 128)
        (max_unprocessed_block_size_mb, (usize), (128))
        (min_peers_tx_propagation, (usize), 8)
        (min_phase_change_normal_peer_count, (usize), 3)
        (received_tx_index_maintain_timeout_ms, (u64), 300_000)
        (request_block_with_public, (bool), false)
        (send_tx_period_ms, (u64), 1300)
        (snapshot_candidate_request_timeout_ms, (u64), 10_000)
        (snapshot_chunk_request_timeout_ms, (u64), 30_000)
        (snapshot_manifest_request_timeout_ms, (u64), 30_000)
        (sync_expire_block_timeout_s, (u64), 7200)
        (throttling_conf, (Option<String>), None)
        (timeout_observing_period_s, (u64), 600)
        (transaction_request_timeout_ms, (u64), 30_000)
        (tx_maintained_for_peer_timeout_ms, (u64), 600_000)

        // Peer management section.
        (bootnodes, (Option<String>), None)
        (discovery_discover_node_count, (u32), 16)
        (discovery_expire_time_s, (u64), 20)
        (discovery_fast_refresh_timeout_ms, (u64), 10_000)
        (discovery_find_node_timeout_ms, (u64), 2_000)
        (discovery_housekeeping_timeout_ms, (u64), 1_000)
        (discovery_max_nodes_ping, (usize), 32)
        (discovery_ping_timeout_ms, (u64), 2_000)
        (discovery_round_timeout_ms, (u64), 500)
        (discovery_throttling_interval_ms, (u64), 1_000)
        (discovery_throttling_limit_ping, (usize), 20)
        (discovery_throttling_limit_find_nodes, (usize), 10)
        (enable_discovery, (bool), true)
        (netconf_dir, (Option<String>), None)
        (net_key, (Option<String>), None)
        (node_table_timeout_s, (u64), 300)
        (node_table_promotion_timeout_s, (u64), 3 * 24 * 3600)
        (session_ip_limits, (String), "1,8,4,2".into())
        (subnet_quota, (usize), 128)

        // Transaction cache/transaction pool section.
        (tx_cache_index_maintain_timeout_ms, (u64), 300_000)
        (tx_pool_size, (usize), 50_000)
        (tx_pool_min_native_tx_gas_price, (Option<u64>), None)
        (tx_pool_min_eth_tx_gas_price, (Option<u64>), None)
        (tx_weight_scaling, (u64), 1)
        (tx_weight_exp, (u8), 1)

        // Storage Section.
        (additional_maintained_snapshot_count, (u32), 1)
        // `None` for `additional_maintained*` means the data is never garbage collected.
        (additional_maintained_block_body_epoch_count, (Option<usize>), None)
        (additional_maintained_execution_result_epoch_count, (Option<usize>), None)
        (additional_maintained_reward_epoch_count, (Option<usize>), None)
        (additional_maintained_trace_epoch_count, (Option<usize>), None)
        (additional_maintained_transaction_index_epoch_count, (Option<usize>), None)
        (block_cache_gc_period_ms, (u64), 5_000)
        (block_db_dir, (Option<String>), None)
        (block_db_type, (String), "rocksdb".to_string())
        (checkpoint_gc_time_in_era_count, (f64), 0.5)
        // The conflux data dir, if unspecified, is the workdir where conflux is started.
        (conflux_data_dir, (String), "./blockchain_data".to_string())
        (enable_single_mpt_storage, (bool), false)
        (ledger_cache_size, (usize), DEFAULT_LEDGER_CACHE_SIZE)
        (invalid_block_hash_cache_size_in_count, (usize), DEFAULT_INVALID_BLOCK_HASH_CACHE_SIZE_IN_COUNT)
        (rocksdb_cache_size, (Option<usize>), Some(128))
        (rocksdb_compaction_profile, (Option<String>), None)
        (storage_delta_mpts_cache_recent_lfu_factor, (f64), cfx_storage::defaults::DEFAULT_DELTA_MPTS_CACHE_RECENT_LFU_FACTOR)
        (storage_delta_mpts_cache_size, (u32), cfx_storage::defaults::DEFAULT_DELTA_MPTS_CACHE_SIZE)
        (storage_delta_mpts_cache_start_size, (u32), cfx_storage::defaults::DEFAULT_DELTA_MPTS_CACHE_START_SIZE)
        (storage_delta_mpts_node_map_vec_size, (u32), cfx_storage::defaults::MAX_CACHED_TRIE_NODES_R_LFU_COUNTER)
        (storage_delta_mpts_slab_idle_size, (u32), cfx_storage::defaults::DEFAULT_DELTA_MPTS_SLAB_IDLE_SIZE)
        (storage_max_open_snapshots, (u16), cfx_storage::defaults::DEFAULT_MAX_OPEN_SNAPSHOTS)
        (storage_max_open_mpt_count, (u32), cfx_storage::defaults::DEFAULT_MAX_OPEN_MPT)
        (strict_tx_index_gc, (bool), true)
        (sync_state_starting_epoch, (Option<u64>), None)
        (sync_state_epoch_gap, (Option<u64>), None)
        (target_difficulties_cache_size_in_count, (usize), DEFAULT_TARGET_DIFFICULTIES_CACHE_SIZE_IN_COUNT)

        // General/Unclassified section.
        (account_provider_refresh_time_ms, (u64), 1000)
        (check_phase_change_period_ms, (u64), 1000)
        (enable_optimistic_execution, (bool), true)
        (future_block_buffer_capacity, (usize), 32768)
        (get_logs_filter_max_limit, (Option<usize>), None)
        (get_logs_filter_max_epoch_range, (Option<u64>), None)
        (get_logs_filter_max_block_number_range, (Option<u64>), None)
        (get_logs_epoch_batch_size, (usize), 32)
        (max_trans_count_received_in_catch_up, (u64), 60_000)
        (persist_tx_index, (bool), false)
        (persist_block_number_index, (bool), true)
        (print_memory_usage_period_s, (Option<u64>), None)
        (target_block_gas_limit, (u64), DEFAULT_TARGET_BLOCK_GAS_LIMIT)
        (executive_trace, (bool), false)
        (check_status_genesis, (bool), true)
        (packing_gas_limit_block_count, (u64), 10)
        (poll_lifetime_in_seconds, (Option<u32>), None)

        // TreeGraph Section.
        (is_consortium, (bool), false)
        (pos_config_path, (Option<String>), Some("./pos_config/pos_config.yaml".to_string()))
        (pos_genesis_pivot_decision, (Option<H256>), None)
        (vrf_proposal_threshold, (U256), U256::from_str("1111111111111100000000000000000000000000000000000000000000000000").unwrap())
        // Deferred epoch count before a confirmed epoch.
        (pos_pivot_decision_defer_epoch_count, (u64), 50)
<<<<<<< HEAD
        (pos_reference_enable_height, (u64), 0)
=======
        (cip113_pivot_decision_defer_epoch_count, (u64), 20)
        (cip113_transition_height, (u64), u64::MAX)
        (pos_reference_enable_height, (u64), u64::MAX)
>>>>>>> 650633fb
        (pos_initial_nodes_path, (String), "./pos_config/initial_nodes.json".to_string())
        (pos_private_key_path, (String), "./pos_config/pos_key".to_string())
        (pos_round_per_term, (u64), ROUND_PER_TERM)
        (pos_term_max_size, (usize), TERM_MAX_SIZE)
        (pos_term_elected_size, (usize), TERM_ELECTED_SIZE)
        (pos_in_queue_locked_views, (u64), IN_QUEUE_LOCKED_VIEWS)
        (pos_out_queue_locked_views, (u64), OUT_QUEUE_LOCKED_VIEWS)
        (pos_cip99_transition_view, (u64), 3000)
        (pos_cip99_in_queue_locked_views, (u64), IN_QUEUE_LOCKED_VIEWS)
        (pos_cip99_out_queue_locked_views, (u64), OUT_QUEUE_LOCKED_VIEWS)
        (nonce_limit_transition_view, (u64), 94950)
        (dev_pos_private_key_encryption_password, (Option<String>), None)
        (pos_started_as_voter, (bool), true)

        // Light node section
        (ln_epoch_request_batch_size, (Option<usize>), None)
        (ln_epoch_request_timeout_sec, (Option<u64>), None)
        (ln_header_request_batch_size, (Option<usize>), None)
        (ln_header_request_timeout_sec, (Option<u64>), None)
        (ln_max_headers_in_flight, (Option<usize>), None)
        (ln_max_parallel_epochs_to_request, (Option<usize>), None)
        (ln_num_epochs_to_request, (Option<usize>), None)
        (ln_num_waiting_headers_threshold, (Option<usize>), None)
        (keep_snapshot_before_stable_checkpoint, (bool), true)
        (force_recompute_height_during_construct_pivot, (Option<u64>), None)
    }
    {
        // Development related section.
        (
            log_level, (LevelFilter), LevelFilter::Info, |l| {
                match l {
                    "off" => Ok(LevelFilter::Off),
                    "error" => Ok(LevelFilter::Error),
                    "warn" => Ok(LevelFilter::Warn),
                    "info" => Ok(LevelFilter::Info),
                    "debug" => Ok(LevelFilter::Debug),
                    "trace" => Ok(LevelFilter::Trace),
                    _ => Err("Invalid log_level".to_owned()),
                }
            }
        )

        // Genesis Section
        // chain_id_params describes a complex setup where chain id can change over epochs.
        // Usually this is needed to describe forks. This config overrides chain_id.
        (chain_id_params, (Option<ChainIdParamsOneChainInner>), None,
            ChainIdParamsOneChainInner::parse_config_str)

        // Storage section.
        (provide_more_snapshot_for_sync,
            (Vec<ProvideExtraSnapshotSyncConfig>),
            vec![ProvideExtraSnapshotSyncConfig::StableCheckpoint],
            ProvideExtraSnapshotSyncConfig::parse_config_list)
        (node_type, (Option<NodeType>), None, NodeType::from_str)
        (public_rpc_apis, (ApiSet), ApiSet::Safe, ApiSet::from_str)
        (public_evm_rpc_apis, (ApiSet), ApiSet::Evm, ApiSet::from_str)
        (single_mpt_space, (Option<Space>), None, |s| match s {
            "native" => Ok(Space::Native),
            "evm" => Ok(Space::Ethereum),
            _ =>  Err("Invalid single_mpt_space".to_owned()),
        })
    }
}

pub struct Configuration {
    pub raw_conf: RawConfiguration,
}

impl Default for Configuration {
    fn default() -> Self {
        Configuration {
            raw_conf: Default::default(),
        }
    }
}

impl Configuration {
    pub fn parse(matches: &clap::ArgMatches) -> Result<Configuration, String> {
        let mut config = Configuration::default();
        config.raw_conf = RawConfiguration::parse(matches)?;

        if matches.is_present("archive") {
            config.raw_conf.node_type = Some(NodeType::Archive);
        } else if matches.is_present("full") {
            config.raw_conf.node_type = Some(NodeType::Full);
        } else if matches.is_present("light") {
            config.raw_conf.node_type = Some(NodeType::Light);
        }

        CIP112_TRANSITION_HEIGHT
            .set(config.raw_conf.cip112_transition_height.unwrap_or(u64::MAX))
            .expect("called once");

        Ok(config)
    }

    fn network_id(&self) -> u64 {
        match self.raw_conf.network_id {
            Some(x) => x,
            // If undefined, the network id is set to the native space chain_id
            // at genesis.
            None => {
                self.chain_id_params()
                    .read()
                    .get_chain_id(/* epoch_number = */ 0)
                    .in_native_space() as u64
            }
        }
    }

    pub fn net_config(&self) -> Result<NetworkConfiguration, String> {
        let mut network_config = NetworkConfiguration::new_with_port(
            self.network_id(),
            self.raw_conf.tcp_port,
            self.discovery_protocol(),
        );

        network_config.is_consortium = self.raw_conf.is_consortium;
        network_config.discovery_enabled = self.raw_conf.enable_discovery;
        network_config.boot_nodes = to_bootnodes(&self.raw_conf.bootnodes)
            .map_err(|e| format!("failed to parse bootnodes: {}", e))?;
        network_config.config_path = Some(match &self.raw_conf.netconf_dir {
            Some(dir) => dir.clone(),
            None => Path::new(&self.raw_conf.conflux_data_dir)
                .join(NET_CONFIG_DB_DIR_NAME)
                .into_os_string()
                .into_string()
                .unwrap(),
        });
        network_config.use_secret =
            self.raw_conf.net_key.as_ref().map(|sec_str| {
                parse_hex_string(sec_str)
                    .expect("net_key is not a valid secret string")
            });
        if let Some(addr) = self.raw_conf.public_address.clone() {
            let addr_ip = if let Some(idx) = addr.find(":") {
                warn!("Public address configuration should not contain port! (val = {}). Content after ':' is ignored.", &addr);
                (&addr[0..idx]).to_string()
            } else {
                addr
            };
            let addr_with_port = match self.raw_conf.public_tcp_port {
                Some(port) => addr_ip + ":" + &port.to_string(),
                None => addr_ip + ":" + &self.raw_conf.tcp_port.to_string(),
            };
            network_config.public_address =
                match addr_with_port.to_socket_addrs().map(|mut i| i.next()) {
                    Ok(sock_addr) => sock_addr,
                    Err(_e) => {
                        warn!("public_address in config is invalid");
                        None
                    }
                };
        }
        network_config.node_table_timeout =
            Duration::from_secs(self.raw_conf.node_table_timeout_s);
        network_config.connection_lifetime_for_promotion =
            Duration::from_secs(self.raw_conf.node_table_promotion_timeout_s);
        network_config.test_mode = self.is_test_mode();
        network_config.subnet_quota = self.raw_conf.subnet_quota;
        network_config.session_ip_limit_config =
            self.raw_conf.session_ip_limits.clone().try_into().map_err(
                |e| format!("failed to parse session ip limit config: {}", e),
            )?;
        network_config.fast_discovery_refresh_timeout = Duration::from_millis(
            self.raw_conf.discovery_fast_refresh_timeout_ms,
        );
        network_config.discovery_round_timeout =
            Duration::from_millis(self.raw_conf.discovery_round_timeout_ms);
        network_config.housekeeping_timeout = Duration::from_millis(
            self.raw_conf.discovery_housekeeping_timeout_ms,
        );
        network_config.max_handshakes = self.raw_conf.max_handshakes;
        network_config.max_incoming_peers = self.raw_conf.max_incoming_peers;
        network_config.max_outgoing_peers = self.raw_conf.max_outgoing_peers;
        network_config.max_outgoing_peers_archive =
            self.raw_conf.max_outgoing_peers_archive.unwrap_or(0);
        Ok(network_config)
    }

    pub fn cache_config(&self) -> CacheConfig {
        let mut cache_config = CacheConfig::default();
        cache_config.ledger = self.raw_conf.ledger_cache_size;
        cache_config.invalid_block_hashes_cache_size_in_count =
            self.raw_conf.invalid_block_hash_cache_size_in_count;
        cache_config.target_difficulties_cache_size_in_count =
            self.raw_conf.target_difficulties_cache_size_in_count;
        cache_config
    }

    pub fn db_config(&self) -> (PathBuf, DatabaseConfig) {
        let db_dir: PathBuf = match &self.raw_conf.block_db_dir {
            Some(dir) => dir.into(),
            None => Path::new(&self.raw_conf.conflux_data_dir)
                .join(BLOCK_DB_DIR_NAME),
        };
        if let Err(e) = fs::create_dir_all(&db_dir) {
            panic!("Error creating database directory: {:?}", e);
        }

        let compact_profile =
            match self.raw_conf.rocksdb_compaction_profile.as_ref() {
                Some(p) => db::DatabaseCompactionProfile::from_str(p).unwrap(),
                None => db::DatabaseCompactionProfile::default(),
            };
        let db_config = db::db_config(
            &db_dir,
            self.raw_conf.rocksdb_cache_size.clone(),
            compact_profile,
            NUM_COLUMNS.clone(),
            self.raw_conf.rocksdb_disable_wal,
        );
        (db_dir, db_config)
    }

    pub fn chain_id_params(&self) -> ChainIdParams {
        if CHAIN_ID.read().is_none() {
            let mut to_init = CHAIN_ID.write();
            if to_init.is_none() {
                if let Some(_chain_id_params) = &self.raw_conf.chain_id_params {
                    unreachable!("Upgradable ChainId is not ready.")
                // *to_init = Some(ChainIdParamsInner::new_from_inner(
                //     chain_id_params,
                // ))
                } else {
                    let chain_id = self
                        .raw_conf
                        .chain_id
                        .unwrap_or_else(|| rand::thread_rng().gen());
                    let evm_chain_id =
                        self.raw_conf.evm_chain_id.unwrap_or(chain_id);
                    *to_init = Some(ChainIdParamsInner::new_simple(
                        AllChainID::new(chain_id, evm_chain_id),
                    ));
                }
            }
        }
        CHAIN_ID.read().as_ref().unwrap().clone()
    }

    pub fn consensus_config(&self) -> ConsensusConfig {
        let enable_optimistic_execution = if DEFERRED_STATE_EPOCH_COUNT <= 1 {
            false
        } else {
            self.raw_conf.enable_optimistic_execution
        };
        let mut conf = ConsensusConfig {
            chain_id: self.chain_id_params(),
            inner_conf: ConsensusInnerConfig {
                adaptive_weight_beta: self.raw_conf.adaptive_weight_beta,
                heavy_block_difficulty_ratio: self
                    .raw_conf
                    .heavy_block_difficulty_ratio,
                timer_chain_block_difficulty_ratio: self
                    .raw_conf
                    .timer_chain_block_difficulty_ratio,
                timer_chain_beta: self.raw_conf.timer_chain_beta,
                era_epoch_count: self.raw_conf.era_epoch_count,
                enable_optimistic_execution,
                enable_state_expose: self.raw_conf.enable_state_expose,
                pos_pivot_decision_defer_epoch_count: self.raw_conf.pos_pivot_decision_defer_epoch_count,
                cip113_pivot_decision_defer_epoch_count: self.raw_conf.cip113_pivot_decision_defer_epoch_count,
                cip113_transition_height: self.raw_conf.cip113_transition_height,
                debug_dump_dir_invalid_state_root: if self
                    .raw_conf
                    .debug_invalid_state_root
                {
                    Some(
                        self.raw_conf.debug_dump_dir_invalid_state_root.clone(),
                    )
                } else {
                    None
                },

                debug_invalid_state_root_epoch: match &self
                    .raw_conf
                    .debug_invalid_state_root_epoch
                {
                    Some(epoch_hex) => {
                        Some(H256::from_str(&epoch_hex).expect("debug_invalid_state_root_epoch byte length is incorrect."))
                    }
                    None => None,
                },
                force_recompute_height_during_construct_pivot: self.raw_conf.force_recompute_height_during_construct_pivot,
            },
            bench_mode: false,
            transaction_epoch_bound: self.raw_conf.transaction_epoch_bound,
            referee_bound: self.raw_conf.referee_bound,
            get_logs_epoch_batch_size: self.raw_conf.get_logs_epoch_batch_size,
            get_logs_filter_max_epoch_range: self.raw_conf.get_logs_filter_max_epoch_range,
            get_logs_filter_max_block_number_range: self.raw_conf.get_logs_filter_max_block_number_range,
            get_logs_filter_max_limit: self.raw_conf.get_logs_filter_max_limit,
            sync_state_starting_epoch: self.raw_conf.sync_state_starting_epoch,
            sync_state_epoch_gap: self.raw_conf.sync_state_epoch_gap,
        };
        match self.raw_conf.node_type {
            Some(NodeType::Archive) => {
                if conf.sync_state_starting_epoch.is_none() {
                    conf.sync_state_starting_epoch = Some(0);
                }
            }
            _ => {
                if conf.sync_state_epoch_gap.is_none() {
                    conf.sync_state_epoch_gap =
                        Some(CATCH_UP_EPOCH_LAG_THRESHOLD);
                }
            }
        }
        conf
    }

    pub fn pow_config(&self) -> ProofOfWorkConfig {
        let stratum_secret =
            self.raw_conf.stratum_secret.as_ref().map(|hex_str| {
                parse_hex_string(hex_str)
                    .expect("Stratum secret should be 64-digit hex string")
            });

        ProofOfWorkConfig::new(
            self.is_test_or_dev_mode(),
            self.raw_conf.use_octopus_in_test_mode,
            self.raw_conf.mining_type.as_ref().map_or_else(
                || {
                    // Enable stratum implicitly if `mining_author` is set.
                    if self.raw_conf.mining_author.is_some() {
                        "stratum"
                    } else {
                        "disable"
                    }
                },
                |s| s.as_str(),
            ),
            self.raw_conf.initial_difficulty,
            self.raw_conf.stratum_listen_address.clone(),
            self.raw_conf.stratum_port,
            stratum_secret,
            self.raw_conf.pow_problem_window_size,
            self.common_params().transition_heights.cip86,
        )
    }

    pub fn verification_config(
        &self, machine: Arc<Machine>, pos_verifier: Arc<PosVerifier>,
    ) -> VerificationConfig {
        VerificationConfig::new(
            self.is_test_mode(),
            self.raw_conf.referee_bound,
            self.raw_conf.max_block_size_in_bytes,
            self.raw_conf.transaction_epoch_bound,
            machine,
            pos_verifier,
        )
    }

    pub fn tx_gen_config(&self) -> Option<TransactionGeneratorConfig> {
        if self.is_test_or_dev_mode() &&
            // FIXME: this is not a good condition to check.
            self.raw_conf.genesis_secrets.is_some()
        {
            Some(TransactionGeneratorConfig::new(
                self.raw_conf.generate_tx,
                self.raw_conf.generate_tx_period_us.expect("has default"),
                self.raw_conf.txgen_account_count,
            ))
        } else {
            None
        }
    }

    pub fn storage_config(&self, node_type: &NodeType) -> StorageConfiguration {
        let conflux_data_path = Path::new(&self.raw_conf.conflux_data_dir);
        StorageConfiguration {
            additional_maintained_snapshot_count: self
                .raw_conf
                .additional_maintained_snapshot_count,
            consensus_param: ConsensusParam {
                snapshot_epoch_count: if self.is_test_mode() {
                    self.raw_conf.dev_snapshot_epoch_count
                } else {
                    SNAPSHOT_EPOCHS_CAPACITY
                },
            },
            debug_snapshot_checker_threads:
                DEFAULT_DEBUG_SNAPSHOT_CHECKER_THREADS,
            delta_mpts_cache_recent_lfu_factor: self
                .raw_conf
                .storage_delta_mpts_cache_recent_lfu_factor,
            delta_mpts_cache_size: self.raw_conf.storage_delta_mpts_cache_size,
            delta_mpts_cache_start_size: self
                .raw_conf
                .storage_delta_mpts_cache_start_size,
            delta_mpts_node_map_vec_size: self
                .raw_conf
                .storage_delta_mpts_node_map_vec_size,
            delta_mpts_slab_idle_size: self
                .raw_conf
                .storage_delta_mpts_slab_idle_size,
            max_open_snapshots: self.raw_conf.storage_max_open_snapshots,
            path_delta_mpts_dir: conflux_data_path
                .join(&*storage_dir::DELTA_MPTS_DIR),
            path_snapshot_dir: conflux_data_path
                .join(&*storage_dir::SNAPSHOT_DIR),
            path_snapshot_info_db: conflux_data_path
                .join(&*storage_dir::SNAPSHOT_INFO_DB_PATH),
            path_storage_dir: conflux_data_path
                .join(&*storage_dir::STORAGE_DIR),
            provide_more_snapshot_for_sync: self
                .raw_conf
                .provide_more_snapshot_for_sync
                .clone(),
            max_open_mpt_count: self.raw_conf.storage_max_open_mpt_count,
            enable_single_mpt_storage: match node_type {
                NodeType::Archive => self.raw_conf.enable_single_mpt_storage,
                _ => {
                    if self.raw_conf.enable_single_mpt_storage {
                        error!("enable_single_mpt_storage is only supported for Archive nodes!")
                    }
                    false
                }
            },
            single_mpt_space: self.raw_conf.single_mpt_space.clone(),
            cip90a: self
                .raw_conf
                .cip90_transition_height
                .unwrap_or(self.raw_conf.hydra_transition_height.unwrap_or(0)),
            keep_snapshot_before_stable_checkpoint: self
                .raw_conf
                .keep_snapshot_before_stable_checkpoint,
        }
    }

    pub fn protocol_config(&self) -> ProtocolConfiguration {
        ProtocolConfiguration {
            is_consortium: self.raw_conf.is_consortium,
            send_tx_period: Duration::from_millis(
                self.raw_conf.send_tx_period_ms,
            ),
            check_request_period: Duration::from_millis(
                self.raw_conf.check_request_period_ms,
            ),
            check_phase_change_period: Duration::from_millis(
                self.raw_conf.check_phase_change_period_ms,
            ),
            heartbeat_period_interval: Duration::from_millis(
                self.raw_conf.heartbeat_period_interval_ms,
            ),
            block_cache_gc_period: Duration::from_millis(
                self.raw_conf.block_cache_gc_period_ms,
            ),
            expire_block_gc_period: Duration::from_secs(
                self.raw_conf.expire_block_gc_period_s,
            ),
            headers_request_timeout: Duration::from_millis(
                self.raw_conf.headers_request_timeout_ms,
            ),
            blocks_request_timeout: Duration::from_millis(
                self.raw_conf.blocks_request_timeout_ms,
            ),
            transaction_request_timeout: Duration::from_millis(
                self.raw_conf.transaction_request_timeout_ms,
            ),
            tx_maintained_for_peer_timeout: Duration::from_millis(
                self.raw_conf.tx_maintained_for_peer_timeout_ms,
            ),
            max_inflight_request_count: self
                .raw_conf
                .max_inflight_request_count,
            request_block_with_public: self.raw_conf.request_block_with_public,
            received_tx_index_maintain_timeout: Duration::from_millis(
                self.raw_conf.received_tx_index_maintain_timeout_ms,
            ),
            inflight_pending_tx_index_maintain_timeout: Duration::from_millis(
                self.raw_conf.inflight_pending_tx_index_maintain_timeout_ms,
            ),
            max_trans_count_received_in_catch_up: self
                .raw_conf
                .max_trans_count_received_in_catch_up,
            min_peers_tx_propagation: self.raw_conf.min_peers_tx_propagation,
            max_peers_tx_propagation: self.raw_conf.max_peers_tx_propagation,
            max_downloading_chunks: self.raw_conf.max_downloading_chunks,
            max_downloading_chunk_attempts: self
                .raw_conf
                .max_downloading_chunk_attempts,
            test_mode: self.is_test_mode(),
            dev_mode: self.is_dev_mode(),
            throttling_config_file: self.raw_conf.throttling_conf.clone(),
            snapshot_candidate_request_timeout: Duration::from_millis(
                self.raw_conf.snapshot_candidate_request_timeout_ms,
            ),
            snapshot_manifest_request_timeout: Duration::from_millis(
                self.raw_conf.snapshot_manifest_request_timeout_ms,
            ),
            snapshot_chunk_request_timeout: Duration::from_millis(
                self.raw_conf.snapshot_chunk_request_timeout_ms,
            ),
            chunk_size_byte: self.raw_conf.chunk_size_byte,
            max_chunk_number_in_manifest: self
                .raw_conf
                .max_chunk_number_in_manifest,
            timeout_observing_period_s: self
                .raw_conf
                .timeout_observing_period_s,
            max_allowed_timeout_in_observing_period: self
                .raw_conf
                .max_allowed_timeout_in_observing_period,
            demote_peer_for_timeout: self.raw_conf.demote_peer_for_timeout,
            heartbeat_timeout: Duration::from_millis(
                self.raw_conf.heartbeat_timeout_ms,
            ),
            max_unprocessed_block_size: self
                .raw_conf
                .max_unprocessed_block_size_mb
                * 1_000_000,
            sync_expire_block_timeout: Duration::from_secs(
                self.raw_conf.sync_expire_block_timeout_s,
            ),
            allow_phase_change_without_peer: if self.is_dev_mode() {
                true
            } else {
                self.raw_conf.dev_allow_phase_change_without_peer
            },
            min_phase_change_normal_peer_count: self
                .raw_conf
                .min_phase_change_normal_peer_count,
            pos_genesis_pivot_decision: self
                .raw_conf
                .pos_genesis_pivot_decision
                .expect("set to genesis if none"),
            check_status_genesis: self.raw_conf.check_status_genesis,
            pos_started_as_voter: self.raw_conf.pos_started_as_voter,
        }
    }

    pub fn state_sync_config(&self) -> StateSyncConfiguration {
        StateSyncConfiguration {
            max_downloading_chunks: self.raw_conf.max_downloading_chunks,
            candidate_request_timeout: Duration::from_millis(
                self.raw_conf.snapshot_candidate_request_timeout_ms,
            ),
            chunk_request_timeout: Duration::from_millis(
                self.raw_conf.snapshot_chunk_request_timeout_ms,
            ),
            manifest_request_timeout: Duration::from_millis(
                self.raw_conf.snapshot_manifest_request_timeout_ms,
            ),
            max_downloading_manifest_attempts: self
                .raw_conf
                .max_downloading_manifest_attempts,
        }
    }

    pub fn data_mananger_config(&self) -> DataManagerConfiguration {
        let mut conf = DataManagerConfiguration {
            persist_tx_index: self.raw_conf.persist_tx_index,
            persist_block_number_index: self
                .raw_conf
                .persist_block_number_index,
            tx_cache_index_maintain_timeout: Duration::from_millis(
                self.raw_conf.tx_cache_index_maintain_timeout_ms,
            ),
            db_type: match self.raw_conf.block_db_type.as_str() {
                "rocksdb" => DbType::Rocksdb,
                "sqlite" => DbType::Sqlite,
                _ => panic!("Invalid block_db_type parameter!"),
            },
            additional_maintained_block_body_epoch_count: self
                .raw_conf
                .additional_maintained_block_body_epoch_count,
            additional_maintained_execution_result_epoch_count: self
                .raw_conf
                .additional_maintained_execution_result_epoch_count,
            additional_maintained_reward_epoch_count: self
                .raw_conf
                .additional_maintained_reward_epoch_count,
            additional_maintained_trace_epoch_count: self
                .raw_conf
                .additional_maintained_trace_epoch_count,
            additional_maintained_transaction_index_epoch_count: self
                .raw_conf
                .additional_maintained_transaction_index_epoch_count,
            checkpoint_gc_time_in_epoch_count: (self
                .raw_conf
                .checkpoint_gc_time_in_era_count
                * self.raw_conf.era_epoch_count as f64)
                as usize,
            strict_tx_index_gc: self.raw_conf.strict_tx_index_gc,
        };

        // By default, we do not keep the block data for additional period,
        // but `node_type = "archive"` is a shortcut for keeping all them.
        if !matches!(self.raw_conf.node_type, Some(NodeType::Archive)) {
            if conf.additional_maintained_block_body_epoch_count.is_none() {
                conf.additional_maintained_block_body_epoch_count = Some(0);
            }
            if conf
                .additional_maintained_execution_result_epoch_count
                .is_none()
            {
                conf.additional_maintained_execution_result_epoch_count =
                    Some(0);
            }
            if conf
                .additional_maintained_transaction_index_epoch_count
                .is_none()
            {
                conf.additional_maintained_transaction_index_epoch_count =
                    Some(0);
            }
            if conf.additional_maintained_reward_epoch_count.is_none() {
                conf.additional_maintained_reward_epoch_count = Some(0);
            }
            if conf.additional_maintained_trace_epoch_count.is_none() {
                conf.additional_maintained_trace_epoch_count = Some(0);
            }
        }
        if conf.additional_maintained_transaction_index_epoch_count != Some(0) {
            conf.persist_tx_index = true;
        }
        conf
    }

    pub fn sync_graph_config(&self) -> SyncGraphConfig {
        SyncGraphConfig {
            future_block_buffer_capacity: self
                .raw_conf
                .future_block_buffer_capacity,
            enable_state_expose: self.raw_conf.enable_state_expose,
            is_consortium: self.raw_conf.is_consortium,
        }
    }

    pub fn metrics_config(&self) -> MetricsConfiguration {
        MetricsConfiguration {
            enabled: self.raw_conf.metrics_enabled,
            report_interval: Duration::from_millis(
                self.raw_conf.metrics_report_interval_ms,
            ),
            file_report_output: self.raw_conf.metrics_output_file.clone(),
            influxdb_report_host: self.raw_conf.metrics_influxdb_host.clone(),
            influxdb_report_db: self.raw_conf.metrics_influxdb_db.clone(),
            influxdb_report_username: self
                .raw_conf
                .metrics_influxdb_username
                .clone(),
            influxdb_report_password: self
                .raw_conf
                .metrics_influxdb_password
                .clone(),
            influxdb_report_node: self.raw_conf.metrics_influxdb_node.clone(),
        }
    }

    pub fn txpool_config(&self) -> TxPoolConfig {
        let (min_native_tx_price_default, min_eth_tx_price_default) =
            if self.is_test_or_dev_mode() {
                (1, 1)
            } else {
                (ONE_GDRIP_IN_DRIP, 20 * ONE_GDRIP_IN_DRIP)
            };
        TxPoolConfig {
            capacity: self.raw_conf.tx_pool_size,
            max_tx_gas: RwLock::new(U256::from(
                DEFAULT_TARGET_BLOCK_GAS_LIMIT / 2,
            )),
            min_native_tx_price: self
                .raw_conf
                .tx_pool_min_native_tx_gas_price
                .unwrap_or(min_native_tx_price_default),
            tx_weight_scaling: self.raw_conf.tx_weight_scaling,
            tx_weight_exp: self.raw_conf.tx_weight_exp,
            packing_gas_limit_block_count: self
                .raw_conf
                .packing_gas_limit_block_count,
            target_block_gas_limit: self.raw_conf.target_block_gas_limit,
            min_eth_tx_price: self
                .raw_conf
                .tx_pool_min_eth_tx_gas_price
                .unwrap_or(min_eth_tx_price_default),
        }
    }

    pub fn rpc_impl_config(&self) -> RpcImplConfiguration {
        RpcImplConfiguration {
            get_logs_filter_max_limit: self.raw_conf.get_logs_filter_max_limit,
            dev_pack_tx_immediately: self.is_dev_mode()
                && self.raw_conf.dev_block_interval_ms.is_none(),
            max_payload_bytes: self.raw_conf.jsonrpc_ws_max_payload_bytes,
            enable_metrics: self.raw_conf.rpc_enable_metrics,
            poll_lifetime_in_seconds: self.raw_conf.poll_lifetime_in_seconds,
        }
    }

    pub fn local_http_config(&self) -> HttpConfiguration {
        HttpConfiguration::new(
            Some((127, 0, 0, 1)),
            self.raw_conf.jsonrpc_local_http_port,
            self.raw_conf.jsonrpc_cors.clone(),
            self.raw_conf.jsonrpc_http_keep_alive,
            self.raw_conf.jsonrpc_http_threads,
        )
    }

    pub fn http_config(&self) -> HttpConfiguration {
        HttpConfiguration::new(
            None,
            self.raw_conf.jsonrpc_http_port,
            self.raw_conf.jsonrpc_cors.clone(),
            self.raw_conf.jsonrpc_http_keep_alive,
            self.raw_conf.jsonrpc_http_threads,
        )
    }

    pub fn eth_http_config(&self) -> HttpConfiguration {
        HttpConfiguration::new(
            None,
            self.raw_conf.jsonrpc_http_eth_port,
            self.raw_conf.jsonrpc_cors.clone(),
            self.raw_conf.jsonrpc_http_keep_alive,
            self.raw_conf.jsonrpc_http_threads,
        )
    }

    pub fn eth_ws_config(&self) -> WsConfiguration {
        WsConfiguration::new(
            None,
            self.raw_conf.jsonrpc_ws_eth_port,
            self.raw_conf.jsonrpc_ws_max_payload_bytes,
        )
    }

    pub fn local_tcp_config(&self) -> TcpConfiguration {
        TcpConfiguration::new(
            Some((127, 0, 0, 1)),
            self.raw_conf.jsonrpc_local_tcp_port,
        )
    }

    pub fn tcp_config(&self) -> TcpConfiguration {
        TcpConfiguration::new(None, self.raw_conf.jsonrpc_tcp_port)
    }

    pub fn local_ws_config(&self) -> WsConfiguration {
        WsConfiguration::new(
            Some((127, 0, 0, 1)),
            self.raw_conf.jsonrpc_local_ws_port,
            self.raw_conf.jsonrpc_ws_max_payload_bytes,
        )
    }

    pub fn ws_config(&self) -> WsConfiguration {
        WsConfiguration::new(
            None,
            self.raw_conf.jsonrpc_ws_port,
            self.raw_conf.jsonrpc_ws_max_payload_bytes,
        )
    }

    pub fn execution_config(&self) -> ConsensusExecutionConfiguration {
        ConsensusExecutionConfiguration {
            executive_trace: self.raw_conf.executive_trace,
        }
    }

    pub fn discovery_protocol(&self) -> DiscoveryConfiguration {
        DiscoveryConfiguration {
            discover_node_count: self.raw_conf.discovery_discover_node_count,
            expire_time: Duration::from_secs(
                self.raw_conf.discovery_expire_time_s,
            ),
            find_node_timeout: Duration::from_millis(
                self.raw_conf.discovery_find_node_timeout_ms,
            ),
            max_nodes_ping: self.raw_conf.discovery_max_nodes_ping,
            ping_timeout: Duration::from_millis(
                self.raw_conf.discovery_ping_timeout_ms,
            ),
            throttling_interval: Duration::from_millis(
                self.raw_conf.discovery_throttling_interval_ms,
            ),
            throttling_limit_ping: self
                .raw_conf
                .discovery_throttling_limit_ping,
            throttling_limit_find_nodes: self
                .raw_conf
                .discovery_throttling_limit_find_nodes,
        }
    }

    pub fn is_test_mode(&self) -> bool {
        match self.raw_conf.mode.as_ref().map(|s| s.as_str()) {
            Some("test") => true,
            _ => false,
        }
    }

    pub fn is_dev_mode(&self) -> bool {
        match self.raw_conf.mode.as_ref().map(|s| s.as_str()) {
            Some("dev") => true,
            _ => false,
        }
    }

    pub fn is_test_or_dev_mode(&self) -> bool {
        match self.raw_conf.mode.as_ref().map(|s| s.as_str()) {
            Some("dev") | Some("test") => true,
            _ => false,
        }
    }

    pub fn is_consortium(&self) -> bool { self.raw_conf.is_consortium }

    pub fn light_node_config(&self) -> LightNodeConfiguration {
        LightNodeConfiguration {
            epoch_request_batch_size: self.raw_conf.ln_epoch_request_batch_size,
            epoch_request_timeout: self
                .raw_conf
                .ln_epoch_request_timeout_sec
                .map(Duration::from_secs),
            header_request_batch_size: self
                .raw_conf
                .ln_header_request_batch_size,
            header_request_timeout: self
                .raw_conf
                .ln_header_request_timeout_sec
                .map(Duration::from_secs),
            max_headers_in_flight: self.raw_conf.ln_max_headers_in_flight,
            max_parallel_epochs_to_request: self
                .raw_conf
                .ln_max_parallel_epochs_to_request,
            num_epochs_to_request: self.raw_conf.ln_num_epochs_to_request,
            num_waiting_headers_threshold: self
                .raw_conf
                .ln_num_waiting_headers_threshold,
        }
    }

    pub fn common_params(&self) -> CommonParams {
        let mut params = CommonParams::default();

        let default_transition_time =
            if let Some(num) = self.raw_conf.default_transition_time {
                num
            } else if self.is_test_or_dev_mode() {
                0u64
            } else {
                u64::MAX
            };
        // This is to set the default transition time for the CIPs that cannot
        // be enabled in the genesis.
        let non_genesis_default_transition_time =
            match self.raw_conf.default_transition_time {
                Some(num) if num > 0 => num,
                _ => {
                    if self.is_test_or_dev_mode() {
                        1u64
                    } else {
                        u64::MAX
                    }
                }
            };

        if self.is_test_or_dev_mode() {
            params.early_set_internal_contracts_states = true;
        }

        params.chain_id = self.chain_id_params();
        params.anticone_penalty_ratio = self.raw_conf.anticone_penalty_ratio;
        params.evm_transaction_block_ratio =
            self.raw_conf.evm_transaction_block_ratio;
        params.evm_transaction_gas_ratio =
            self.raw_conf.evm_transaction_gas_ratio;

        params.transition_heights.cip40 =
            self.raw_conf.tanzanite_transition_height;
        params.transition_numbers.cip43a = self
            .raw_conf
            .hydra_transition_number
            .unwrap_or(default_transition_time);
        params.transition_numbers.cip94 = self
            .raw_conf
            .dao_vote_transition_number
            .unwrap_or(non_genesis_default_transition_time);
        params.transition_numbers.cip97 = self
            .raw_conf
            .dao_vote_transition_number
            .unwrap_or(default_transition_time);
        params.transition_numbers.cip98 = self
            .raw_conf
            .dao_vote_transition_number
            .unwrap_or(default_transition_time);
        params.transition_numbers.cip105 = self
            .raw_conf
            .cip105_transition_number
            .or(self.raw_conf.dao_vote_transition_number)
            .unwrap_or(default_transition_time);
        params.transition_numbers.cip_sigma_fix = self
            .raw_conf
            .sigma_fix_transition_number
            .unwrap_or(default_transition_time);
        params.transition_numbers.cip107 = self
            .raw_conf
            .cip107_transition_number
            .unwrap_or(default_transition_time);
        if self.is_test_or_dev_mode() {
            params.transition_numbers.cip43b =
                self.raw_conf.cip43_init_end_number.unwrap_or(u64::MAX);
        } else {
            params.transition_numbers.cip43b = self
                .raw_conf
                .cip43_init_end_number
                .unwrap_or(params.transition_numbers.cip43a);
        }
        params.transition_numbers.cip62 = if self.is_test_or_dev_mode() {
            0u64
        } else {
            BN128_ENABLE_NUMBER
        };
        params.transition_numbers.cip64 = self
            .raw_conf
            .hydra_transition_number
            .unwrap_or(default_transition_time);
        params.transition_numbers.cip71 = self
            .raw_conf
            .hydra_transition_number
            .unwrap_or(default_transition_time);
        params.transition_numbers.cip78a = self
            .raw_conf
            .hydra_transition_number
            .unwrap_or(default_transition_time);
        params.transition_numbers.cip78b = self
            .raw_conf
            .cip78_patch_transition_number
            .unwrap_or(params.transition_numbers.cip78a);
        params.transition_numbers.cip90b = self
            .raw_conf
            .cip90_transition_number
            .or(self.raw_conf.hydra_transition_number)
            .unwrap_or(default_transition_time);
        params.transition_numbers.cip92 = self
            .raw_conf
            .hydra_transition_number
            .unwrap_or(default_transition_time);

        params.transition_heights.cip76 = self
            .raw_conf
            .hydra_transition_height
            .unwrap_or(default_transition_time);
        params.transition_heights.cip86 = self
            .raw_conf
            .hydra_transition_height
            .unwrap_or(default_transition_time);
        params.transition_heights.cip90a = self
            .raw_conf
            .cip90_transition_height
            .or(self.raw_conf.hydra_transition_height)
            .unwrap_or(default_transition_time);
        params.transition_heights.cip94 = self
            .raw_conf
            .dao_vote_transition_height
            .unwrap_or(non_genesis_default_transition_time);
        params.transition_heights.cip112 =
            *CIP112_TRANSITION_HEIGHT.get().expect("initialized");
        params.params_dao_vote_period = self.raw_conf.params_dao_vote_period;

        let mut base_block_rewards = BTreeMap::new();
        base_block_rewards.insert(0, INITIAL_BASE_MINING_REWARD_IN_UCFX.into());
        base_block_rewards.insert(
            params.transition_heights.cip40,
            MINING_REWARD_TANZANITE_IN_UCFX.into(),
        );
        params.base_block_rewards = base_block_rewards;

        params.transition_numbers.cip92 = BlockNumber::MAX;

        params
    }

    pub fn node_type(&self) -> NodeType {
        self.raw_conf.node_type.unwrap_or(NodeType::Full)
    }

    pub fn pos_state_config(&self) -> PosStateConfig {
        // The current implementation requires the round number to be an even
        // number.
        assert_eq!(self.raw_conf.pos_round_per_term % 2, 0);
        PosStateConfig::new(
            self.raw_conf.pos_round_per_term,
            self.raw_conf.pos_term_max_size,
            self.raw_conf.pos_term_elected_size,
            self.raw_conf.pos_in_queue_locked_views,
            self.raw_conf.pos_out_queue_locked_views,
            self.raw_conf.pos_cip99_transition_view,
            self.raw_conf.pos_cip99_in_queue_locked_views,
            self.raw_conf.pos_cip99_out_queue_locked_views,
            self.raw_conf.nonce_limit_transition_view,
            20_000, // 2 * 10^7 CFX
        )
    }
}

/// Validates and formats bootnodes option.
pub fn to_bootnodes(bootnodes: &Option<String>) -> Result<Vec<String>, String> {
    match *bootnodes {
        Some(ref x) if !x.is_empty() => x
            .split(',')
            // ignore empty strings
            .filter(|s| !s.is_empty())
            .map(|s| match validate_node_url(s).map(Into::into) {
                None => Ok(s.to_owned()),
                Some(ErrorKind::AddressResolve(_)) => Err(format!(
                    "Failed to resolve hostname of a boot node: {}",
                    s
                )),
                Some(e) => Err(format!(
                    "Invalid node address format given for a boot node: {} err={:?}",
                    s, e
                )),
            })
            .collect(),
        Some(_) => Ok(vec![]),
        None => Ok(vec![]),
    }
}

pub fn parse_hex_string<F: FromStr>(hex_str: &str) -> Result<F, F::Err> {
    hex_str.strip_prefix("0x").unwrap_or(hex_str).parse()
}

pub fn parse_config_address_string(
    addr: &str, network: &Network,
) -> Result<Address, String> {
    let base32_err = match cfx_addr_decode(addr) {
        Ok(address) => {
            return if address.network != *network {
                Err(format!(
                    "address in configuration has unmatching network id: expected network={},\
                     address.network={}",
                    network,
                    address.network
                ))
            } else {
                address
                    .hex_address
                    .ok_or("decoded address has wrong byte length".into())
            };
        }
        Err(e) => e,
    };
    let hex_err = match parse_hex_string(addr) {
        Ok(address) => return Ok(address),
        Err(e) => e,
    };
    // An address from config must be valid.
    Err(format!("Address from configuration should be a valid base32 address or a 40-digit hex string!
            base32_err={:?}
            hex_err={:?}",
                base32_err, hex_err))
}

#[cfg(test)]
mod tests {
    use cfx_addr::Network;

    use crate::configuration::parse_config_address_string;

    #[test]
    fn test_config_address_string() {
        let addr = parse_config_address_string(
            "0x1a2f80341409639ea6a35bbcab8299066109aa55",
            &Network::Main,
        )
        .unwrap();
        // Allow omitting the leading "0x" prefix.
        assert_eq!(
            addr,
            parse_config_address_string(
                "1a2f80341409639ea6a35bbcab8299066109aa55",
                &Network::Main,
            )
            .unwrap()
        );
        // Allow CIP-37 base32 address.
        assert_eq!(
            addr,
            parse_config_address_string(
                "cfx:aarc9abycue0hhzgyrr53m6cxedgccrmmyybjgh4xg",
                &Network::Main,
            )
            .unwrap()
        );
        // Allow optional fields in CIP-37 base32 address.
        assert_eq!(
            addr,
            parse_config_address_string(
                "cfx:type.user:aarc9abycue0hhzgyrr53m6cxedgccrmmyybjgh4xg",
                &Network::Main,
            )
            .unwrap()
        );
    }
}<|MERGE_RESOLUTION|>--- conflicted
+++ resolved
@@ -46,11 +46,7 @@
 };
 use metrics::MetricsConfiguration;
 use network::DiscoveryConfiguration;
-<<<<<<< HEAD
-use primitives::BlockNumber;
-=======
-use primitives::block_header::CIP112_TRANSITION_HEIGHT;
->>>>>>> 650633fb
+use primitives::{block_header::CIP112_TRANSITION_HEIGHT, BlockNumber};
 use txgen::TransactionGeneratorConfig;
 
 use crate::rpc::{
@@ -328,13 +324,9 @@
         (vrf_proposal_threshold, (U256), U256::from_str("1111111111111100000000000000000000000000000000000000000000000000").unwrap())
         // Deferred epoch count before a confirmed epoch.
         (pos_pivot_decision_defer_epoch_count, (u64), 50)
-<<<<<<< HEAD
-        (pos_reference_enable_height, (u64), 0)
-=======
         (cip113_pivot_decision_defer_epoch_count, (u64), 20)
         (cip113_transition_height, (u64), u64::MAX)
-        (pos_reference_enable_height, (u64), u64::MAX)
->>>>>>> 650633fb
+        (pos_reference_enable_height, (u64), 0)
         (pos_initial_nodes_path, (String), "./pos_config/initial_nodes.json".to_string())
         (pos_private_key_path, (String), "./pos_config/pos_key".to_string())
         (pos_round_per_term, (u64), ROUND_PER_TERM)
