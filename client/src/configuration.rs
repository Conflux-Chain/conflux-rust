// Copyright 2019 Conflux Foundation. All rights reserved.
// Conflux is free software and distributed under GNU General Public License.
// See http://www.gnu.org/licenses/

use std::{collections::BTreeMap, convert::TryInto, path::PathBuf, sync::Arc};

use lazy_static::*;
use parking_lot::RwLock;
use rand::Rng;

use cfx_addr::{cfx_addr_decode, Network};
use cfx_internal_common::{
    ChainIdParams, ChainIdParamsInner, ChainIdParamsOneChainInner,
};
use cfx_parameters::block::DEFAULT_TARGET_BLOCK_GAS_LIMIT;
use cfx_storage::{
    defaults::DEFAULT_DEBUG_SNAPSHOT_CHECKER_THREADS, storage_dir,
    ConsensusParam, ProvideExtraSnapshotSyncConfig, StorageConfiguration,
};
use cfx_types::{Address, AllChainID, H256, U256};
use cfxcore::{
    block_data_manager::{DataManagerConfiguration, DbType},
    block_parameters::*,
    cache_config::{
        DEFAULT_INVALID_BLOCK_HASH_CACHE_SIZE_IN_COUNT,
        DEFAULT_LEDGER_CACHE_SIZE,
        DEFAULT_TARGET_DIFFICULTIES_CACHE_SIZE_IN_COUNT,
    },
    consensus::{
        consensus_inner::consensus_executor::ConsensusExecutionConfiguration,
        pos_handler::PosVerifier, ConsensusConfig, ConsensusInnerConfig,
    },
    consensus_internal_parameters::*,
    consensus_parameters::*,
    light_protocol::LightNodeConfiguration,
    machine::Machine,
    spec::CommonParams,
    sync::{ProtocolConfiguration, StateSyncConfiguration, SyncGraphConfig},
    sync_parameters::*,
    transaction_pool::TxPoolConfig,
    NodeType,
};
use diem_types::term_state::{
    pos_state_config::PosStateConfig, IN_QUEUE_LOCKED_VIEWS,
    OUT_QUEUE_LOCKED_VIEWS, ROUND_PER_TERM, TERM_ELECTED_SIZE, TERM_MAX_SIZE,
};
use metrics::MetricsConfiguration;
use network::DiscoveryConfiguration;
use txgen::TransactionGeneratorConfig;

use crate::rpc::{
    impls::RpcImplConfiguration, rpc_apis::ApiSet, HttpConfiguration,
    TcpConfiguration, WsConfiguration,
};

lazy_static! {
    pub static ref CHAIN_ID: RwLock<Option<ChainIdParams>> = Default::default();
}
const BLOCK_DB_DIR_NAME: &str = "blockchain_db";
const NET_CONFIG_DB_DIR_NAME: &str = "net_config";

// usage:
// ```
// build_config! {
//     {
//         (name, (type), default_value)
//         ...
//     }
//     {
//         (name, (type), default_value, converter)
//     }
// }
// ```
// `converter` is a function used to convert a provided String to `Result<type,
// String>`. For each entry, field `name` of type `type` will be created in
// `RawConfiguration`, and it will be assigned to the value passed through
// commandline argument or configuration file. Commandline argument will
// override the configuration file if the parameter is given in both.
build_config! {
    {
        // Configs are grouped by section. Within one section configs should
        // be kept in alphabetical order for the sake of indexing and maintenance.
        //
        // Some preset configurations.
        //
        // For both `test` and `dev` modes, we will
        //     * Set initial difficulty to 4
        //     * Allow calling test and debug rpc from public port
        //
        // `test` mode is for Conflux testing and debugging, we will
        //     * Add latency to peer connections
        //     * Skip handshake encryption check
        //     * Skip header timestamp verification
        //     * Handle NewBlockHash even in catch-up mode
        //     * Allow data propagation test
        //     * Allow setting genesis accounts and generate tx from secrets
        //
        // `dev` mode is for users to run a single node that automatically
        //     generates blocks with fixed intervals
        //     * You are expected to also set `jsonrpc_ws_port`, `jsonrpc_tcp_port`,
        //       and `jsonrpc_http_port` if you want RPC functionalities.
        //     * generate blocks automatically without PoW.
        //     * Skip catch-up mode even there is no peer
        //
        (mode, (Option<String>), None)
        // Development related section.
        (debug_invalid_state_root, (bool), false)
        (debug_invalid_state_root_epoch, (Option<String>), None)
        (debug_dump_dir_invalid_state_root, (String), "./storage_db/debug_dump_invalid_state_root/".to_string())
        // Controls block generation speed.
        // Only effective in `dev` mode
        (dev_block_interval_ms, (Option<u64>), None)
        (enable_state_expose, (bool), false)
        (generate_tx, (bool), false)
        (generate_tx_period_us, (Option<u64>), Some(100_000))
        (log_conf, (Option<String>), None)
        (log_file, (Option<String>), None)
        (max_block_size_in_bytes, (usize), MAX_BLOCK_SIZE_IN_BYTES)
        (evm_transaction_block_ratio,(u64),EVM_TRANSACTION_BLOCK_RATIO)
        (evm_transaction_gas_ratio,(u64),EVM_TRANSACTION_GAS_RATIO)
        (metrics_enabled, (bool), false)
        (metrics_influxdb_host, (Option<String>), None)
        (metrics_influxdb_db, (String), "conflux".into())
        (metrics_influxdb_username, (Option<String>), None)
        (metrics_influxdb_password, (Option<String>), None)
        (metrics_influxdb_node, (Option<String>), None)
        (metrics_output_file, (Option<String>), None)
        (metrics_report_interval_ms, (u64), 3_000)
        (rocksdb_disable_wal, (bool), false)
        (txgen_account_count, (usize), 10)

        // Genesis section.
        (adaptive_weight_beta, (u64), ADAPTIVE_WEIGHT_DEFAULT_BETA)
        (anticone_penalty_ratio, (u64), ANTICONE_PENALTY_RATIO)
        (chain_id, (Option<u32>), None)
        (evm_chain_id, (Option<u32>), None)
        (execute_genesis, (bool), true)
        (default_transition_time, (Option<u64>), None)
        // Snapshot Epoch Count is a consensus parameter. This flag overrides
        // the parameter, which only take effect in `dev` mode.
        (dev_snapshot_epoch_count, (u32), SNAPSHOT_EPOCHS_CAPACITY)
        (era_epoch_count, (u64), ERA_DEFAULT_EPOCH_COUNT)
        (heavy_block_difficulty_ratio, (u64), HEAVY_BLOCK_DEFAULT_DIFFICULTY_RATIO)
        (genesis_accounts, (Option<String>), None)
        (genesis_secrets, (Option<String>), None)
        (initial_difficulty, (Option<u64>), None)
        (tanzanite_transition_height, (u64), TANZANITE_HEIGHT)
        (hydra_transition_number, (Option<u64>), Some(92060600))
        (hydra_transition_height, (Option<u64>), Some(36935000))
        (dao_vote_transition_number, (Option<u64>), None)
        (dao_vote_transition_height, (Option<u64>), None)
        (cip43_init_end_number, (Option<u64>), Some(92406200))
        (cip78_patch_transition_number,(Option<u64>),None)
        (cip90_transition_height,(Option<u64>),None)
        (cip90_transition_number,(Option<u64>),None)
        (referee_bound, (usize), REFEREE_DEFAULT_BOUND)
        (params_dao_vote_period, (u64), DAO_PARAMETER_VOTE_PERIOD)
        (timer_chain_beta, (u64), TIMER_CHAIN_DEFAULT_BETA)
        (timer_chain_block_difficulty_ratio, (u64), TIMER_CHAIN_BLOCK_DEFAULT_DIFFICULTY_RATIO)
        // FIXME: this is part of spec.
        (transaction_epoch_bound, (u64), TRANSACTION_DEFAULT_EPOCH_BOUND)

        // Mining section.
        (mining_author, (Option<String>), None)
        (mining_type, (Option<String>), None)
        (stratum_listen_address, (String), "127.0.0.1".into())
        (stratum_port, (u16), 32525)
        (stratum_secret, (Option<String>), None)
        (use_octopus_in_test_mode, (bool), false)
        (pow_problem_window_size, (usize), 1)

        // Network section.
        (jsonrpc_local_tcp_port, (Option<u16>), None)
        (jsonrpc_local_http_port, (Option<u16>), None)
        (jsonrpc_local_ws_port, (Option<u16>), None)
        (jsonrpc_ws_port, (Option<u16>), None)
        (jsonrpc_tcp_port, (Option<u16>), None)
        (jsonrpc_http_port, (Option<u16>), None)
        (jsonrpc_http_threads, (Option<usize>), None)
        (jsonrpc_cors, (Option<String>), None)
        (jsonrpc_http_keep_alive, (bool), false)
        (jsonrpc_ws_max_payload_bytes, (usize), 30 * 1024 * 1024)
        (jsonrpc_http_eth_port, (Option<u16>), None)
        (jsonrpc_ws_eth_port, (Option<u16>), None)
        // The network_id, if unset, defaults to the chain_id.
        // Only override the network_id for local experiments,
        // when user would like to keep the existing blockchain data
        // but disconnect from the public network.
        (network_id, (Option<u64>), None)
        (rpc_enable_metrics, (bool), false)
        (tcp_port, (u16), 32323)
        (public_tcp_port, (Option<u16>), None)
        (public_address, (Option<String>), None)
        (udp_port, (Option<u16>), Some(32323))

        // Network parameters section.
        (blocks_request_timeout_ms, (u64), 20_000)
        (check_request_period_ms, (u64), 1_000)
        (chunk_size_byte, (u64), DEFAULT_CHUNK_SIZE)
        (demote_peer_for_timeout, (bool), false)
        (dev_allow_phase_change_without_peer, (bool), false)
        (egress_queue_capacity, (usize), 256)
        (egress_min_throttle, (usize), 10)
        (egress_max_throttle, (usize), 64)
        (expire_block_gc_period_s, (u64), 900)
        (headers_request_timeout_ms, (u64), 10_000)
        (heartbeat_period_interval_ms, (u64), 30_000)
        (heartbeat_timeout_ms, (u64), 180_000)
        (inflight_pending_tx_index_maintain_timeout_ms, (u64), 30_000)
        (max_allowed_timeout_in_observing_period, (u64), 10)
        (max_chunk_number_in_manifest, (usize), 500)
        (max_downloading_chunks, (usize), 8)
        (max_handshakes, (usize), 64)
        (max_incoming_peers, (usize), 64)
        (max_inflight_request_count, (u64), 64)
        (max_outgoing_peers, (usize), 8)
        (max_outgoing_peers_archive, (Option<usize>), None)
        (max_peers_tx_propagation, (usize), 128)
        (max_unprocessed_block_size_mb, (usize), (128))
        (min_peers_tx_propagation, (usize), 8)
        (min_phase_change_normal_peer_count, (usize), 3)
        (received_tx_index_maintain_timeout_ms, (u64), 300_000)
        (request_block_with_public, (bool), false)
        (send_tx_period_ms, (u64), 1300)
        (snapshot_candidate_request_timeout_ms, (u64), 10_000)
        (snapshot_chunk_request_timeout_ms, (u64), 30_000)
        (snapshot_manifest_request_timeout_ms, (u64), 30_000)
        (sync_expire_block_timeout_s, (u64), 7200)
        (throttling_conf, (Option<String>), None)
        (timeout_observing_period_s, (u64), 600)
        (transaction_request_timeout_ms, (u64), 30_000)
        (tx_maintained_for_peer_timeout_ms, (u64), 600_000)

        // Peer management section.
        (bootnodes, (Option<String>), None)
        (discovery_discover_node_count, (u32), 16)
        (discovery_expire_time_s, (u64), 20)
        (discovery_fast_refresh_timeout_ms, (u64), 10_000)
        (discovery_find_node_timeout_ms, (u64), 2_000)
        (discovery_housekeeping_timeout_ms, (u64), 1_000)
        (discovery_max_nodes_ping, (usize), 32)
        (discovery_ping_timeout_ms, (u64), 2_000)
        (discovery_round_timeout_ms, (u64), 500)
        (discovery_throttling_interval_ms, (u64), 1_000)
        (discovery_throttling_limit_ping, (usize), 20)
        (discovery_throttling_limit_find_nodes, (usize), 10)
        (enable_discovery, (bool), true)
        (netconf_dir, (Option<String>), None)
        (net_key, (Option<String>), None)
        (node_table_timeout_s, (u64), 300)
        (node_table_promotion_timeout_s, (u64), 3 * 24 * 3600)
        (session_ip_limits, (String), "1,8,4,2".into())
        (subnet_quota, (usize), 128)

        // Transaction cache/transaction pool section.
        (tx_cache_index_maintain_timeout_ms, (u64), 300_000)
        (tx_pool_size, (usize), 200_000)
        (tx_pool_min_tx_gas_price, (Option<u64>), None)
        (tx_weight_scaling, (u64), 1)
        (tx_weight_exp, (u8), 1)

        // Storage Section.
        (additional_maintained_snapshot_count, (u32), 1)
        // `None` for `additional_maintained*` means the data is never garbage collected.
        (additional_maintained_block_body_epoch_count, (Option<usize>), None)
        (additional_maintained_execution_result_epoch_count, (Option<usize>), None)
        (additional_maintained_reward_epoch_count, (Option<usize>), None)
        (additional_maintained_trace_epoch_count, (Option<usize>), None)
        (additional_maintained_transaction_index_epoch_count, (Option<usize>), None)
        (block_cache_gc_period_ms, (u64), 5_000)
        (block_db_dir, (Option<String>), None)
        (block_db_type, (String), "rocksdb".to_string())
        (checkpoint_gc_time_in_era_count, (f64), 0.5)
        // The conflux data dir, if unspecified, is the workdir where conflux is started.
        (conflux_data_dir, (String), "./blockchain_data".to_string())
        (ledger_cache_size, (usize), DEFAULT_LEDGER_CACHE_SIZE)
        (invalid_block_hash_cache_size_in_count, (usize), DEFAULT_INVALID_BLOCK_HASH_CACHE_SIZE_IN_COUNT)
        (rocksdb_cache_size, (Option<usize>), Some(128))
        (rocksdb_compaction_profile, (Option<String>), None)
        (storage_delta_mpts_cache_recent_lfu_factor, (f64), cfx_storage::defaults::DEFAULT_DELTA_MPTS_CACHE_RECENT_LFU_FACTOR)
        (storage_delta_mpts_cache_size, (u32), cfx_storage::defaults::DEFAULT_DELTA_MPTS_CACHE_SIZE)
        (storage_delta_mpts_cache_start_size, (u32), cfx_storage::defaults::DEFAULT_DELTA_MPTS_CACHE_START_SIZE)
        (storage_delta_mpts_node_map_vec_size, (u32), cfx_storage::defaults::MAX_CACHED_TRIE_NODES_R_LFU_COUNTER)
        (storage_delta_mpts_slab_idle_size, (u32), cfx_storage::defaults::DEFAULT_DELTA_MPTS_SLAB_IDLE_SIZE)
        (storage_max_open_snapshots, (u16), cfx_storage::defaults::DEFAULT_MAX_OPEN_SNAPSHOTS)
        (storage_max_open_mpt_count, (u32), cfx_storage::defaults::DEFAULT_MAX_OPEN_MPT)
        (strict_tx_index_gc, (bool), true)
        (sync_state_starting_epoch, (Option<u64>), None)
        (sync_state_epoch_gap, (Option<u64>), None)
        (target_difficulties_cache_size_in_count, (usize), DEFAULT_TARGET_DIFFICULTIES_CACHE_SIZE_IN_COUNT)

        // General/Unclassified section.
        (account_provider_refresh_time_ms, (u64), 1000)
        (check_phase_change_period_ms, (u64), 1000)
        (enable_optimistic_execution, (bool), true)
        (future_block_buffer_capacity, (usize), 32768)
        (get_logs_filter_max_limit, (Option<usize>), None)
        (get_logs_filter_max_epoch_range, (Option<u64>), None)
        (get_logs_filter_max_block_number_range, (Option<u64>), None)
        (get_logs_epoch_batch_size, (usize), 32)
        (max_trans_count_received_in_catch_up, (u64), 60_000)
        (persist_tx_index, (bool), false)
        (persist_block_number_index, (bool), true)
        (print_memory_usage_period_s, (Option<u64>), None)
        (target_block_gas_limit, (u64), DEFAULT_TARGET_BLOCK_GAS_LIMIT)
        (executive_trace, (bool), false)
        (check_status_genesis, (bool), true)
        (packing_gas_limit_block_count, (u64), 10)

        // TreeGraph Section.
        (is_consortium, (bool), false)
        (pos_config_path, (Option<String>), Some("./pos_config/pos_config.yaml".to_string()))
        (pos_genesis_pivot_decision, (Option<H256>), None)
        (vrf_proposal_threshold, (U256), U256::from_str("1111111111111100000000000000000000000000000000000000000000000000").unwrap())
        // Deferred epoch count before a confirmed epoch.
        (pos_pivot_decision_defer_epoch_count, (u64), 50)
        (pos_reference_enable_height, (u64), 37230000)
        (pos_initial_nodes_path, (String), "./pos_config/initial_nodes.json".to_string())
        (pos_private_key_path, (String), "./pos_config/pos_key".to_string())
        (pos_round_per_term, (u64), ROUND_PER_TERM)
        (pos_term_max_size, (usize), TERM_MAX_SIZE)
        (pos_term_elected_size, (usize), TERM_ELECTED_SIZE)
        (pos_in_queue_locked_views, (u64), IN_QUEUE_LOCKED_VIEWS)
        (pos_out_queue_locked_views, (u64), OUT_QUEUE_LOCKED_VIEWS)
        (dev_pos_private_key_encryption_password, (Option<String>), None)
        (pos_started_as_voter, (bool), true)

        // Light node section
        (ln_epoch_request_batch_size, (Option<usize>), None)
        (ln_epoch_request_timeout_sec, (Option<u64>), None)
        (ln_header_request_batch_size, (Option<usize>), None)
        (ln_header_request_timeout_sec, (Option<u64>), None)
        (ln_max_headers_in_flight, (Option<usize>), None)
        (ln_max_parallel_epochs_to_request, (Option<usize>), None)
        (ln_num_epochs_to_request, (Option<usize>), None)
        (ln_num_waiting_headers_threshold, (Option<usize>), None)
    }
    {
        // Development related section.
        (
            log_level, (LevelFilter), LevelFilter::Info, |l| {
                match l {
                    "off" => Ok(LevelFilter::Off),
                    "error" => Ok(LevelFilter::Error),
                    "warn" => Ok(LevelFilter::Warn),
                    "info" => Ok(LevelFilter::Info),
                    "debug" => Ok(LevelFilter::Debug),
                    "trace" => Ok(LevelFilter::Trace),
                    _ => Err("Invalid log_level".to_owned()),
                }
            }
        )

        // Genesis Section
        // chain_id_params describes a complex setup where chain id can change over epochs.
        // Usually this is needed to describe forks. This config overrides chain_id.
        (chain_id_params, (Option<ChainIdParamsOneChainInner>), None,
            ChainIdParamsOneChainInner::parse_config_str)

        // Storage section.
        (provide_more_snapshot_for_sync,
            (Vec<ProvideExtraSnapshotSyncConfig>),
            vec![ProvideExtraSnapshotSyncConfig::StableCheckpoint],
            ProvideExtraSnapshotSyncConfig::parse_config_list)
        (node_type, (Option<NodeType>), None, NodeType::from_str)
        (public_rpc_apis, (ApiSet), ApiSet::Safe, ApiSet::from_str)
        (public_evm_rpc_apis, (ApiSet), ApiSet::Evm, ApiSet::from_str)
    }
}

pub struct Configuration {
    pub raw_conf: RawConfiguration,
}

impl Default for Configuration {
    fn default() -> Self {
        Configuration {
            raw_conf: Default::default(),
        }
    }
}

impl Configuration {
    pub fn parse(matches: &clap::ArgMatches) -> Result<Configuration, String> {
        let mut config = Configuration::default();
        config.raw_conf = RawConfiguration::parse(matches)?;

        if matches.is_present("archive") {
            config.raw_conf.node_type = Some(NodeType::Archive);
        } else if matches.is_present("full") {
            config.raw_conf.node_type = Some(NodeType::Full);
        } else if matches.is_present("light") {
            config.raw_conf.node_type = Some(NodeType::Light);
        }

        Ok(config)
    }

    fn network_id(&self) -> u64 {
        match self.raw_conf.network_id {
            Some(x) => x,
            // If undefined, the network id is set to the native space chain_id
            // at genesis.
            None => {
                self.chain_id_params()
                    .read()
                    .get_chain_id(/* epoch_number = */ 0)
                    .in_native_space() as u64
            }
        }
    }

    pub fn net_config(&self) -> Result<NetworkConfiguration, String> {
        let mut network_config = NetworkConfiguration::new_with_port(
            self.network_id(),
            self.raw_conf.tcp_port,
            self.discovery_protocol(),
        );

        network_config.is_consortium = self.raw_conf.is_consortium;
        network_config.discovery_enabled = self.raw_conf.enable_discovery;
        network_config.boot_nodes = to_bootnodes(&self.raw_conf.bootnodes)
            .map_err(|e| format!("failed to parse bootnodes: {}", e))?;
        network_config.config_path = Some(match &self.raw_conf.netconf_dir {
            Some(dir) => dir.clone(),
            None => Path::new(&self.raw_conf.conflux_data_dir)
                .join(NET_CONFIG_DB_DIR_NAME)
                .into_os_string()
                .into_string()
                .unwrap(),
        });
        network_config.use_secret =
            self.raw_conf.net_key.as_ref().map(|sec_str| {
                parse_hex_string(sec_str)
                    .expect("net_key is not a valid secret string")
            });
        if let Some(addr) = self.raw_conf.public_address.clone() {
            let addr_ip = if let Some(idx) = addr.find(":") {
                warn!("Public address configuration should not contain port! (val = {}). Content after ':' is ignored.", &addr);
                (&addr[0..idx]).to_string()
            } else {
                addr
            };
            let addr_with_port = match self.raw_conf.public_tcp_port {
                Some(port) => addr_ip + ":" + &port.to_string(),
                None => addr_ip + ":" + &self.raw_conf.tcp_port.to_string(),
            };
            network_config.public_address =
                match addr_with_port.to_socket_addrs().map(|mut i| i.next()) {
                    Ok(sock_addr) => sock_addr,
                    Err(_e) => {
                        warn!("public_address in config is invalid");
                        None
                    }
                };
        }
        network_config.node_table_timeout =
            Duration::from_secs(self.raw_conf.node_table_timeout_s);
        network_config.connection_lifetime_for_promotion =
            Duration::from_secs(self.raw_conf.node_table_promotion_timeout_s);
        network_config.test_mode = self.is_test_mode();
        network_config.subnet_quota = self.raw_conf.subnet_quota;
        network_config.session_ip_limit_config =
            self.raw_conf.session_ip_limits.clone().try_into().map_err(
                |e| format!("failed to parse session ip limit config: {}", e),
            )?;
        network_config.fast_discovery_refresh_timeout = Duration::from_millis(
            self.raw_conf.discovery_fast_refresh_timeout_ms,
        );
        network_config.discovery_round_timeout =
            Duration::from_millis(self.raw_conf.discovery_round_timeout_ms);
        network_config.housekeeping_timeout = Duration::from_millis(
            self.raw_conf.discovery_housekeeping_timeout_ms,
        );
        network_config.max_handshakes = self.raw_conf.max_handshakes;
        network_config.max_incoming_peers = self.raw_conf.max_incoming_peers;
        network_config.max_outgoing_peers = self.raw_conf.max_outgoing_peers;
        network_config.max_outgoing_peers_archive =
            self.raw_conf.max_outgoing_peers_archive.unwrap_or(0);
        Ok(network_config)
    }

    pub fn cache_config(&self) -> CacheConfig {
        let mut cache_config = CacheConfig::default();
        cache_config.ledger = self.raw_conf.ledger_cache_size;
        cache_config.invalid_block_hashes_cache_size_in_count =
            self.raw_conf.invalid_block_hash_cache_size_in_count;
        cache_config.target_difficulties_cache_size_in_count =
            self.raw_conf.target_difficulties_cache_size_in_count;
        cache_config
    }

    pub fn db_config(&self) -> (PathBuf, DatabaseConfig) {
        let db_dir: PathBuf = match &self.raw_conf.block_db_dir {
            Some(dir) => dir.into(),
            None => Path::new(&self.raw_conf.conflux_data_dir)
                .join(BLOCK_DB_DIR_NAME),
        };
        if let Err(e) = fs::create_dir_all(&db_dir) {
            panic!("Error creating database directory: {:?}", e);
        }

        let compact_profile =
            match self.raw_conf.rocksdb_compaction_profile.as_ref() {
                Some(p) => db::DatabaseCompactionProfile::from_str(p).unwrap(),
                None => db::DatabaseCompactionProfile::default(),
            };
        let db_config = db::db_config(
            &db_dir,
            self.raw_conf.rocksdb_cache_size.clone(),
            compact_profile,
            NUM_COLUMNS.clone(),
            self.raw_conf.rocksdb_disable_wal,
        );
        (db_dir, db_config)
    }

    pub fn chain_id_params(&self) -> ChainIdParams {
        if CHAIN_ID.read().is_none() {
            let mut to_init = CHAIN_ID.write();
            if to_init.is_none() {
                if let Some(_chain_id_params) = &self.raw_conf.chain_id_params {
                    unreachable!("Upgradable ChainId is not ready.")
                // *to_init = Some(ChainIdParamsInner::new_from_inner(
                //     chain_id_params,
                // ))
                } else {
                    let chain_id = self
                        .raw_conf
                        .chain_id
                        .unwrap_or_else(|| rand::thread_rng().gen());
                    let evm_chain_id =
                        self.raw_conf.evm_chain_id.unwrap_or(chain_id);
                    *to_init = Some(ChainIdParamsInner::new_simple(
                        AllChainID::new(chain_id, evm_chain_id),
                    ));
                }
            }
        }
        CHAIN_ID.read().as_ref().unwrap().clone()
    }

    pub fn consensus_config(&self) -> ConsensusConfig {
        let enable_optimistic_execution = if DEFERRED_STATE_EPOCH_COUNT <= 1 {
            false
        } else {
            self.raw_conf.enable_optimistic_execution
        };
        let mut conf = ConsensusConfig {
            chain_id: self.chain_id_params(),
            inner_conf: ConsensusInnerConfig {
                adaptive_weight_beta: self.raw_conf.adaptive_weight_beta,
                heavy_block_difficulty_ratio: self
                    .raw_conf
                    .heavy_block_difficulty_ratio,
                timer_chain_block_difficulty_ratio: self
                    .raw_conf
                    .timer_chain_block_difficulty_ratio,
                timer_chain_beta: self.raw_conf.timer_chain_beta,
                era_epoch_count: self.raw_conf.era_epoch_count,
                enable_optimistic_execution,
                enable_state_expose: self.raw_conf.enable_state_expose,
                pos_pivot_decision_defer_epoch_count: self.raw_conf.pos_pivot_decision_defer_epoch_count,
                debug_dump_dir_invalid_state_root: if self
                    .raw_conf
                    .debug_invalid_state_root
                {
                    Some(
                        self.raw_conf.debug_dump_dir_invalid_state_root.clone(),
                    )
                } else {
                    None
                },

                debug_invalid_state_root_epoch: match &self
                    .raw_conf
                    .debug_invalid_state_root_epoch
                {
                    Some(epoch_hex) => {
                        Some(H256::from_str(&epoch_hex).expect("debug_invalid_state_root_epoch byte length is incorrect."))
                    }
                    None => None,
                },
            },
            bench_mode: false,
            transaction_epoch_bound: self.raw_conf.transaction_epoch_bound,
            referee_bound: self.raw_conf.referee_bound,
            get_logs_epoch_batch_size: self.raw_conf.get_logs_epoch_batch_size,
            get_logs_filter_max_epoch_range: self.raw_conf.get_logs_filter_max_epoch_range,
            get_logs_filter_max_block_number_range: self.raw_conf.get_logs_filter_max_block_number_range,
            sync_state_starting_epoch: self.raw_conf.sync_state_starting_epoch,
            sync_state_epoch_gap: self.raw_conf.sync_state_epoch_gap,
        };
        match self.raw_conf.node_type {
            Some(NodeType::Archive) => {
                if conf.sync_state_starting_epoch.is_none() {
                    conf.sync_state_starting_epoch = Some(0);
                }
            }
            _ => {
                if conf.sync_state_epoch_gap.is_none() {
                    conf.sync_state_epoch_gap =
                        Some(CATCH_UP_EPOCH_LAG_THRESHOLD);
                }
            }
        }
        conf
    }

    pub fn pow_config(&self) -> ProofOfWorkConfig {
        let stratum_secret =
            self.raw_conf.stratum_secret.as_ref().map(|hex_str| {
                parse_hex_string(hex_str)
                    .expect("Stratum secret should be 64-digit hex string")
            });

        ProofOfWorkConfig::new(
            self.is_test_or_dev_mode(),
            self.raw_conf.use_octopus_in_test_mode,
            self.raw_conf.mining_type.as_ref().map_or_else(
                || {
                    // Enable stratum implicitly if `mining_author` is set.
                    if self.raw_conf.mining_author.is_some() {
                        "stratum"
                    } else {
                        "disable"
                    }
                },
                |s| s.as_str(),
            ),
            self.raw_conf.initial_difficulty,
            self.raw_conf.stratum_listen_address.clone(),
            self.raw_conf.stratum_port,
            stratum_secret,
            self.raw_conf.pow_problem_window_size,
            self.common_params().transition_heights.cip86,
        )
    }

    pub fn verification_config(
        &self, machine: Arc<Machine>, pos_verifier: Arc<PosVerifier>,
    ) -> VerificationConfig {
        VerificationConfig::new(
            self.is_test_mode(),
            self.raw_conf.referee_bound,
            self.raw_conf.max_block_size_in_bytes,
            self.raw_conf.transaction_epoch_bound,
            machine,
            pos_verifier,
        )
    }

    pub fn tx_gen_config(&self) -> Option<TransactionGeneratorConfig> {
        if self.is_test_or_dev_mode() &&
            // FIXME: this is not a good condition to check.
            self.raw_conf.genesis_secrets.is_some()
        {
            Some(TransactionGeneratorConfig::new(
                self.raw_conf.generate_tx,
                self.raw_conf.generate_tx_period_us.expect("has default"),
                self.raw_conf.txgen_account_count,
            ))
        } else {
            None
        }
    }

    pub fn storage_config(&self) -> StorageConfiguration {
        let conflux_data_path = Path::new(&self.raw_conf.conflux_data_dir);
        StorageConfiguration {
            additional_maintained_snapshot_count: self
                .raw_conf
                .additional_maintained_snapshot_count,
            consensus_param: ConsensusParam {
                snapshot_epoch_count: if self.is_test_mode() {
                    self.raw_conf.dev_snapshot_epoch_count
                } else {
                    SNAPSHOT_EPOCHS_CAPACITY
                },
            },
            debug_snapshot_checker_threads:
                DEFAULT_DEBUG_SNAPSHOT_CHECKER_THREADS,
            delta_mpts_cache_recent_lfu_factor: self
                .raw_conf
                .storage_delta_mpts_cache_recent_lfu_factor,
            delta_mpts_cache_size: self.raw_conf.storage_delta_mpts_cache_size,
            delta_mpts_cache_start_size: self
                .raw_conf
                .storage_delta_mpts_cache_start_size,
            delta_mpts_node_map_vec_size: self
                .raw_conf
                .storage_delta_mpts_node_map_vec_size,
            delta_mpts_slab_idle_size: self
                .raw_conf
                .storage_delta_mpts_slab_idle_size,
            max_open_snapshots: self.raw_conf.storage_max_open_snapshots,
            path_delta_mpts_dir: conflux_data_path
                .join(&*storage_dir::DELTA_MPTS_DIR),
            path_snapshot_dir: conflux_data_path
                .join(&*storage_dir::SNAPSHOT_DIR),
            path_snapshot_info_db: conflux_data_path
                .join(&*storage_dir::SNAPSHOT_INFO_DB_PATH),
            path_storage_dir: conflux_data_path
                .join(&*storage_dir::STORAGE_DIR),
            provide_more_snapshot_for_sync: self
                .raw_conf
                .provide_more_snapshot_for_sync
                .clone(),
            max_open_mpt_count: self.raw_conf.storage_max_open_mpt_count,
        }
    }

    pub fn protocol_config(&self) -> ProtocolConfiguration {
        ProtocolConfiguration {
            is_consortium: self.raw_conf.is_consortium,
            send_tx_period: Duration::from_millis(
                self.raw_conf.send_tx_period_ms,
            ),
            check_request_period: Duration::from_millis(
                self.raw_conf.check_request_period_ms,
            ),
            check_phase_change_period: Duration::from_millis(
                self.raw_conf.check_phase_change_period_ms,
            ),
            heartbeat_period_interval: Duration::from_millis(
                self.raw_conf.heartbeat_period_interval_ms,
            ),
            block_cache_gc_period: Duration::from_millis(
                self.raw_conf.block_cache_gc_period_ms,
            ),
            expire_block_gc_period: Duration::from_secs(
                self.raw_conf.expire_block_gc_period_s,
            ),
            headers_request_timeout: Duration::from_millis(
                self.raw_conf.headers_request_timeout_ms,
            ),
            blocks_request_timeout: Duration::from_millis(
                self.raw_conf.blocks_request_timeout_ms,
            ),
            transaction_request_timeout: Duration::from_millis(
                self.raw_conf.transaction_request_timeout_ms,
            ),
            tx_maintained_for_peer_timeout: Duration::from_millis(
                self.raw_conf.tx_maintained_for_peer_timeout_ms,
            ),
            max_inflight_request_count: self
                .raw_conf
                .max_inflight_request_count,
            request_block_with_public: self.raw_conf.request_block_with_public,
            received_tx_index_maintain_timeout: Duration::from_millis(
                self.raw_conf.received_tx_index_maintain_timeout_ms,
            ),
            inflight_pending_tx_index_maintain_timeout: Duration::from_millis(
                self.raw_conf.inflight_pending_tx_index_maintain_timeout_ms,
            ),
            max_trans_count_received_in_catch_up: self
                .raw_conf
                .max_trans_count_received_in_catch_up,
            min_peers_tx_propagation: self.raw_conf.min_peers_tx_propagation,
            max_peers_tx_propagation: self.raw_conf.max_peers_tx_propagation,
            max_downloading_chunks: self.raw_conf.max_downloading_chunks,
            test_mode: self.is_test_mode(),
            dev_mode: self.is_dev_mode(),
            throttling_config_file: self.raw_conf.throttling_conf.clone(),
            snapshot_candidate_request_timeout: Duration::from_millis(
                self.raw_conf.snapshot_candidate_request_timeout_ms,
            ),
            snapshot_manifest_request_timeout: Duration::from_millis(
                self.raw_conf.snapshot_manifest_request_timeout_ms,
            ),
            snapshot_chunk_request_timeout: Duration::from_millis(
                self.raw_conf.snapshot_chunk_request_timeout_ms,
            ),
            chunk_size_byte: self.raw_conf.chunk_size_byte,
            max_chunk_number_in_manifest: self
                .raw_conf
                .max_chunk_number_in_manifest,
            timeout_observing_period_s: self
                .raw_conf
                .timeout_observing_period_s,
            max_allowed_timeout_in_observing_period: self
                .raw_conf
                .max_allowed_timeout_in_observing_period,
            demote_peer_for_timeout: self.raw_conf.demote_peer_for_timeout,
            heartbeat_timeout: Duration::from_millis(
                self.raw_conf.heartbeat_timeout_ms,
            ),
            max_unprocessed_block_size: self
                .raw_conf
                .max_unprocessed_block_size_mb
                * 1_000_000,
            sync_expire_block_timeout: Duration::from_secs(
                self.raw_conf.sync_expire_block_timeout_s,
            ),
            allow_phase_change_without_peer: if self.is_dev_mode() {
                true
            } else {
                self.raw_conf.dev_allow_phase_change_without_peer
            },
            min_phase_change_normal_peer_count: self
                .raw_conf
                .min_phase_change_normal_peer_count,
            pos_genesis_pivot_decision: self
                .raw_conf
                .pos_genesis_pivot_decision
                .expect("set to genesis if none"),
            check_status_genesis: self.raw_conf.check_status_genesis,
            pos_started_as_voter: self.raw_conf.pos_started_as_voter,
        }
    }

    pub fn state_sync_config(&self) -> StateSyncConfiguration {
        StateSyncConfiguration {
            max_downloading_chunks: self.raw_conf.max_downloading_chunks,
            candidate_request_timeout: Duration::from_millis(
                self.raw_conf.snapshot_candidate_request_timeout_ms,
            ),
            chunk_request_timeout: Duration::from_millis(
                self.raw_conf.snapshot_chunk_request_timeout_ms,
            ),
            manifest_request_timeout: Duration::from_millis(
                self.raw_conf.snapshot_manifest_request_timeout_ms,
            ),
        }
    }

    pub fn data_mananger_config(&self) -> DataManagerConfiguration {
        let mut conf = DataManagerConfiguration {
            persist_tx_index: self.raw_conf.persist_tx_index,
            persist_block_number_index: self
                .raw_conf
                .persist_block_number_index,
            tx_cache_index_maintain_timeout: Duration::from_millis(
                self.raw_conf.tx_cache_index_maintain_timeout_ms,
            ),
            db_type: match self.raw_conf.block_db_type.as_str() {
                "rocksdb" => DbType::Rocksdb,
                "sqlite" => DbType::Sqlite,
                _ => panic!("Invalid block_db_type parameter!"),
            },
            additional_maintained_block_body_epoch_count: self
                .raw_conf
                .additional_maintained_block_body_epoch_count,
            additional_maintained_execution_result_epoch_count: self
                .raw_conf
                .additional_maintained_execution_result_epoch_count,
            additional_maintained_reward_epoch_count: self
                .raw_conf
                .additional_maintained_reward_epoch_count,
            additional_maintained_trace_epoch_count: self
                .raw_conf
                .additional_maintained_trace_epoch_count,
            additional_maintained_transaction_index_epoch_count: self
                .raw_conf
                .additional_maintained_transaction_index_epoch_count,
            checkpoint_gc_time_in_epoch_count: (self
                .raw_conf
                .checkpoint_gc_time_in_era_count
                * self.raw_conf.era_epoch_count as f64)
                as usize,
            strict_tx_index_gc: self.raw_conf.strict_tx_index_gc,
        };

        // By default, we do not keep the block data for additional period,
        // but `node_type = "archive"` is a shortcut for keeping all them.
        if !matches!(self.raw_conf.node_type, Some(NodeType::Archive)) {
            if conf.additional_maintained_block_body_epoch_count.is_none() {
                conf.additional_maintained_block_body_epoch_count = Some(0);
            }
            if conf
                .additional_maintained_execution_result_epoch_count
                .is_none()
            {
                conf.additional_maintained_execution_result_epoch_count =
                    Some(0);
            }
            if conf
                .additional_maintained_transaction_index_epoch_count
                .is_none()
            {
                conf.additional_maintained_transaction_index_epoch_count =
                    Some(0);
            }
            if conf.additional_maintained_reward_epoch_count.is_none() {
                conf.additional_maintained_reward_epoch_count = Some(0);
            }
            if conf.additional_maintained_trace_epoch_count.is_none() {
                conf.additional_maintained_trace_epoch_count = Some(0);
            }
        }
        if conf
            .additional_maintained_transaction_index_epoch_count
            .is_some()
        {
            conf.persist_tx_index = true;
        }
        conf
    }

    pub fn sync_graph_config(&self) -> SyncGraphConfig {
        SyncGraphConfig {
            future_block_buffer_capacity: self
                .raw_conf
                .future_block_buffer_capacity,
            enable_state_expose: self.raw_conf.enable_state_expose,
            is_consortium: self.raw_conf.is_consortium,
        }
    }

    pub fn metrics_config(&self) -> MetricsConfiguration {
        MetricsConfiguration {
            enabled: self.raw_conf.metrics_enabled,
            report_interval: Duration::from_millis(
                self.raw_conf.metrics_report_interval_ms,
            ),
            file_report_output: self.raw_conf.metrics_output_file.clone(),
            influxdb_report_host: self.raw_conf.metrics_influxdb_host.clone(),
            influxdb_report_db: self.raw_conf.metrics_influxdb_db.clone(),
            influxdb_report_username: self
                .raw_conf
                .metrics_influxdb_username
                .clone(),
            influxdb_report_password: self
                .raw_conf
                .metrics_influxdb_password
                .clone(),
            influxdb_report_node: self.raw_conf.metrics_influxdb_node.clone(),
        }
    }

    pub fn txpool_config(&self) -> TxPoolConfig {
        let min_tx_price_default = if self.is_test_or_dev_mode() {
            1
        } else {
            ONE_GDRIP_IN_DRIP
        };
        TxPoolConfig {
            capacity: self.raw_conf.tx_pool_size,
            max_tx_gas: RwLock::new(U256::from(
                DEFAULT_TARGET_BLOCK_GAS_LIMIT / 2,
            )),
            min_tx_price: self
                .raw_conf
                .tx_pool_min_tx_gas_price
                .unwrap_or(min_tx_price_default),
            tx_weight_scaling: self.raw_conf.tx_weight_scaling,
            tx_weight_exp: self.raw_conf.tx_weight_exp,
            packing_gas_limit_block_count: self
                .raw_conf
                .packing_gas_limit_block_count,
            target_block_gas_limit: self.raw_conf.target_block_gas_limit,
        }
    }

    pub fn rpc_impl_config(&self) -> RpcImplConfiguration {
        RpcImplConfiguration {
            get_logs_filter_max_limit: self.raw_conf.get_logs_filter_max_limit,
            dev_pack_tx_immediately: self.is_dev_mode()
                && self.raw_conf.dev_block_interval_ms.is_none(),
            max_payload_bytes: self.raw_conf.jsonrpc_ws_max_payload_bytes,
            enable_metrics: self.raw_conf.rpc_enable_metrics,
        }
    }

    pub fn local_http_config(&self) -> HttpConfiguration {
        HttpConfiguration::new(
            Some((127, 0, 0, 1)),
            self.raw_conf.jsonrpc_local_http_port,
            self.raw_conf.jsonrpc_cors.clone(),
            self.raw_conf.jsonrpc_http_keep_alive,
            self.raw_conf.jsonrpc_http_threads,
        )
    }

    pub fn http_config(&self) -> HttpConfiguration {
        HttpConfiguration::new(
            None,
            self.raw_conf.jsonrpc_http_port,
            self.raw_conf.jsonrpc_cors.clone(),
            self.raw_conf.jsonrpc_http_keep_alive,
            self.raw_conf.jsonrpc_http_threads,
        )
    }

    pub fn eth_http_config(&self) -> HttpConfiguration {
        HttpConfiguration::new(
            None,
            self.raw_conf.jsonrpc_http_eth_port,
            self.raw_conf.jsonrpc_cors.clone(),
            self.raw_conf.jsonrpc_http_keep_alive,
            self.raw_conf.jsonrpc_http_threads,
        )
    }

    pub fn eth_ws_config(&self) -> WsConfiguration {
        WsConfiguration::new(
            None,
            self.raw_conf.jsonrpc_ws_eth_port,
            self.raw_conf.jsonrpc_ws_max_payload_bytes,
        )
    }

    pub fn local_tcp_config(&self) -> TcpConfiguration {
        TcpConfiguration::new(
            Some((127, 0, 0, 1)),
            self.raw_conf.jsonrpc_local_tcp_port,
        )
    }

    pub fn tcp_config(&self) -> TcpConfiguration {
        TcpConfiguration::new(None, self.raw_conf.jsonrpc_tcp_port)
    }

    pub fn local_ws_config(&self) -> WsConfiguration {
        WsConfiguration::new(
            Some((127, 0, 0, 1)),
            self.raw_conf.jsonrpc_local_ws_port,
            self.raw_conf.jsonrpc_ws_max_payload_bytes,
        )
    }

    pub fn ws_config(&self) -> WsConfiguration {
        WsConfiguration::new(
            None,
            self.raw_conf.jsonrpc_ws_port,
            self.raw_conf.jsonrpc_ws_max_payload_bytes,
        )
    }

    pub fn execution_config(&self) -> ConsensusExecutionConfiguration {
        ConsensusExecutionConfiguration {
            executive_trace: self.raw_conf.executive_trace,
        }
    }

    pub fn discovery_protocol(&self) -> DiscoveryConfiguration {
        DiscoveryConfiguration {
            discover_node_count: self.raw_conf.discovery_discover_node_count,
            expire_time: Duration::from_secs(
                self.raw_conf.discovery_expire_time_s,
            ),
            find_node_timeout: Duration::from_millis(
                self.raw_conf.discovery_find_node_timeout_ms,
            ),
            max_nodes_ping: self.raw_conf.discovery_max_nodes_ping,
            ping_timeout: Duration::from_millis(
                self.raw_conf.discovery_ping_timeout_ms,
            ),
            throttling_interval: Duration::from_millis(
                self.raw_conf.discovery_throttling_interval_ms,
            ),
            throttling_limit_ping: self
                .raw_conf
                .discovery_throttling_limit_ping,
            throttling_limit_find_nodes: self
                .raw_conf
                .discovery_throttling_limit_find_nodes,
        }
    }

    pub fn is_test_mode(&self) -> bool {
        match self.raw_conf.mode.as_ref().map(|s| s.as_str()) {
            Some("test") => true,
            _ => false,
        }
    }

    pub fn is_dev_mode(&self) -> bool {
        match self.raw_conf.mode.as_ref().map(|s| s.as_str()) {
            Some("dev") => true,
            _ => false,
        }
    }

    pub fn is_test_or_dev_mode(&self) -> bool {
        match self.raw_conf.mode.as_ref().map(|s| s.as_str()) {
            Some("dev") | Some("test") => true,
            _ => false,
        }
    }

    pub fn is_consortium(&self) -> bool { self.raw_conf.is_consortium }

    pub fn light_node_config(&self) -> LightNodeConfiguration {
        LightNodeConfiguration {
            epoch_request_batch_size: self.raw_conf.ln_epoch_request_batch_size,
            epoch_request_timeout: self
                .raw_conf
                .ln_epoch_request_timeout_sec
                .map(Duration::from_secs),
            header_request_batch_size: self
                .raw_conf
                .ln_header_request_batch_size,
            header_request_timeout: self
                .raw_conf
                .ln_header_request_timeout_sec
                .map(Duration::from_secs),
            max_headers_in_flight: self.raw_conf.ln_max_headers_in_flight,
            max_parallel_epochs_to_request: self
                .raw_conf
                .ln_max_parallel_epochs_to_request,
            num_epochs_to_request: self.raw_conf.ln_num_epochs_to_request,
            num_waiting_headers_threshold: self
                .raw_conf
                .ln_num_waiting_headers_threshold,
        }
    }

    pub fn common_params(&self) -> CommonParams {
        let mut params = CommonParams::default();

        let default_transition_time =
            if let Some(num) = self.raw_conf.default_transition_time {
                num
            } else if self.is_test_or_dev_mode() {
                0u64
            } else {
                u64::MAX
            };
        // This is to set the default transition time for the CIPs that cannot
        // be enabled in the genesis.
        let non_genesis_default_transition_time =
            match self.raw_conf.default_transition_time {
                Some(num) if num > 0 => num,
                _ => {
                    if self.is_test_or_dev_mode() {
                        1u64
                    } else {
                        u64::MAX
                    }
                }
            };

        if self.is_test_or_dev_mode() {
            params.early_set_internal_contracts_states = true;
        }

        params.chain_id = self.chain_id_params();
        params.anticone_penalty_ratio = self.raw_conf.anticone_penalty_ratio;
        params.evm_transaction_block_ratio =
            self.raw_conf.evm_transaction_block_ratio;
        params.evm_transaction_gas_ratio =
            self.raw_conf.evm_transaction_gas_ratio;

        params.transition_heights.cip40 =
            self.raw_conf.tanzanite_transition_height;
        params.transition_numbers.cip43a = self
            .raw_conf
            .hydra_transition_number
            .unwrap_or(default_transition_time);
        params.transition_numbers.cip94 = self
            .raw_conf
            .dao_vote_transition_number
            .unwrap_or(non_genesis_default_transition_time);
<<<<<<< HEAD
        params.transition_numbers.cip98 = self
=======
        params.transition_numbers.cip97 = self
>>>>>>> db49c81c
            .raw_conf
            .dao_vote_transition_number
            .unwrap_or(default_transition_time);
        if self.is_test_or_dev_mode() {
            params.transition_numbers.cip43b =
                self.raw_conf.cip43_init_end_number.unwrap_or(u64::MAX);
        } else {
            params.transition_numbers.cip43b = self
                .raw_conf
                .cip43_init_end_number
                .unwrap_or(params.transition_numbers.cip43a);
        }
        params.transition_numbers.cip62 = if self.is_test_or_dev_mode() {
            0u64
        } else {
            BN128_ENABLE_NUMBER
        };
        params.transition_numbers.cip64 = self
            .raw_conf
            .hydra_transition_number
            .unwrap_or(default_transition_time);
        params.transition_numbers.cip71 = self
            .raw_conf
            .hydra_transition_number
            .unwrap_or(default_transition_time);
        params.transition_numbers.cip78a = self
            .raw_conf
            .hydra_transition_number
            .unwrap_or(default_transition_time);
        params.transition_numbers.cip78b = self
            .raw_conf
            .cip78_patch_transition_number
            .unwrap_or(params.transition_numbers.cip78a);
        params.transition_numbers.cip90b = self
            .raw_conf
            .cip90_transition_number
            .or(self.raw_conf.hydra_transition_number)
            .unwrap_or(default_transition_time);
        params.transition_numbers.cip92 = self
            .raw_conf
            .hydra_transition_number
            .unwrap_or(default_transition_time);

        params.transition_heights.cip76 = self
            .raw_conf
            .hydra_transition_height
            .unwrap_or(default_transition_time);
        params.transition_heights.cip86 = self
            .raw_conf
            .hydra_transition_height
            .unwrap_or(default_transition_time);
        params.transition_heights.cip90a = self
            .raw_conf
            .cip90_transition_height
            .or(self.raw_conf.hydra_transition_height)
            .unwrap_or(default_transition_time);
        params.transition_heights.cip94 = self
            .raw_conf
            .dao_vote_transition_height
            .unwrap_or(non_genesis_default_transition_time);
        params.params_dao_vote_period = self.raw_conf.params_dao_vote_period;

        let mut base_block_rewards = BTreeMap::new();
        base_block_rewards.insert(0, INITIAL_BASE_MINING_REWARD_IN_UCFX.into());
        base_block_rewards.insert(
            params.transition_heights.cip40,
            MINING_REWARD_TANZANITE_IN_UCFX.into(),
        );
        params.base_block_rewards = base_block_rewards;

        params
    }

    pub fn node_type(&self) -> NodeType {
        self.raw_conf.node_type.unwrap_or(NodeType::Full)
    }

    pub fn pos_state_config(&self) -> PosStateConfig {
        PosStateConfig::new(
            self.raw_conf.pos_round_per_term,
            self.raw_conf.pos_term_max_size,
            self.raw_conf.pos_term_elected_size,
            self.raw_conf.pos_in_queue_locked_views,
            self.raw_conf.pos_out_queue_locked_views,
        )
    }
}

/// Validates and formats bootnodes option.
pub fn to_bootnodes(bootnodes: &Option<String>) -> Result<Vec<String>, String> {
    match *bootnodes {
        Some(ref x) if !x.is_empty() => x
            .split(',')
            // ignore empty strings
            .filter(|s| !s.is_empty())
            .map(|s| match validate_node_url(s).map(Into::into) {
                None => Ok(s.to_owned()),
                Some(ErrorKind::AddressResolve(_)) => Err(format!(
                    "Failed to resolve hostname of a boot node: {}",
                    s
                )),
                Some(e) => Err(format!(
                    "Invalid node address format given for a boot node: {} err={:?}",
                    s, e
                )),
            })
            .collect(),
        Some(_) => Ok(vec![]),
        None => Ok(vec![]),
    }
}

pub fn parse_hex_string<F: FromStr>(hex_str: &str) -> Result<F, F::Err> {
    hex_str.strip_prefix("0x").unwrap_or(hex_str).parse()
}

pub fn parse_config_address_string(
    addr: &str, network: &Network,
) -> Result<Address, String> {
    let base32_err = match cfx_addr_decode(addr) {
        Ok(address) => {
            return if address.network != *network {
                Err(format!(
                    "address in configuration has unmatching network id: expected network={},\
                     address.network={}",
                    network,
                    address.network
                ))
            } else {
                address
                    .hex_address
                    .ok_or("decoded address has wrong byte length".into())
            };
        }
        Err(e) => e,
    };
    let hex_err = match parse_hex_string(addr) {
        Ok(address) => return Ok(address),
        Err(e) => e,
    };
    // An address from config must be valid.
    Err(format!("Address from configuration should be a valid base32 address or a 40-digit hex string!
            base32_err={:?}
            hex_err={:?}",
                base32_err, hex_err))
}

#[cfg(test)]
mod tests {
    use cfx_addr::Network;

    use crate::configuration::parse_config_address_string;

    #[test]
    fn test_config_address_string() {
        let addr = parse_config_address_string(
            "0x1a2f80341409639ea6a35bbcab8299066109aa55",
            &Network::Main,
        )
        .unwrap();
        // Allow omitting the leading "0x" prefix.
        assert_eq!(
            addr,
            parse_config_address_string(
                "1a2f80341409639ea6a35bbcab8299066109aa55",
                &Network::Main,
            )
            .unwrap()
        );
        // Allow CIP-37 base32 address.
        assert_eq!(
            addr,
            parse_config_address_string(
                "cfx:aarc9abycue0hhzgyrr53m6cxedgccrmmyybjgh4xg",
                &Network::Main,
            )
            .unwrap()
        );
        // Allow optional fields in CIP-37 base32 address.
        assert_eq!(
            addr,
            parse_config_address_string(
                "cfx:type.user:aarc9abycue0hhzgyrr53m6cxedgccrmmyybjgh4xg",
                &Network::Main,
            )
            .unwrap()
        );
    }
}<|MERGE_RESOLUTION|>--- conflicted
+++ resolved
@@ -1152,11 +1152,11 @@
             .raw_conf
             .dao_vote_transition_number
             .unwrap_or(non_genesis_default_transition_time);
-<<<<<<< HEAD
+        params.transition_numbers.cip97 = self
+            .raw_conf
+            .dao_vote_transition_number
+            .unwrap_or(default_transition_time);
         params.transition_numbers.cip98 = self
-=======
-        params.transition_numbers.cip97 = self
->>>>>>> db49c81c
             .raw_conf
             .dao_vote_transition_number
             .unwrap_or(default_transition_time);
