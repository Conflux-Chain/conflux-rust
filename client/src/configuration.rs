// Copyright 2019 Conflux Foundation. All rights reserved.
// Conflux is free software and distributed under GNU General Public License.
// See http://www.gnu.org/licenses/

use std::{collections::BTreeMap, convert::TryInto, path::PathBuf, sync::Arc};

use lazy_static::*;
use parking_lot::RwLock;
use rand::Rng;

use cfx_addr::{cfx_addr_decode, Network};
use cfx_internal_common::{
    ChainIdParams, ChainIdParamsInner, ChainIdParamsOneChainInner,
};
use cfx_parameters::block::DEFAULT_TARGET_BLOCK_GAS_LIMIT;
use cfx_storage::{
    defaults::DEFAULT_DEBUG_SNAPSHOT_CHECKER_THREADS, storage_dir,
    ConsensusParam, ProvideExtraSnapshotSyncConfig, StorageConfiguration,
};
use cfx_types::{Address, AllChainID, Space, H256, U256};
use cfxcore::{
    block_data_manager::{DataManagerConfiguration, DbType},
    block_parameters::*,
    cache_config::{
        DEFAULT_INVALID_BLOCK_HASH_CACHE_SIZE_IN_COUNT,
        DEFAULT_LEDGER_CACHE_SIZE,
        DEFAULT_TARGET_DIFFICULTIES_CACHE_SIZE_IN_COUNT,
    },
    consensus::{
        consensus_inner::consensus_executor::ConsensusExecutionConfiguration,
        pos_handler::PosVerifier, ConsensusConfig, ConsensusInnerConfig,
    },
    consensus_internal_parameters::*,
    consensus_parameters::*,
    light_protocol::LightNodeConfiguration,
    machine::Machine,
    spec::CommonParams,
    sync::{ProtocolConfiguration, StateSyncConfiguration, SyncGraphConfig},
    sync_parameters::*,
    transaction_pool::TxPoolConfig,
    NodeType,
};
use diem_types::term_state::{
    pos_state_config::PosStateConfig, IN_QUEUE_LOCKED_VIEWS,
    OUT_QUEUE_LOCKED_VIEWS, ROUND_PER_TERM, TERM_ELECTED_SIZE, TERM_MAX_SIZE,
};
use metrics::MetricsConfiguration;
use network::DiscoveryConfiguration;
use txgen::TransactionGeneratorConfig;

use crate::rpc::{
    impls::RpcImplConfiguration, rpc_apis::ApiSet, HttpConfiguration,
    TcpConfiguration, WsConfiguration,
};

lazy_static! {
    pub static ref CHAIN_ID: RwLock<Option<ChainIdParams>> = Default::default();
}
const BLOCK_DB_DIR_NAME: &str = "blockchain_db";
const NET_CONFIG_DB_DIR_NAME: &str = "net_config";

// usage:
// ```
// build_config! {
//     {
//         (name, (type), default_value)
//         ...
//     }
//     {
//         (name, (type), default_value, converter)
//     }
// }
// ```
// `converter` is a function used to convert a provided String to `Result<type,
// String>`. For each entry, field `name` of type `type` will be created in
// `RawConfiguration`, and it will be assigned to the value passed through
// commandline argument or configuration file. Commandline argument will
// override the configuration file if the parameter is given in both.
build_config! {
    {
        // Configs are grouped by section. Within one section configs should
        // be kept in alphabetical order for the sake of indexing and maintenance.
        //
        // Some preset configurations.
        //
        // For both `test` and `dev` modes, we will
        //     * Set initial difficulty to 4
        //     * Allow calling test and debug rpc from public port
        //
        // `test` mode is for Conflux testing and debugging, we will
        //     * Add latency to peer connections
        //     * Skip handshake encryption check
        //     * Skip header timestamp verification
        //     * Handle NewBlockHash even in catch-up mode
        //     * Allow data propagation test
        //     * Allow setting genesis accounts and generate tx from secrets
        //
        // `dev` mode is for users to run a single node that automatically
        //     generates blocks with fixed intervals
        //     * You are expected to also set `jsonrpc_ws_port`, `jsonrpc_tcp_port`,
        //       and `jsonrpc_http_port` if you want RPC functionalities.
        //     * generate blocks automatically without PoW.
        //     * Skip catch-up mode even there is no peer
        //
        (mode, (Option<String>), None)
        // Development related section.
        (debug_invalid_state_root, (bool), false)
        (debug_invalid_state_root_epoch, (Option<String>), None)
        (debug_dump_dir_invalid_state_root, (String), "./storage_db/debug_dump_invalid_state_root/".to_string())
        // Controls block generation speed.
        // Only effective in `dev` mode
        (dev_block_interval_ms, (Option<u64>), None)
        (enable_state_expose, (bool), false)
        (generate_tx, (bool), false)
        (generate_tx_period_us, (Option<u64>), Some(100_000))
        (log_conf, (Option<String>), None)
        (log_file, (Option<String>), None)
        (max_block_size_in_bytes, (usize), MAX_BLOCK_SIZE_IN_BYTES)
        (evm_transaction_block_ratio,(u64),EVM_TRANSACTION_BLOCK_RATIO)
        (evm_transaction_gas_ratio,(u64),EVM_TRANSACTION_GAS_RATIO)
        (metrics_enabled, (bool), false)
        (metrics_influxdb_host, (Option<String>), None)
        (metrics_influxdb_db, (String), "conflux".into())
        (metrics_influxdb_username, (Option<String>), None)
        (metrics_influxdb_password, (Option<String>), None)
        (metrics_influxdb_node, (Option<String>), None)
        (metrics_output_file, (Option<String>), None)
        (metrics_report_interval_ms, (u64), 3_000)
        (rocksdb_disable_wal, (bool), false)
        (txgen_account_count, (usize), 10)

        // Genesis section.
        (adaptive_weight_beta, (u64), ADAPTIVE_WEIGHT_DEFAULT_BETA)
        (anticone_penalty_ratio, (u64), ANTICONE_PENALTY_RATIO)
        (chain_id, (Option<u32>), None)
        (evm_chain_id, (Option<u32>), Some(71))
        (execute_genesis, (bool), true)
        (default_transition_time, (Option<u64>), None)
        // Snapshot Epoch Count is a consensus parameter. This flag overrides
        // the parameter, which only take effect in `dev` mode.
        (dev_snapshot_epoch_count, (u32), SNAPSHOT_EPOCHS_CAPACITY)
        (era_epoch_count, (u64), ERA_DEFAULT_EPOCH_COUNT)
        (heavy_block_difficulty_ratio, (u64), HEAVY_BLOCK_DEFAULT_DIFFICULTY_RATIO)
        (genesis_accounts, (Option<String>), None)
        (genesis_secrets, (Option<String>), None)
        (initial_difficulty, (Option<u64>), None)
        (tanzanite_transition_height, (u64), TANZANITE_HEIGHT)
        (hydra_transition_number, (Option<u64>), Some(68845000))
        (hydra_transition_height, (Option<u64>), Some(55095000))
        (dao_vote_transition_number, (Option<u64>), Some(112400000))
        (dao_vote_transition_height, (Option<u64>), Some(88100000))
        (cip43_init_end_number, (Option<u64>), Some(69245000))
        (cip78_patch_transition_number,(Option<u64>), Some(77340000))
        (cip90_transition_height,(Option<u64>), Some(61465000))
        (cip90_transition_number,(Option<u64>), Some(77340000))
        (cip105_transition_number, (Option<u64>), Some(122700000))
        (sigma_fix_transition_number, (Option<u64>), Some(125360000))
        (referee_bound, (usize), REFEREE_DEFAULT_BOUND)
        (params_dao_vote_period, (u64), DAO_PARAMETER_VOTE_PERIOD)
        (timer_chain_beta, (u64), TIMER_CHAIN_DEFAULT_BETA)
        (timer_chain_block_difficulty_ratio, (u64), TIMER_CHAIN_BLOCK_DEFAULT_DIFFICULTY_RATIO)
        // FIXME: this is part of spec.
        (transaction_epoch_bound, (u64), TRANSACTION_DEFAULT_EPOCH_BOUND)

        // Mining section.
        (mining_author, (Option<String>), None)
        (mining_type, (Option<String>), None)
        (stratum_listen_address, (String), "127.0.0.1".into())
        (stratum_port, (u16), 32525)
        (stratum_secret, (Option<String>), None)
        (use_octopus_in_test_mode, (bool), false)
        (pow_problem_window_size, (usize), 1)

        // Network section.
        (jsonrpc_local_tcp_port, (Option<u16>), None)
        (jsonrpc_local_http_port, (Option<u16>), None)
        (jsonrpc_local_ws_port, (Option<u16>), None)
        (jsonrpc_ws_port, (Option<u16>), None)
        (jsonrpc_tcp_port, (Option<u16>), None)
        (jsonrpc_http_port, (Option<u16>), None)
        (jsonrpc_http_threads, (Option<usize>), None)
        (jsonrpc_cors, (Option<String>), None)
        (jsonrpc_http_keep_alive, (bool), false)
        (jsonrpc_ws_max_payload_bytes, (usize), 30 * 1024 * 1024)
        (jsonrpc_http_eth_port, (Option<u16>), None)
        (jsonrpc_ws_eth_port, (Option<u16>), None)
        // The network_id, if unset, defaults to the chain_id.
        // Only override the network_id for local experiments,
        // when user would like to keep the existing blockchain data
        // but disconnect from the public network.
        (network_id, (Option<u64>), None)
        (rpc_enable_metrics, (bool), false)
        (tcp_port, (u16), 32323)
        (public_tcp_port, (Option<u16>), None)
        (public_address, (Option<String>), None)
        (udp_port, (Option<u16>), Some(32323))

        // Network parameters section.
        (blocks_request_timeout_ms, (u64), 20_000)
        (check_request_period_ms, (u64), 1_000)
        (chunk_size_byte, (u64), DEFAULT_CHUNK_SIZE)
        (demote_peer_for_timeout, (bool), false)
        (dev_allow_phase_change_without_peer, (bool), false)
        (egress_queue_capacity, (usize), 256)
        (egress_min_throttle, (usize), 10)
        (egress_max_throttle, (usize), 64)
        (expire_block_gc_period_s, (u64), 900)
        (headers_request_timeout_ms, (u64), 10_000)
        (heartbeat_period_interval_ms, (u64), 30_000)
        (heartbeat_timeout_ms, (u64), 180_000)
        (inflight_pending_tx_index_maintain_timeout_ms, (u64), 30_000)
        (max_allowed_timeout_in_observing_period, (u64), 10)
        (max_chunk_number_in_manifest, (usize), 500)
        (max_downloading_chunks, (usize), 8)
        (max_handshakes, (usize), 64)
        (max_incoming_peers, (usize), 48)
        (max_inflight_request_count, (u64), 64)
        (max_outgoing_peers, (usize), 8)
        (max_outgoing_peers_archive, (Option<usize>), None)
        (max_peers_tx_propagation, (usize), 128)
        (max_unprocessed_block_size_mb, (usize), (128))
        (min_peers_tx_propagation, (usize), 8)
        (min_phase_change_normal_peer_count, (usize), 3)
        (received_tx_index_maintain_timeout_ms, (u64), 300_000)
        (request_block_with_public, (bool), false)
        (send_tx_period_ms, (u64), 1300)
        (snapshot_candidate_request_timeout_ms, (u64), 10_000)
        (snapshot_chunk_request_timeout_ms, (u64), 30_000)
        (snapshot_manifest_request_timeout_ms, (u64), 30_000)
        (sync_expire_block_timeout_s, (u64), 7200)
        (throttling_conf, (Option<String>), None)
        (timeout_observing_period_s, (u64), 600)
        (transaction_request_timeout_ms, (u64), 30_000)
        (tx_maintained_for_peer_timeout_ms, (u64), 600_000)

        // Peer management section.
        (bootnodes, (Option<String>), None)
        (discovery_discover_node_count, (u32), 16)
        (discovery_expire_time_s, (u64), 20)
        (discovery_fast_refresh_timeout_ms, (u64), 10_000)
        (discovery_find_node_timeout_ms, (u64), 2_000)
        (discovery_housekeeping_timeout_ms, (u64), 1_000)
        (discovery_max_nodes_ping, (usize), 32)
        (discovery_ping_timeout_ms, (u64), 2_000)
        (discovery_round_timeout_ms, (u64), 500)
        (discovery_throttling_interval_ms, (u64), 1_000)
        (discovery_throttling_limit_ping, (usize), 20)
        (discovery_throttling_limit_find_nodes, (usize), 10)
        (enable_discovery, (bool), true)
        (netconf_dir, (Option<String>), None)
        (net_key, (Option<String>), None)
        (node_table_timeout_s, (u64), 300)
        (node_table_promotion_timeout_s, (u64), 3 * 24 * 3600)
        (session_ip_limits, (String), "1,8,4,2".into())
        (subnet_quota, (usize), 128)

        // Transaction cache/transaction pool section.
        (tx_cache_index_maintain_timeout_ms, (u64), 300_000)
        (tx_pool_size, (usize), 200_000)
        (tx_pool_min_tx_gas_price, (Option<u64>), None)
        (tx_weight_scaling, (u64), 1)
        (tx_weight_exp, (u8), 1)

        // Storage Section.
        (additional_maintained_snapshot_count, (u32), 1)
        // `None` for `additional_maintained*` means the data is never garbage collected.
        (additional_maintained_block_body_epoch_count, (Option<usize>), None)
        (additional_maintained_execution_result_epoch_count, (Option<usize>), None)
        (additional_maintained_reward_epoch_count, (Option<usize>), None)
        (additional_maintained_trace_epoch_count, (Option<usize>), None)
        (additional_maintained_transaction_index_epoch_count, (Option<usize>), None)
        (block_cache_gc_period_ms, (u64), 5_000)
        (block_db_dir, (Option<String>), None)
        (block_db_type, (String), "rocksdb".to_string())
        (checkpoint_gc_time_in_era_count, (f64), 0.5)
        // The conflux data dir, if unspecified, is the workdir where conflux is started.
        (conflux_data_dir, (String), "./blockchain_data".to_string())
        (enable_single_mpt_storage, (bool), false)
        (ledger_cache_size, (usize), DEFAULT_LEDGER_CACHE_SIZE)
        (invalid_block_hash_cache_size_in_count, (usize), DEFAULT_INVALID_BLOCK_HASH_CACHE_SIZE_IN_COUNT)
        (rocksdb_cache_size, (Option<usize>), Some(128))
        (rocksdb_compaction_profile, (Option<String>), None)
        (storage_delta_mpts_cache_recent_lfu_factor, (f64), cfx_storage::defaults::DEFAULT_DELTA_MPTS_CACHE_RECENT_LFU_FACTOR)
        (storage_delta_mpts_cache_size, (u32), cfx_storage::defaults::DEFAULT_DELTA_MPTS_CACHE_SIZE)
        (storage_delta_mpts_cache_start_size, (u32), cfx_storage::defaults::DEFAULT_DELTA_MPTS_CACHE_START_SIZE)
        (storage_delta_mpts_node_map_vec_size, (u32), cfx_storage::defaults::MAX_CACHED_TRIE_NODES_R_LFU_COUNTER)
        (storage_delta_mpts_slab_idle_size, (u32), cfx_storage::defaults::DEFAULT_DELTA_MPTS_SLAB_IDLE_SIZE)
        (storage_max_open_snapshots, (u16), cfx_storage::defaults::DEFAULT_MAX_OPEN_SNAPSHOTS)
        (storage_max_open_mpt_count, (u32), cfx_storage::defaults::DEFAULT_MAX_OPEN_MPT)
        (strict_tx_index_gc, (bool), true)
        (sync_state_starting_epoch, (Option<u64>), None)
        (sync_state_epoch_gap, (Option<u64>), None)
        (target_difficulties_cache_size_in_count, (usize), DEFAULT_TARGET_DIFFICULTIES_CACHE_SIZE_IN_COUNT)

        // General/Unclassified section.
        (account_provider_refresh_time_ms, (u64), 1000)
        (check_phase_change_period_ms, (u64), 1000)
        (enable_optimistic_execution, (bool), true)
        (future_block_buffer_capacity, (usize), 32768)
        (get_logs_filter_max_limit, (Option<usize>), None)
        (get_logs_filter_max_epoch_range, (Option<u64>), None)
        (get_logs_filter_max_block_number_range, (Option<u64>), None)
        (get_logs_epoch_batch_size, (usize), 32)
        (max_trans_count_received_in_catch_up, (u64), 60_000)
        (persist_tx_index, (bool), false)
        (persist_block_number_index, (bool), true)
        (print_memory_usage_period_s, (Option<u64>), None)
        (target_block_gas_limit, (u64), DEFAULT_TARGET_BLOCK_GAS_LIMIT)
        (executive_trace, (bool), false)
        (check_status_genesis, (bool), true)
        (packing_gas_limit_block_count, (u64), 10)
        (poll_lifetime_in_seconds, (Option<u32>), None)

        // TreeGraph Section.
        (is_consortium, (bool), false)
        (pos_config_path, (Option<String>), Some("./pos_config/pos_config.yaml".to_string()))
        (pos_genesis_pivot_decision, (Option<H256>), None)
        (vrf_proposal_threshold, (U256), U256::from_str("1111111111111100000000000000000000000000000000000000000000000000").unwrap())
        // Deferred epoch count before a confirmed epoch.
        (pos_pivot_decision_defer_epoch_count, (u64), 50)
        (pos_reference_enable_height, (u64), 55665000)
        (pos_initial_nodes_path, (String), "./pos_config/initial_nodes.json".to_string())
        (pos_private_key_path, (String), "./pos_config/pos_key".to_string())
        (pos_round_per_term, (u64), ROUND_PER_TERM)
        (pos_term_max_size, (usize), TERM_MAX_SIZE)
        (pos_term_elected_size, (usize), TERM_ELECTED_SIZE)
        (pos_in_queue_locked_views, (u64), IN_QUEUE_LOCKED_VIEWS)
        (pos_out_queue_locked_views, (u64), OUT_QUEUE_LOCKED_VIEWS)
<<<<<<< HEAD
        (pos_cip99_transition_view, (u64), 342000)
        (pos_cip99_in_queue_locked_views, (u64), 18720)
        (pos_cip99_out_queue_locked_views, (u64), 1440)
=======
        (pos_cip99_transition_view, (u64), u64::MAX)
        (pos_cip99_in_queue_locked_views, (u64), IN_QUEUE_LOCKED_VIEWS)
        (pos_cip99_out_queue_locked_views, (u64), OUT_QUEUE_LOCKED_VIEWS)
        (nonce_limit_transition_view, (u64), u64::MAX)
>>>>>>> 0f9ce767
        (dev_pos_private_key_encryption_password, (Option<String>), None)
        (pos_started_as_voter, (bool), true)

        // Light node section
        (ln_epoch_request_batch_size, (Option<usize>), None)
        (ln_epoch_request_timeout_sec, (Option<u64>), None)
        (ln_header_request_batch_size, (Option<usize>), None)
        (ln_header_request_timeout_sec, (Option<u64>), None)
        (ln_max_headers_in_flight, (Option<usize>), None)
        (ln_max_parallel_epochs_to_request, (Option<usize>), None)
        (ln_num_epochs_to_request, (Option<usize>), None)
        (ln_num_waiting_headers_threshold, (Option<usize>), None)
    }
    {
        // Development related section.
        (
            log_level, (LevelFilter), LevelFilter::Info, |l| {
                match l {
                    "off" => Ok(LevelFilter::Off),
                    "error" => Ok(LevelFilter::Error),
                    "warn" => Ok(LevelFilter::Warn),
                    "info" => Ok(LevelFilter::Info),
                    "debug" => Ok(LevelFilter::Debug),
                    "trace" => Ok(LevelFilter::Trace),
                    _ => Err("Invalid log_level".to_owned()),
                }
            }
        )

        // Genesis Section
        // chain_id_params describes a complex setup where chain id can change over epochs.
        // Usually this is needed to describe forks. This config overrides chain_id.
        (chain_id_params, (Option<ChainIdParamsOneChainInner>), None,
            ChainIdParamsOneChainInner::parse_config_str)

        // Storage section.
        (provide_more_snapshot_for_sync,
            (Vec<ProvideExtraSnapshotSyncConfig>),
            vec![ProvideExtraSnapshotSyncConfig::StableCheckpoint],
            ProvideExtraSnapshotSyncConfig::parse_config_list)
        (node_type, (Option<NodeType>), None, NodeType::from_str)
        (public_rpc_apis, (ApiSet), ApiSet::Safe, ApiSet::from_str)
        (public_evm_rpc_apis, (ApiSet), ApiSet::Evm, ApiSet::from_str)
        (single_mpt_space, (Option<Space>), None, |s| match s {
            "native" => Ok(Space::Native),
            "evm" => Ok(Space::Ethereum),
            _ =>  Err("Invalid single_mpt_space".to_owned()),
        })
    }
}

pub struct Configuration {
    pub raw_conf: RawConfiguration,
}

impl Default for Configuration {
    fn default() -> Self {
        Configuration {
            raw_conf: Default::default(),
        }
    }
}

impl Configuration {
    pub fn parse(matches: &clap::ArgMatches) -> Result<Configuration, String> {
        let mut config = Configuration::default();
        config.raw_conf = RawConfiguration::parse(matches)?;

        if matches.is_present("archive") {
            config.raw_conf.node_type = Some(NodeType::Archive);
        } else if matches.is_present("full") {
            config.raw_conf.node_type = Some(NodeType::Full);
        } else if matches.is_present("light") {
            config.raw_conf.node_type = Some(NodeType::Light);
        }

        Ok(config)
    }

    fn network_id(&self) -> u64 {
        match self.raw_conf.network_id {
            Some(x) => x,
            // If undefined, the network id is set to the native space chain_id
            // at genesis.
            None => {
                self.chain_id_params()
                    .read()
                    .get_chain_id(/* epoch_number = */ 0)
                    .in_native_space() as u64
            }
        }
    }

    pub fn net_config(&self) -> Result<NetworkConfiguration, String> {
        let mut network_config = NetworkConfiguration::new_with_port(
            self.network_id(),
            self.raw_conf.tcp_port,
            self.discovery_protocol(),
        );

        network_config.is_consortium = self.raw_conf.is_consortium;
        network_config.discovery_enabled = self.raw_conf.enable_discovery;
        network_config.boot_nodes = to_bootnodes(&self.raw_conf.bootnodes)
            .map_err(|e| format!("failed to parse bootnodes: {}", e))?;
        network_config.config_path = Some(match &self.raw_conf.netconf_dir {
            Some(dir) => dir.clone(),
            None => Path::new(&self.raw_conf.conflux_data_dir)
                .join(NET_CONFIG_DB_DIR_NAME)
                .into_os_string()
                .into_string()
                .unwrap(),
        });
        network_config.use_secret =
            self.raw_conf.net_key.as_ref().map(|sec_str| {
                parse_hex_string(sec_str)
                    .expect("net_key is not a valid secret string")
            });
        if let Some(addr) = self.raw_conf.public_address.clone() {
            let addr_ip = if let Some(idx) = addr.find(":") {
                warn!("Public address configuration should not contain port! (val = {}). Content after ':' is ignored.", &addr);
                (&addr[0..idx]).to_string()
            } else {
                addr
            };
            let addr_with_port = match self.raw_conf.public_tcp_port {
                Some(port) => addr_ip + ":" + &port.to_string(),
                None => addr_ip + ":" + &self.raw_conf.tcp_port.to_string(),
            };
            network_config.public_address =
                match addr_with_port.to_socket_addrs().map(|mut i| i.next()) {
                    Ok(sock_addr) => sock_addr,
                    Err(_e) => {
                        warn!("public_address in config is invalid");
                        None
                    }
                };
        }
        network_config.node_table_timeout =
            Duration::from_secs(self.raw_conf.node_table_timeout_s);
        network_config.connection_lifetime_for_promotion =
            Duration::from_secs(self.raw_conf.node_table_promotion_timeout_s);
        network_config.test_mode = self.is_test_mode();
        network_config.subnet_quota = self.raw_conf.subnet_quota;
        network_config.session_ip_limit_config =
            self.raw_conf.session_ip_limits.clone().try_into().map_err(
                |e| format!("failed to parse session ip limit config: {}", e),
            )?;
        network_config.fast_discovery_refresh_timeout = Duration::from_millis(
            self.raw_conf.discovery_fast_refresh_timeout_ms,
        );
        network_config.discovery_round_timeout =
            Duration::from_millis(self.raw_conf.discovery_round_timeout_ms);
        network_config.housekeeping_timeout = Duration::from_millis(
            self.raw_conf.discovery_housekeeping_timeout_ms,
        );
        network_config.max_handshakes = self.raw_conf.max_handshakes;
        network_config.max_incoming_peers = self.raw_conf.max_incoming_peers;
        network_config.max_outgoing_peers = self.raw_conf.max_outgoing_peers;
        network_config.max_outgoing_peers_archive =
            self.raw_conf.max_outgoing_peers_archive.unwrap_or(0);
        Ok(network_config)
    }

    pub fn cache_config(&self) -> CacheConfig {
        let mut cache_config = CacheConfig::default();
        cache_config.ledger = self.raw_conf.ledger_cache_size;
        cache_config.invalid_block_hashes_cache_size_in_count =
            self.raw_conf.invalid_block_hash_cache_size_in_count;
        cache_config.target_difficulties_cache_size_in_count =
            self.raw_conf.target_difficulties_cache_size_in_count;
        cache_config
    }

    pub fn db_config(&self) -> (PathBuf, DatabaseConfig) {
        let db_dir: PathBuf = match &self.raw_conf.block_db_dir {
            Some(dir) => dir.into(),
            None => Path::new(&self.raw_conf.conflux_data_dir)
                .join(BLOCK_DB_DIR_NAME),
        };
        if let Err(e) = fs::create_dir_all(&db_dir) {
            panic!("Error creating database directory: {:?}", e);
        }

        let compact_profile =
            match self.raw_conf.rocksdb_compaction_profile.as_ref() {
                Some(p) => db::DatabaseCompactionProfile::from_str(p).unwrap(),
                None => db::DatabaseCompactionProfile::default(),
            };
        let db_config = db::db_config(
            &db_dir,
            self.raw_conf.rocksdb_cache_size.clone(),
            compact_profile,
            NUM_COLUMNS.clone(),
            self.raw_conf.rocksdb_disable_wal,
        );
        (db_dir, db_config)
    }

    pub fn chain_id_params(&self) -> ChainIdParams {
        if CHAIN_ID.read().is_none() {
            let mut to_init = CHAIN_ID.write();
            if to_init.is_none() {
                if let Some(_chain_id_params) = &self.raw_conf.chain_id_params {
                    unreachable!("Upgradable ChainId is not ready.")
                // *to_init = Some(ChainIdParamsInner::new_from_inner(
                //     chain_id_params,
                // ))
                } else {
                    let chain_id = self
                        .raw_conf
                        .chain_id
                        .unwrap_or_else(|| rand::thread_rng().gen());
                    let evm_chain_id =
                        self.raw_conf.evm_chain_id.unwrap_or(chain_id);
                    *to_init = Some(ChainIdParamsInner::new_simple(
                        AllChainID::new(chain_id, evm_chain_id),
                    ));
                }
            }
        }
        CHAIN_ID.read().as_ref().unwrap().clone()
    }

    pub fn consensus_config(&self) -> ConsensusConfig {
        let enable_optimistic_execution = if DEFERRED_STATE_EPOCH_COUNT <= 1 {
            false
        } else {
            self.raw_conf.enable_optimistic_execution
        };
        let mut conf = ConsensusConfig {
            chain_id: self.chain_id_params(),
            inner_conf: ConsensusInnerConfig {
                adaptive_weight_beta: self.raw_conf.adaptive_weight_beta,
                heavy_block_difficulty_ratio: self
                    .raw_conf
                    .heavy_block_difficulty_ratio,
                timer_chain_block_difficulty_ratio: self
                    .raw_conf
                    .timer_chain_block_difficulty_ratio,
                timer_chain_beta: self.raw_conf.timer_chain_beta,
                era_epoch_count: self.raw_conf.era_epoch_count,
                enable_optimistic_execution,
                enable_state_expose: self.raw_conf.enable_state_expose,
                pos_pivot_decision_defer_epoch_count: self.raw_conf.pos_pivot_decision_defer_epoch_count,
                debug_dump_dir_invalid_state_root: if self
                    .raw_conf
                    .debug_invalid_state_root
                {
                    Some(
                        self.raw_conf.debug_dump_dir_invalid_state_root.clone(),
                    )
                } else {
                    None
                },

                debug_invalid_state_root_epoch: match &self
                    .raw_conf
                    .debug_invalid_state_root_epoch
                {
                    Some(epoch_hex) => {
                        Some(H256::from_str(&epoch_hex).expect("debug_invalid_state_root_epoch byte length is incorrect."))
                    }
                    None => None,
                },
            },
            bench_mode: false,
            transaction_epoch_bound: self.raw_conf.transaction_epoch_bound,
            referee_bound: self.raw_conf.referee_bound,
            get_logs_epoch_batch_size: self.raw_conf.get_logs_epoch_batch_size,
            get_logs_filter_max_epoch_range: self.raw_conf.get_logs_filter_max_epoch_range,
            get_logs_filter_max_block_number_range: self.raw_conf.get_logs_filter_max_block_number_range,
            get_logs_filter_max_limit: self.raw_conf.get_logs_filter_max_limit,
            sync_state_starting_epoch: self.raw_conf.sync_state_starting_epoch,
            sync_state_epoch_gap: self.raw_conf.sync_state_epoch_gap,
        };
        match self.raw_conf.node_type {
            Some(NodeType::Archive) => {
                if conf.sync_state_starting_epoch.is_none() {
                    conf.sync_state_starting_epoch = Some(0);
                }
            }
            _ => {
                if conf.sync_state_epoch_gap.is_none() {
                    conf.sync_state_epoch_gap =
                        Some(CATCH_UP_EPOCH_LAG_THRESHOLD);
                }
            }
        }
        conf
    }

    pub fn pow_config(&self) -> ProofOfWorkConfig {
        let stratum_secret =
            self.raw_conf.stratum_secret.as_ref().map(|hex_str| {
                parse_hex_string(hex_str)
                    .expect("Stratum secret should be 64-digit hex string")
            });

        ProofOfWorkConfig::new(
            self.is_test_or_dev_mode(),
            self.raw_conf.use_octopus_in_test_mode,
            self.raw_conf.mining_type.as_ref().map_or_else(
                || {
                    // Enable stratum implicitly if `mining_author` is set.
                    if self.raw_conf.mining_author.is_some() {
                        "stratum"
                    } else {
                        "disable"
                    }
                },
                |s| s.as_str(),
            ),
            self.raw_conf.initial_difficulty,
            self.raw_conf.stratum_listen_address.clone(),
            self.raw_conf.stratum_port,
            stratum_secret,
            self.raw_conf.pow_problem_window_size,
            self.common_params().transition_heights.cip86,
        )
    }

    pub fn verification_config(
        &self, machine: Arc<Machine>, pos_verifier: Arc<PosVerifier>,
    ) -> VerificationConfig {
        VerificationConfig::new(
            self.is_test_mode(),
            self.raw_conf.referee_bound,
            self.raw_conf.max_block_size_in_bytes,
            self.raw_conf.transaction_epoch_bound,
            machine,
            pos_verifier,
        )
    }

    pub fn tx_gen_config(&self) -> Option<TransactionGeneratorConfig> {
        if self.is_test_or_dev_mode() &&
            // FIXME: this is not a good condition to check.
            self.raw_conf.genesis_secrets.is_some()
        {
            Some(TransactionGeneratorConfig::new(
                self.raw_conf.generate_tx,
                self.raw_conf.generate_tx_period_us.expect("has default"),
                self.raw_conf.txgen_account_count,
            ))
        } else {
            None
        }
    }

    pub fn storage_config(&self, node_type: &NodeType) -> StorageConfiguration {
        let conflux_data_path = Path::new(&self.raw_conf.conflux_data_dir);
        StorageConfiguration {
            additional_maintained_snapshot_count: self
                .raw_conf
                .additional_maintained_snapshot_count,
            consensus_param: ConsensusParam {
                snapshot_epoch_count: if self.is_test_mode() {
                    self.raw_conf.dev_snapshot_epoch_count
                } else {
                    SNAPSHOT_EPOCHS_CAPACITY
                },
            },
            debug_snapshot_checker_threads:
                DEFAULT_DEBUG_SNAPSHOT_CHECKER_THREADS,
            delta_mpts_cache_recent_lfu_factor: self
                .raw_conf
                .storage_delta_mpts_cache_recent_lfu_factor,
            delta_mpts_cache_size: self.raw_conf.storage_delta_mpts_cache_size,
            delta_mpts_cache_start_size: self
                .raw_conf
                .storage_delta_mpts_cache_start_size,
            delta_mpts_node_map_vec_size: self
                .raw_conf
                .storage_delta_mpts_node_map_vec_size,
            delta_mpts_slab_idle_size: self
                .raw_conf
                .storage_delta_mpts_slab_idle_size,
            max_open_snapshots: self.raw_conf.storage_max_open_snapshots,
            path_delta_mpts_dir: conflux_data_path
                .join(&*storage_dir::DELTA_MPTS_DIR),
            path_snapshot_dir: conflux_data_path
                .join(&*storage_dir::SNAPSHOT_DIR),
            path_snapshot_info_db: conflux_data_path
                .join(&*storage_dir::SNAPSHOT_INFO_DB_PATH),
            path_storage_dir: conflux_data_path
                .join(&*storage_dir::STORAGE_DIR),
            provide_more_snapshot_for_sync: self
                .raw_conf
                .provide_more_snapshot_for_sync
                .clone(),
            max_open_mpt_count: self.raw_conf.storage_max_open_mpt_count,
            enable_single_mpt_storage: match node_type {
                NodeType::Archive => self.raw_conf.enable_single_mpt_storage,
                _ => {
                    if self.raw_conf.enable_single_mpt_storage {
                        error!("enable_single_mpt_storage is only supported for Archive nodes!")
                    }
                    false
                }
            },
            single_mpt_space: self.raw_conf.single_mpt_space.clone(),
            cip90a: self
                .raw_conf
                .cip90_transition_height
                .unwrap_or(self.raw_conf.hydra_transition_height.unwrap_or(0)),
        }
    }

    pub fn protocol_config(&self) -> ProtocolConfiguration {
        ProtocolConfiguration {
            is_consortium: self.raw_conf.is_consortium,
            send_tx_period: Duration::from_millis(
                self.raw_conf.send_tx_period_ms,
            ),
            check_request_period: Duration::from_millis(
                self.raw_conf.check_request_period_ms,
            ),
            check_phase_change_period: Duration::from_millis(
                self.raw_conf.check_phase_change_period_ms,
            ),
            heartbeat_period_interval: Duration::from_millis(
                self.raw_conf.heartbeat_period_interval_ms,
            ),
            block_cache_gc_period: Duration::from_millis(
                self.raw_conf.block_cache_gc_period_ms,
            ),
            expire_block_gc_period: Duration::from_secs(
                self.raw_conf.expire_block_gc_period_s,
            ),
            headers_request_timeout: Duration::from_millis(
                self.raw_conf.headers_request_timeout_ms,
            ),
            blocks_request_timeout: Duration::from_millis(
                self.raw_conf.blocks_request_timeout_ms,
            ),
            transaction_request_timeout: Duration::from_millis(
                self.raw_conf.transaction_request_timeout_ms,
            ),
            tx_maintained_for_peer_timeout: Duration::from_millis(
                self.raw_conf.tx_maintained_for_peer_timeout_ms,
            ),
            max_inflight_request_count: self
                .raw_conf
                .max_inflight_request_count,
            request_block_with_public: self.raw_conf.request_block_with_public,
            received_tx_index_maintain_timeout: Duration::from_millis(
                self.raw_conf.received_tx_index_maintain_timeout_ms,
            ),
            inflight_pending_tx_index_maintain_timeout: Duration::from_millis(
                self.raw_conf.inflight_pending_tx_index_maintain_timeout_ms,
            ),
            max_trans_count_received_in_catch_up: self
                .raw_conf
                .max_trans_count_received_in_catch_up,
            min_peers_tx_propagation: self.raw_conf.min_peers_tx_propagation,
            max_peers_tx_propagation: self.raw_conf.max_peers_tx_propagation,
            max_downloading_chunks: self.raw_conf.max_downloading_chunks,
            test_mode: self.is_test_mode(),
            dev_mode: self.is_dev_mode(),
            throttling_config_file: self.raw_conf.throttling_conf.clone(),
            snapshot_candidate_request_timeout: Duration::from_millis(
                self.raw_conf.snapshot_candidate_request_timeout_ms,
            ),
            snapshot_manifest_request_timeout: Duration::from_millis(
                self.raw_conf.snapshot_manifest_request_timeout_ms,
            ),
            snapshot_chunk_request_timeout: Duration::from_millis(
                self.raw_conf.snapshot_chunk_request_timeout_ms,
            ),
            chunk_size_byte: self.raw_conf.chunk_size_byte,
            max_chunk_number_in_manifest: self
                .raw_conf
                .max_chunk_number_in_manifest,
            timeout_observing_period_s: self
                .raw_conf
                .timeout_observing_period_s,
            max_allowed_timeout_in_observing_period: self
                .raw_conf
                .max_allowed_timeout_in_observing_period,
            demote_peer_for_timeout: self.raw_conf.demote_peer_for_timeout,
            heartbeat_timeout: Duration::from_millis(
                self.raw_conf.heartbeat_timeout_ms,
            ),
            max_unprocessed_block_size: self
                .raw_conf
                .max_unprocessed_block_size_mb
                * 1_000_000,
            sync_expire_block_timeout: Duration::from_secs(
                self.raw_conf.sync_expire_block_timeout_s,
            ),
            allow_phase_change_without_peer: if self.is_dev_mode() {
                true
            } else {
                self.raw_conf.dev_allow_phase_change_without_peer
            },
            min_phase_change_normal_peer_count: self
                .raw_conf
                .min_phase_change_normal_peer_count,
            pos_genesis_pivot_decision: self
                .raw_conf
                .pos_genesis_pivot_decision
                .expect("set to genesis if none"),
            check_status_genesis: self.raw_conf.check_status_genesis,
            pos_started_as_voter: self.raw_conf.pos_started_as_voter,
        }
    }

    pub fn state_sync_config(&self) -> StateSyncConfiguration {
        StateSyncConfiguration {
            max_downloading_chunks: self.raw_conf.max_downloading_chunks,
            candidate_request_timeout: Duration::from_millis(
                self.raw_conf.snapshot_candidate_request_timeout_ms,
            ),
            chunk_request_timeout: Duration::from_millis(
                self.raw_conf.snapshot_chunk_request_timeout_ms,
            ),
            manifest_request_timeout: Duration::from_millis(
                self.raw_conf.snapshot_manifest_request_timeout_ms,
            ),
        }
    }

    pub fn data_mananger_config(&self) -> DataManagerConfiguration {
        let mut conf = DataManagerConfiguration {
            persist_tx_index: self.raw_conf.persist_tx_index,
            persist_block_number_index: self
                .raw_conf
                .persist_block_number_index,
            tx_cache_index_maintain_timeout: Duration::from_millis(
                self.raw_conf.tx_cache_index_maintain_timeout_ms,
            ),
            db_type: match self.raw_conf.block_db_type.as_str() {
                "rocksdb" => DbType::Rocksdb,
                "sqlite" => DbType::Sqlite,
                _ => panic!("Invalid block_db_type parameter!"),
            },
            additional_maintained_block_body_epoch_count: self
                .raw_conf
                .additional_maintained_block_body_epoch_count,
            additional_maintained_execution_result_epoch_count: self
                .raw_conf
                .additional_maintained_execution_result_epoch_count,
            additional_maintained_reward_epoch_count: self
                .raw_conf
                .additional_maintained_reward_epoch_count,
            additional_maintained_trace_epoch_count: self
                .raw_conf
                .additional_maintained_trace_epoch_count,
            additional_maintained_transaction_index_epoch_count: self
                .raw_conf
                .additional_maintained_transaction_index_epoch_count,
            checkpoint_gc_time_in_epoch_count: (self
                .raw_conf
                .checkpoint_gc_time_in_era_count
                * self.raw_conf.era_epoch_count as f64)
                as usize,
            strict_tx_index_gc: self.raw_conf.strict_tx_index_gc,
        };

        // By default, we do not keep the block data for additional period,
        // but `node_type = "archive"` is a shortcut for keeping all them.
        if !matches!(self.raw_conf.node_type, Some(NodeType::Archive)) {
            if conf.additional_maintained_block_body_epoch_count.is_none() {
                conf.additional_maintained_block_body_epoch_count = Some(0);
            }
            if conf
                .additional_maintained_execution_result_epoch_count
                .is_none()
            {
                conf.additional_maintained_execution_result_epoch_count =
                    Some(0);
            }
            if conf
                .additional_maintained_transaction_index_epoch_count
                .is_none()
            {
                conf.additional_maintained_transaction_index_epoch_count =
                    Some(0);
            }
            if conf.additional_maintained_reward_epoch_count.is_none() {
                conf.additional_maintained_reward_epoch_count = Some(0);
            }
            if conf.additional_maintained_trace_epoch_count.is_none() {
                conf.additional_maintained_trace_epoch_count = Some(0);
            }
        }
        if conf.additional_maintained_transaction_index_epoch_count != Some(0) {
            conf.persist_tx_index = true;
        }
        conf
    }

    pub fn sync_graph_config(&self) -> SyncGraphConfig {
        SyncGraphConfig {
            future_block_buffer_capacity: self
                .raw_conf
                .future_block_buffer_capacity,
            enable_state_expose: self.raw_conf.enable_state_expose,
            is_consortium: self.raw_conf.is_consortium,
        }
    }

    pub fn metrics_config(&self) -> MetricsConfiguration {
        MetricsConfiguration {
            enabled: self.raw_conf.metrics_enabled,
            report_interval: Duration::from_millis(
                self.raw_conf.metrics_report_interval_ms,
            ),
            file_report_output: self.raw_conf.metrics_output_file.clone(),
            influxdb_report_host: self.raw_conf.metrics_influxdb_host.clone(),
            influxdb_report_db: self.raw_conf.metrics_influxdb_db.clone(),
            influxdb_report_username: self
                .raw_conf
                .metrics_influxdb_username
                .clone(),
            influxdb_report_password: self
                .raw_conf
                .metrics_influxdb_password
                .clone(),
            influxdb_report_node: self.raw_conf.metrics_influxdb_node.clone(),
        }
    }

    pub fn txpool_config(&self) -> TxPoolConfig {
        let min_tx_price_default = if self.is_test_or_dev_mode() {
            1
        } else {
            ONE_GDRIP_IN_DRIP
        };
        TxPoolConfig {
            capacity: self.raw_conf.tx_pool_size,
            max_tx_gas: RwLock::new(U256::from(
                DEFAULT_TARGET_BLOCK_GAS_LIMIT / 2,
            )),
            min_tx_price: self
                .raw_conf
                .tx_pool_min_tx_gas_price
                .unwrap_or(min_tx_price_default),
            tx_weight_scaling: self.raw_conf.tx_weight_scaling,
            tx_weight_exp: self.raw_conf.tx_weight_exp,
            packing_gas_limit_block_count: self
                .raw_conf
                .packing_gas_limit_block_count,
            target_block_gas_limit: self.raw_conf.target_block_gas_limit,
        }
    }

    pub fn rpc_impl_config(&self) -> RpcImplConfiguration {
        RpcImplConfiguration {
            get_logs_filter_max_limit: self.raw_conf.get_logs_filter_max_limit,
            dev_pack_tx_immediately: self.is_dev_mode()
                && self.raw_conf.dev_block_interval_ms.is_none(),
            max_payload_bytes: self.raw_conf.jsonrpc_ws_max_payload_bytes,
            enable_metrics: self.raw_conf.rpc_enable_metrics,
            poll_lifetime_in_seconds: self.raw_conf.poll_lifetime_in_seconds,
        }
    }

    pub fn local_http_config(&self) -> HttpConfiguration {
        HttpConfiguration::new(
            Some((127, 0, 0, 1)),
            self.raw_conf.jsonrpc_local_http_port,
            self.raw_conf.jsonrpc_cors.clone(),
            self.raw_conf.jsonrpc_http_keep_alive,
            self.raw_conf.jsonrpc_http_threads,
        )
    }

    pub fn http_config(&self) -> HttpConfiguration {
        HttpConfiguration::new(
            None,
            self.raw_conf.jsonrpc_http_port,
            self.raw_conf.jsonrpc_cors.clone(),
            self.raw_conf.jsonrpc_http_keep_alive,
            self.raw_conf.jsonrpc_http_threads,
        )
    }

    pub fn eth_http_config(&self) -> HttpConfiguration {
        HttpConfiguration::new(
            None,
            self.raw_conf.jsonrpc_http_eth_port,
            self.raw_conf.jsonrpc_cors.clone(),
            self.raw_conf.jsonrpc_http_keep_alive,
            self.raw_conf.jsonrpc_http_threads,
        )
    }

    pub fn eth_ws_config(&self) -> WsConfiguration {
        WsConfiguration::new(
            None,
            self.raw_conf.jsonrpc_ws_eth_port,
            self.raw_conf.jsonrpc_ws_max_payload_bytes,
        )
    }

    pub fn local_tcp_config(&self) -> TcpConfiguration {
        TcpConfiguration::new(
            Some((127, 0, 0, 1)),
            self.raw_conf.jsonrpc_local_tcp_port,
        )
    }

    pub fn tcp_config(&self) -> TcpConfiguration {
        TcpConfiguration::new(None, self.raw_conf.jsonrpc_tcp_port)
    }

    pub fn local_ws_config(&self) -> WsConfiguration {
        WsConfiguration::new(
            Some((127, 0, 0, 1)),
            self.raw_conf.jsonrpc_local_ws_port,
            self.raw_conf.jsonrpc_ws_max_payload_bytes,
        )
    }

    pub fn ws_config(&self) -> WsConfiguration {
        WsConfiguration::new(
            None,
            self.raw_conf.jsonrpc_ws_port,
            self.raw_conf.jsonrpc_ws_max_payload_bytes,
        )
    }

    pub fn execution_config(&self) -> ConsensusExecutionConfiguration {
        ConsensusExecutionConfiguration {
            executive_trace: self.raw_conf.executive_trace,
        }
    }

    pub fn discovery_protocol(&self) -> DiscoveryConfiguration {
        DiscoveryConfiguration {
            discover_node_count: self.raw_conf.discovery_discover_node_count,
            expire_time: Duration::from_secs(
                self.raw_conf.discovery_expire_time_s,
            ),
            find_node_timeout: Duration::from_millis(
                self.raw_conf.discovery_find_node_timeout_ms,
            ),
            max_nodes_ping: self.raw_conf.discovery_max_nodes_ping,
            ping_timeout: Duration::from_millis(
                self.raw_conf.discovery_ping_timeout_ms,
            ),
            throttling_interval: Duration::from_millis(
                self.raw_conf.discovery_throttling_interval_ms,
            ),
            throttling_limit_ping: self
                .raw_conf
                .discovery_throttling_limit_ping,
            throttling_limit_find_nodes: self
                .raw_conf
                .discovery_throttling_limit_find_nodes,
        }
    }

    pub fn is_test_mode(&self) -> bool {
        match self.raw_conf.mode.as_ref().map(|s| s.as_str()) {
            Some("test") => true,
            _ => false,
        }
    }

    pub fn is_dev_mode(&self) -> bool {
        match self.raw_conf.mode.as_ref().map(|s| s.as_str()) {
            Some("dev") => true,
            _ => false,
        }
    }

    pub fn is_test_or_dev_mode(&self) -> bool {
        match self.raw_conf.mode.as_ref().map(|s| s.as_str()) {
            Some("dev") | Some("test") => true,
            _ => false,
        }
    }

    pub fn is_consortium(&self) -> bool { self.raw_conf.is_consortium }

    pub fn light_node_config(&self) -> LightNodeConfiguration {
        LightNodeConfiguration {
            epoch_request_batch_size: self.raw_conf.ln_epoch_request_batch_size,
            epoch_request_timeout: self
                .raw_conf
                .ln_epoch_request_timeout_sec
                .map(Duration::from_secs),
            header_request_batch_size: self
                .raw_conf
                .ln_header_request_batch_size,
            header_request_timeout: self
                .raw_conf
                .ln_header_request_timeout_sec
                .map(Duration::from_secs),
            max_headers_in_flight: self.raw_conf.ln_max_headers_in_flight,
            max_parallel_epochs_to_request: self
                .raw_conf
                .ln_max_parallel_epochs_to_request,
            num_epochs_to_request: self.raw_conf.ln_num_epochs_to_request,
            num_waiting_headers_threshold: self
                .raw_conf
                .ln_num_waiting_headers_threshold,
        }
    }

    pub fn common_params(&self) -> CommonParams {
        let mut params = CommonParams::default();

        let default_transition_time =
            if let Some(num) = self.raw_conf.default_transition_time {
                num
            } else if self.is_test_or_dev_mode() {
                0u64
            } else {
                u64::MAX
            };
        // This is to set the default transition time for the CIPs that cannot
        // be enabled in the genesis.
        let non_genesis_default_transition_time =
            match self.raw_conf.default_transition_time {
                Some(num) if num > 0 => num,
                _ => {
                    if self.is_test_or_dev_mode() {
                        1u64
                    } else {
                        u64::MAX
                    }
                }
            };

        if self.is_test_or_dev_mode() {
            params.early_set_internal_contracts_states = true;
        }

        params.chain_id = self.chain_id_params();
        params.anticone_penalty_ratio = self.raw_conf.anticone_penalty_ratio;
        params.evm_transaction_block_ratio =
            self.raw_conf.evm_transaction_block_ratio;
        params.evm_transaction_gas_ratio =
            self.raw_conf.evm_transaction_gas_ratio;

        params.transition_heights.cip40 =
            self.raw_conf.tanzanite_transition_height;
        params.transition_numbers.cip43a = self
            .raw_conf
            .hydra_transition_number
            .unwrap_or(default_transition_time);
        params.transition_numbers.cip94 = self
            .raw_conf
            .dao_vote_transition_number
            .unwrap_or(non_genesis_default_transition_time);
        params.transition_numbers.cip97 = self
            .raw_conf
            .dao_vote_transition_number
            .unwrap_or(default_transition_time);
        params.transition_numbers.cip98 = self
            .raw_conf
            .dao_vote_transition_number
            .unwrap_or(default_transition_time);
        params.transition_numbers.cip105 = self
            .raw_conf
            .cip105_transition_number
            .or(self.raw_conf.dao_vote_transition_number)
            .unwrap_or(default_transition_time);
        params.transition_numbers.cip_sigma_fix = self
            .raw_conf
            .sigma_fix_transition_number
            .unwrap_or(default_transition_time);
        if self.is_test_or_dev_mode() {
            params.transition_numbers.cip43b =
                self.raw_conf.cip43_init_end_number.unwrap_or(u64::MAX);
        } else {
            params.transition_numbers.cip43b = self
                .raw_conf
                .cip43_init_end_number
                .unwrap_or(params.transition_numbers.cip43a);
        }
        params.transition_numbers.cip62 = if self.is_test_or_dev_mode() {
            0u64
        } else {
            BN128_ENABLE_NUMBER
        };
        params.transition_numbers.cip64 = self
            .raw_conf
            .hydra_transition_number
            .unwrap_or(default_transition_time);
        params.transition_numbers.cip71 = self
            .raw_conf
            .hydra_transition_number
            .unwrap_or(default_transition_time);
        params.transition_numbers.cip78a = self
            .raw_conf
            .hydra_transition_number
            .unwrap_or(default_transition_time);
        params.transition_numbers.cip78b = self
            .raw_conf
            .cip78_patch_transition_number
            .unwrap_or(params.transition_numbers.cip78a);
        params.transition_numbers.cip90b = self
            .raw_conf
            .cip90_transition_number
            .or(self.raw_conf.hydra_transition_number)
            .unwrap_or(default_transition_time);
        params.transition_numbers.cip92 = self
            .raw_conf
            // cip92 and cip90 are enabled at the same height for Testnet.
            .cip90_transition_number
            .or(self.raw_conf.hydra_transition_number)
            .unwrap_or(default_transition_time);

        params.transition_heights.cip76 = self
            .raw_conf
            .hydra_transition_height
            .unwrap_or(default_transition_time);
        params.transition_heights.cip86 = self
            .raw_conf
            .hydra_transition_height
            .unwrap_or(default_transition_time);
        params.transition_heights.cip90a = self
            .raw_conf
            .cip90_transition_height
            .or(self.raw_conf.hydra_transition_height)
            .unwrap_or(default_transition_time);
        params.transition_heights.cip94 = self
            .raw_conf
            .dao_vote_transition_height
            .unwrap_or(non_genesis_default_transition_time);
        params.params_dao_vote_period = self.raw_conf.params_dao_vote_period;

        let mut base_block_rewards = BTreeMap::new();
        base_block_rewards.insert(0, INITIAL_BASE_MINING_REWARD_IN_UCFX.into());
        base_block_rewards.insert(
            params.transition_heights.cip40,
            MINING_REWARD_TANZANITE_IN_UCFX.into(),
        );
        params.base_block_rewards = base_block_rewards;

        params
    }

    pub fn node_type(&self) -> NodeType {
        self.raw_conf.node_type.unwrap_or(NodeType::Full)
    }

    pub fn pos_state_config(&self) -> PosStateConfig {
        // The current implementation requires the round number to be an even
        // number.
        assert_eq!(self.raw_conf.pos_round_per_term % 2, 0);
        PosStateConfig::new(
            self.raw_conf.pos_round_per_term,
            self.raw_conf.pos_term_max_size,
            self.raw_conf.pos_term_elected_size,
            self.raw_conf.pos_in_queue_locked_views,
            self.raw_conf.pos_out_queue_locked_views,
            self.raw_conf.pos_cip99_transition_view,
            self.raw_conf.pos_cip99_in_queue_locked_views,
            self.raw_conf.pos_cip99_out_queue_locked_views,
            self.raw_conf.nonce_limit_transition_view,
            20_000, // 2 * 10^7 CFX
        )
    }
}

/// Validates and formats bootnodes option.
pub fn to_bootnodes(bootnodes: &Option<String>) -> Result<Vec<String>, String> {
    match *bootnodes {
        Some(ref x) if !x.is_empty() => x
            .split(',')
            // ignore empty strings
            .filter(|s| !s.is_empty())
            .map(|s| match validate_node_url(s).map(Into::into) {
                None => Ok(s.to_owned()),
                Some(ErrorKind::AddressResolve(_)) => Err(format!(
                    "Failed to resolve hostname of a boot node: {}",
                    s
                )),
                Some(e) => Err(format!(
                    "Invalid node address format given for a boot node: {} err={:?}",
                    s, e
                )),
            })
            .collect(),
        Some(_) => Ok(vec![]),
        None => Ok(vec![]),
    }
}

pub fn parse_hex_string<F: FromStr>(hex_str: &str) -> Result<F, F::Err> {
    hex_str.strip_prefix("0x").unwrap_or(hex_str).parse()
}

pub fn parse_config_address_string(
    addr: &str, network: &Network,
) -> Result<Address, String> {
    let base32_err = match cfx_addr_decode(addr) {
        Ok(address) => {
            return if address.network != *network {
                Err(format!(
                    "address in configuration has unmatching network id: expected network={},\
                     address.network={}",
                    network,
                    address.network
                ))
            } else {
                address
                    .hex_address
                    .ok_or("decoded address has wrong byte length".into())
            };
        }
        Err(e) => e,
    };
    let hex_err = match parse_hex_string(addr) {
        Ok(address) => return Ok(address),
        Err(e) => e,
    };
    // An address from config must be valid.
    Err(format!("Address from configuration should be a valid base32 address or a 40-digit hex string!
            base32_err={:?}
            hex_err={:?}",
                base32_err, hex_err))
}

#[cfg(test)]
mod tests {
    use cfx_addr::Network;

    use crate::configuration::parse_config_address_string;

    #[test]
    fn test_config_address_string() {
        let addr = parse_config_address_string(
            "0x1a2f80341409639ea6a35bbcab8299066109aa55",
            &Network::Main,
        )
        .unwrap();
        // Allow omitting the leading "0x" prefix.
        assert_eq!(
            addr,
            parse_config_address_string(
                "1a2f80341409639ea6a35bbcab8299066109aa55",
                &Network::Main,
            )
            .unwrap()
        );
        // Allow CIP-37 base32 address.
        assert_eq!(
            addr,
            parse_config_address_string(
                "cfx:aarc9abycue0hhzgyrr53m6cxedgccrmmyybjgh4xg",
                &Network::Main,
            )
            .unwrap()
        );
        // Allow optional fields in CIP-37 base32 address.
        assert_eq!(
            addr,
            parse_config_address_string(
                "cfx:type.user:aarc9abycue0hhzgyrr53m6cxedgccrmmyybjgh4xg",
                &Network::Main,
            )
            .unwrap()
        );
    }
}<|MERGE_RESOLUTION|>--- conflicted
+++ resolved
@@ -326,16 +326,10 @@
         (pos_term_elected_size, (usize), TERM_ELECTED_SIZE)
         (pos_in_queue_locked_views, (u64), IN_QUEUE_LOCKED_VIEWS)
         (pos_out_queue_locked_views, (u64), OUT_QUEUE_LOCKED_VIEWS)
-<<<<<<< HEAD
         (pos_cip99_transition_view, (u64), 342000)
         (pos_cip99_in_queue_locked_views, (u64), 18720)
         (pos_cip99_out_queue_locked_views, (u64), 1440)
-=======
-        (pos_cip99_transition_view, (u64), u64::MAX)
-        (pos_cip99_in_queue_locked_views, (u64), IN_QUEUE_LOCKED_VIEWS)
-        (pos_cip99_out_queue_locked_views, (u64), OUT_QUEUE_LOCKED_VIEWS)
         (nonce_limit_transition_view, (u64), u64::MAX)
->>>>>>> 0f9ce767
         (dev_pos_private_key_encryption_password, (Option<String>), None)
         (pos_started_as_voter, (bool), true)
 
