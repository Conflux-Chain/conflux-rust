// Copyright 2019 Conflux Foundation. All rights reserved.
// Conflux is free software and distributed under GNU General Public License.
// See http://www.gnu.org/licenses/

use super::{
    http::Server as HttpServer, tcp::Server as TcpServer, TESTNET_VERSION,
};
pub use crate::configuration::Configuration;
use blockgen::BlockGenerator;

use cfxcore::{
    genesis, pow::WORKER_COMPUTATION_PARALLELISM, statistics::Statistics,
    storage::StorageManager, sync::SyncPhaseType,
    transaction_pool::DEFAULT_MAX_BLOCK_GAS_LIMIT, vm_factory::VmFactory,
    ConsensusGraph, SynchronizationGraph, SynchronizationService,
    TransactionPool,
};

use crate::rpc::{
    impls::cfx::RpcImpl, setup_debug_rpc_apis, setup_public_rpc_apis, RpcBlock,
};
use cfx_types::{Address, U256};
use cfxcore::block_data_manager::BlockDataManager;
use ctrlc::CtrlC;
use db::SystemDB;
use keylib::public_to_address;
use network::NetworkService;
use parking_lot::{Condvar, Mutex};
use primitives::Block;
use secret_store::SecretStore;
use std::{
    any::Any,
    fs::File,
    io::BufReader,
    path::Path,
    str::FromStr,
    sync::{Arc, Weak},
    thread,
    time::{Duration, Instant},
};
use threadpool::ThreadPool;
use txgen::{
    propagate::DataPropagation, SpecialTransactionGenerator,
    TransactionGenerator,
};

pub struct FullClientHandle {
    pub debug_rpc_http_server: Option<HttpServer>,
    pub rpc_tcp_server: Option<TcpServer>,
    pub rpc_http_server: Option<HttpServer>,
    pub consensus: Arc<ConsensusGraph>,
    pub txpool: Arc<TransactionPool>,
    pub sync: Arc<SynchronizationService>,
    pub txgen: Arc<TransactionGenerator>,
    pub txgen_join_handle: Option<thread::JoinHandle<()>>,
    pub blockgen: Arc<BlockGenerator>,
    pub secret_store: Arc<SecretStore>,
    pub ledger_db: Weak<SystemDB>,
}

impl FullClientHandle {
    pub fn into_be_dropped(
        self,
    ) -> (Weak<SystemDB>, Arc<BlockGenerator>, Box<Any>) {
        (
            self.ledger_db,
            self.blockgen,
            Box::new((
                self.consensus,
                self.debug_rpc_http_server,
                self.rpc_tcp_server,
                self.rpc_http_server,
                self.txpool,
                self.sync,
                self.txgen,
                self.secret_store,
                self.txgen_join_handle,
            )),
        )
    }
}

pub struct FullClient {}

impl FullClient {
    // Start all key components of Conflux and pass out their handles
    pub fn start(
        conf: Configuration, exit: Arc<(Mutex<bool>, Condvar)>,
    ) -> Result<FullClientHandle, String> {
        info!("Working directory: {:?}", std::env::current_dir());

        if conf.raw_conf.metrics_enabled {
            metrics::enable();
            let reporter = metrics::FileReporter::new(
                conf.raw_conf.metrics_output_file.clone(),
            );
            metrics::report_async(
                reporter,
                Duration::from_millis(conf.raw_conf.metrics_report_interval_ms),
            );
        }

        let worker_thread_pool = Arc::new(Mutex::new(ThreadPool::with_name(
            "Tx Recover".into(),
            WORKER_COMPUTATION_PARALLELISM,
        )));

        let network_config = conf.net_config()?;
        let cache_config = conf.cache_config();

        let db_config = conf.db_config();
        let ledger_db = db::open_database(
            conf.raw_conf.db_dir.as_ref().unwrap(),
            &db_config,
        )
        .map_err(|e| format!("Failed to open database {:?}", e))?;

        let secret_store = Arc::new(SecretStore::new());
        let storage_manager = Arc::new(StorageManager::new(
            ledger_db.clone(),
            conf.storage_config(),
        ));
        {
            let storage_manager_log_weak_ptr = Arc::downgrade(&storage_manager);
            let exit_clone = exit.clone();
            thread::spawn(move || loop {
                let mut exit_lock = exit_clone.0.lock();
                if exit_clone
                    .1
                    .wait_for(&mut exit_lock, Duration::from_millis(5000))
                    .timed_out()
                {
                    let manager = storage_manager_log_weak_ptr.upgrade();
                    match manager {
                        None => return,
                        Some(manager) => manager.log_usage(),
                    };
                } else {
                    return;
                }
            });
        }

        let genesis_accounts = if conf.raw_conf.test_mode {
            match conf.raw_conf.genesis_accounts {
                Some(ref file) => genesis::load_file(file)?,
                None => genesis::default(secret_store.as_ref()),
            }
        } else {
            genesis::default(secret_store.as_ref())
        };

        // FIXME: move genesis block to a dedicated directory near all conflux
        // FIXME: parameters.
        let genesis_block = storage_manager.initialize(
            genesis_accounts,
            DEFAULT_MAX_BLOCK_GAS_LIMIT.into(),
            TESTNET_VERSION.into(),
            U256::zero(),
        );
        debug!("Initialize genesis_block={:?}", genesis_block);

        let data_man = Arc::new(BlockDataManager::new(
            cache_config,
            Arc::new(genesis_block),
            ledger_db.clone(),
            storage_manager,
            worker_thread_pool,
            conf.data_mananger_config(),
        ));

        let txpool = Arc::new(TransactionPool::with_capacity(
            conf.raw_conf.tx_pool_size,
            data_man.clone(),
        ));

        let statistics = Arc::new(Statistics::new());

        let vm = VmFactory::new(1024 * 32);
        let pow_config = conf.pow_config();
        let consensus = Arc::new(ConsensusGraph::new(
            conf.consensus_config(data_man.get_instance_id()),
            vm.clone(),
            txpool.clone(),
            statistics.clone(),
            data_man.clone(),
            pow_config.clone(),
        ));

        let protocol_config = conf.protocol_config();
        let verification_config = conf.verification_config();

        let sync_graph = Arc::new(SynchronizationGraph::new(
            consensus.clone(),
            verification_config,
            pow_config,
            true,
        ));

<<<<<<< HEAD
        let initial_sync_phase = SyncPhaseType::CatchUpRecoverBlockHeaderFromDB;
=======
        let network = {
            let mut network = NetworkService::new(network_config);
            network.start().unwrap();
            Arc::new(network)
        };

>>>>>>> 04798fc3
        let sync = Arc::new(SynchronizationService::new(
            false,
            network.clone(),
            sync_graph.clone(),
            protocol_config,
            initial_sync_phase,
        ));
        sync.register().unwrap();

        if conf.raw_conf.test_mode && conf.raw_conf.data_propagate_enabled {
            let dp = Arc::new(DataPropagation::new(
                conf.raw_conf.data_propagate_interval_ms,
                conf.raw_conf.data_propagate_size,
            ));
            DataPropagation::register(dp, network.clone())?;
        }

        let txgen = Arc::new(TransactionGenerator::new(
            consensus.clone(),
            txpool.clone(),
            secret_store.clone(),
            network.net_key_pair().ok(),
        ));

        let special_txgen =
            Arc::new(Mutex::new(SpecialTransactionGenerator::new(
                network.net_key_pair().unwrap(),
                &public_to_address(secret_store.get_keypair(0).public()),
                U256::from_dec_str("10000000000000000").unwrap(),
                U256::from_dec_str("10000000000000000").unwrap(),
            )));

        let blockgen_config = conf.blockgen_config();
        if let Some(chain_path) = blockgen_config.test_chain_path {
            let file_path = Path::new(&chain_path);
            let file = File::open(file_path).map_err(|e| {
                format!("Failed to open test-chain file {:?}", e)
            })?;
            let reader = BufReader::new(file);
            let rpc_blocks: Vec<RpcBlock> = serde_json::from_reader(reader)
                .map_err(|e| {
                    format!("Failed to parse blocks from json {:?}", e)
                })?;
            if rpc_blocks.is_empty() {
                return Err(format!(
                    "Error: The json data should not be empty."
                ));
            }
            for rpc_block in rpc_blocks.into_iter().skip(1) {
                let primitive_block: Block = rpc_block.into_primitive().map_err(|e| {
                    format!("Failed to convert from a rpc_block to primitive block {:?}", e)
                })?;
                sync.on_mined_block(primitive_block);
            }
        }

        let maybe_author: Option<Address> = conf.raw_conf.mining_author.clone().map(|hex_str| Address::from_str(hex_str.as_str()).expect("mining-author should be 40-digit hex string without 0x prefix"));
        let blockgen = Arc::new(BlockGenerator::new(
            sync_graph.clone(),
            txpool.clone(),
            sync.clone(),
            txgen.clone(),
            special_txgen.clone(),
            pow_config.clone(),
            maybe_author.clone().unwrap_or_default(),
        ));
        if conf.raw_conf.start_mining {
            if maybe_author.is_none() {
                panic!("mining-author is not set correctly, so you'll not get mining rewards!!!");
            }
            let bg = blockgen.clone();
            info!("Start mining with pow config: {:?}", pow_config);
            thread::Builder::new()
                .name("mining".into())
                .spawn(move || {
                    BlockGenerator::start_mining(bg, 0);
                })
                .expect("Mining thread spawn error");
        }

        let tx_conf = conf.tx_gen_config();
        let txgen_handle = if tx_conf.generate_tx {
            let txgen_clone = txgen.clone();
            Some(
                thread::Builder::new()
                    .name("txgen".into())
                    .spawn(move || {
                        TransactionGenerator::generate_transactions(
                            txgen_clone,
                            tx_conf,
                        )
                        .unwrap();
                    })
                    .expect("should succeed"),
            )
        } else {
            None
        };

        let rpc_impl = Arc::new(RpcImpl::new(
            consensus.clone(),
            sync.clone(),
            blockgen.clone(),
            txpool.clone(),
            exit,
            network.clone(),
        ));

        let debug_rpc_http_server = super::rpc::new_http(
            super::rpc::HttpConfiguration::new(
                Some((127, 0, 0, 1)),
                conf.raw_conf.jsonrpc_local_http_port,
                conf.raw_conf.jsonrpc_cors.clone(),
                conf.raw_conf.jsonrpc_http_keep_alive,
            ),
            setup_debug_rpc_apis(rpc_impl.clone()),
        )?;

        let rpc_tcp_server = super::rpc::new_tcp(
            super::rpc::TcpConfiguration::new(
                None,
                conf.raw_conf.jsonrpc_tcp_port,
            ),
            if conf.raw_conf.test_mode {
                setup_debug_rpc_apis(rpc_impl.clone())
            } else {
                setup_public_rpc_apis(rpc_impl.clone())
            },
        )?;

        let rpc_http_server = super::rpc::new_http(
            super::rpc::HttpConfiguration::new(
                None,
                conf.raw_conf.jsonrpc_http_port,
                conf.raw_conf.jsonrpc_cors.clone(),
                conf.raw_conf.jsonrpc_http_keep_alive,
            ),
            if conf.raw_conf.test_mode {
                setup_debug_rpc_apis(rpc_impl.clone())
            } else {
                setup_public_rpc_apis(rpc_impl.clone())
            },
        )?;

        Ok(FullClientHandle {
            ledger_db: Arc::downgrade(&ledger_db),
            debug_rpc_http_server,
            rpc_http_server,
            rpc_tcp_server,
            txpool,
            txgen,
            txgen_join_handle: txgen_handle,
            blockgen,
            consensus,
            secret_store,
            sync,
        })
    }

    /// Use a Weak pointer to ensure that other Arc pointers are released
    fn wait_for_drop<T>(w: Weak<T>) {
        let sleep_duration = Duration::from_secs(1);
        let warn_timeout = Duration::from_secs(10);
        let max_timeout = Duration::from_secs(60);
        let instant = Instant::now();
        let mut warned = false;
        while instant.elapsed() < max_timeout {
            if w.upgrade().is_none() {
                return;
            }
            if !warned && instant.elapsed() > warn_timeout {
                warned = true;
                warn!("Shutdown is taking longer than expected.");
            }
            thread::sleep(sleep_duration);
        }
        warn!("Shutdown timeout reached, exiting uncleanly.");
    }

    pub fn close(handle: FullClientHandle) {
        let (ledger_db, blockgen, to_drop) = handle.into_be_dropped();
        BlockGenerator::stop(&blockgen);
        drop(blockgen);
        drop(to_drop);

        // Make sure ledger_db is properly dropped, so rocksdb can be closed
        // cleanly
        FullClient::wait_for_drop(ledger_db);
    }

    pub fn run_until_closed(
        exit: Arc<(Mutex<bool>, Condvar)>, keep_alive: FullClientHandle,
    ) {
        CtrlC::set_handler({
            let e = exit.clone();
            move || {
                *e.0.lock() = true;
                e.1.notify_all();
            }
        });

        let mut lock = exit.0.lock();
        if !*lock {
            let _ = exit.1.wait(&mut lock);
        }

        FullClient::close(keep_alive);
    }
}<|MERGE_RESOLUTION|>--- conflicted
+++ resolved
@@ -197,16 +197,13 @@
             true,
         ));
 
-<<<<<<< HEAD
-        let initial_sync_phase = SyncPhaseType::CatchUpRecoverBlockHeaderFromDB;
-=======
         let network = {
             let mut network = NetworkService::new(network_config);
             network.start().unwrap();
             Arc::new(network)
         };
 
->>>>>>> 04798fc3
+        let initial_sync_phase = SyncPhaseType::CatchUpRecoverBlockHeaderFromDB;
         let sync = Arc::new(SynchronizationService::new(
             false,
             network.clone(),
