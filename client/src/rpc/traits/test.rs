// Copyright 2019 Conflux Foundation. All rights reserved.
// Conflux is free software and distributed under GNU General Public License.
// See http://www.gnu.org/licenses/

<<<<<<< HEAD
use super::super::types::{
    BlameInfo, Block, Bytes, Receipt as RpcReceipt, Status as RpcStatus,
};
=======
use super::super::types::{BlameInfo, Block, Bytes};
>>>>>>> 6ee5dfc2
use cfx_types::{H256, U256};
use cfxcore::PeerInfo;
use jsonrpc_core::Result as RpcResult;
use jsonrpc_derive::rpc;
use network::node_table::NodeId;
use std::net::SocketAddr;

#[rpc(server)]
pub trait TestRpc {
    #[rpc(name = "sayhello")]
    fn say_hello(&self) -> RpcResult<String>;

    #[rpc(name = "getblockcount")]
    fn get_block_count(&self) -> RpcResult<u64>;

    #[rpc(name = "getgoodput")]
    fn get_goodput(&self) -> RpcResult<String>;

    #[rpc(name = "generate_empty_blocks")]
    fn generate_empty_blocks(&self, num_blocks: usize) -> RpcResult<Vec<H256>>;

    #[rpc(name = "generatefixedblock")]
    fn generate_fixed_block(
        &self, parent_hash: H256, referee: Vec<H256>, num_txs: usize,
        adaptive: bool, difficulty: Option<u64>,
    ) -> RpcResult<H256>;

    #[rpc(name = "addnode")]
    fn add_peer(&self, id: NodeId, addr: SocketAddr) -> RpcResult<()>;

    #[rpc(name = "removenode")]
    fn drop_peer(&self, id: NodeId, addr: SocketAddr) -> RpcResult<()>;

    #[rpc(name = "getpeerinfo")]
    fn get_peer_info(&self) -> RpcResult<Vec<PeerInfo>>;

    /// Returns the JSON of whole chain
    #[rpc(name = "cfx_getChain")]
    fn chain(&self) -> RpcResult<Vec<Block>>;

    #[rpc(name = "stop")]
    fn stop(&self) -> RpcResult<()>;

    #[rpc(name = "getnodeid")]
    fn get_nodeid(&self, challenge: Vec<u8>) -> RpcResult<Vec<u8>>;

    #[rpc(name = "addlatency")]
    fn add_latency(&self, id: NodeId, latency_ms: f64) -> RpcResult<()>;

    #[rpc(name = "generateoneblock")]
    fn generate_one_block(
        &self, num_txs: usize, block_size_limit: usize,
    ) -> RpcResult<H256>;

    #[rpc(name = "generate_one_block_with_direct_txgen")]
    fn generate_one_block_with_direct_txgen(
        &self, num_txs: usize, block_size_limit: usize, num_txs_simple: usize,
        num_txs_erc20: usize,
    ) -> RpcResult<H256>;

    #[rpc(name = "test_generatecustomblock")]
    fn generate_custom_block(
        &self, parent: H256, referees: Vec<H256>, raw: Bytes,
        adaptive: Option<bool>,
    ) -> RpcResult<H256>;

    #[rpc(name = "test_generateblockwithfaketxs")]
    fn generate_block_with_fake_txs(
        &self, raw: Bytes, adaptive: Option<bool>, tx_data_len: Option<usize>,
    ) -> RpcResult<H256>;

    #[rpc(name = "test_generateblockwithblameinfo")]
    fn generate_block_with_blame_info(
        &self, num_txs: usize, block_size_limit: usize, blame_info: BlameInfo,
    ) -> RpcResult<H256>;

    #[rpc(name = "test_generate_block_with_nonce_and_timestamp")]
    fn generate_block_with_nonce_and_timestamp(
        &self, parent: H256, referees: Vec<H256>, raw: Bytes, nonce: U256,
        timestamp: u64, adaptive: bool,
    ) -> RpcResult<H256>;

    #[rpc(name = "get_block_status")]
    fn get_block_status(&self, block_hash: H256) -> RpcResult<(u8, bool)>;

    #[rpc(name = "expireblockgc")]
    fn expire_block_gc(&self, timeout: u64) -> RpcResult<()>;

<<<<<<< HEAD
    #[rpc(name = "getPivotChainAndWeight")]
    fn get_pivot_chain_and_weight(&self) -> RpcResult<Vec<(H256, U256)>>;

    #[rpc(name = "getExecutedInfo")]
    fn get_executed_info(&self, block_hash: H256) -> RpcResult<(H256, H256)>;
=======
    #[rpc(name = "test_sendUsableGenesisAccounts")]
    fn send_usable_genesis_accounts(
        &self, account_start_index: usize,
    ) -> RpcResult<Bytes>;

    #[rpc(name = "set_db_crash")]
    fn set_db_crash(
        &self, crash_probability: f64, crash_exit_code: i32,
    ) -> RpcResult<()>;

    #[rpc(name = "save_node_db")]
    fn save_node_db(&self) -> RpcResult<()>;
>>>>>>> 6ee5dfc2
}<|MERGE_RESOLUTION|>--- conflicted
+++ resolved
@@ -2,13 +2,7 @@
 // Conflux is free software and distributed under GNU General Public License.
 // See http://www.gnu.org/licenses/
 
-<<<<<<< HEAD
-use super::super::types::{
-    BlameInfo, Block, Bytes, Receipt as RpcReceipt, Status as RpcStatus,
-};
-=======
 use super::super::types::{BlameInfo, Block, Bytes};
->>>>>>> 6ee5dfc2
 use cfx_types::{H256, U256};
 use cfxcore::PeerInfo;
 use jsonrpc_core::Result as RpcResult;
@@ -97,13 +91,11 @@
     #[rpc(name = "expireblockgc")]
     fn expire_block_gc(&self, timeout: u64) -> RpcResult<()>;
 
-<<<<<<< HEAD
     #[rpc(name = "getPivotChainAndWeight")]
     fn get_pivot_chain_and_weight(&self) -> RpcResult<Vec<(H256, U256)>>;
 
     #[rpc(name = "getExecutedInfo")]
     fn get_executed_info(&self, block_hash: H256) -> RpcResult<(H256, H256)>;
-=======
     #[rpc(name = "test_sendUsableGenesisAccounts")]
     fn send_usable_genesis_accounts(
         &self, account_start_index: usize,
@@ -116,5 +108,4 @@
 
     #[rpc(name = "save_node_db")]
     fn save_node_db(&self) -> RpcResult<()>;
->>>>>>> 6ee5dfc2
 }