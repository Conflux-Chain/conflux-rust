// Copyright 2019 Conflux Foundation. All rights reserved.
// Conflux is free software and distributed under GNU General Public License.
// See http://www.gnu.org/licenses/

use super::super::types::{
<<<<<<< HEAD
    BFTStates, Bytes as RpcBytes, ConsensusGraphStates, EpochNumber,
    SyncGraphStates, Transaction as RpcTransaction, H160 as RpcH160,
    H256 as RpcH256, H520 as RpcH520, U128 as RpcU128,
=======
    Bytes as RpcBytes, ConsensusGraphStates, SyncGraphStates,
    Transaction as RpcTransaction, H160 as RpcH160, H256 as RpcH256,
    H520 as RpcH520, U128 as RpcU128,
>>>>>>> edc8eb7a
};
use crate::rpc::types::SendTxRequest;
use jsonrpc_core::{BoxFuture, Result as RpcResult};
use jsonrpc_derive::rpc;
use network::{
    node_table::{Node, NodeId},
    throttling, SessionDetails, UpdateNodeOperation,
};
use std::collections::BTreeMap;

#[rpc(server)]
pub trait LocalRpc {
    #[rpc(name = "txpool_status")]
    fn txpool_status(&self) -> RpcResult<BTreeMap<String, usize>>;

    #[rpc(name = "tx_inspect")]
    fn tx_inspect(&self, hash: RpcH256) -> RpcResult<BTreeMap<String, String>>;

    #[rpc(name = "txpool_inspect")]
    fn txpool_inspect(
        &self,
    ) -> RpcResult<
        BTreeMap<String, BTreeMap<String, BTreeMap<usize, Vec<String>>>>,
    >;

    #[rpc(name = "txpool_content")]
    fn txpool_content(
        &self,
    ) -> RpcResult<
        BTreeMap<
            String,
            BTreeMap<String, BTreeMap<usize, Vec<RpcTransaction>>>,
        >,
    >;

    #[rpc(name = "clear_tx_pool")]
    fn clear_tx_pool(&self) -> RpcResult<()>;

    #[rpc(name = "net_throttling")]
    fn net_throttling(&self) -> RpcResult<throttling::Service>;

    #[rpc(name = "net_node")]
    fn net_node(&self, node_id: NodeId) -> RpcResult<Option<(String, Node)>>;

    #[rpc(name = "net_disconnect_node")]
    fn net_disconnect_node(
        &self, id: NodeId, op: Option<UpdateNodeOperation>,
    ) -> RpcResult<Option<usize>>;

    #[rpc(name = "net_sessions")]
    fn net_sessions(
        &self, node_id: Option<NodeId>,
    ) -> RpcResult<Vec<SessionDetails>>;

    #[rpc(name = "current_sync_phase")]
    fn current_sync_phase(&self) -> RpcResult<String>;

    #[rpc(name = "consensus_graph_state")]
    fn consensus_graph_state(&self) -> RpcResult<ConsensusGraphStates>;

    #[rpc(name = "sync_graph_state")]
    fn sync_graph_state(&self) -> RpcResult<SyncGraphStates>;

    #[rpc(name = "send_transaction")]
    fn send_transaction(
        &self, tx: SendTxRequest, password: Option<String>,
    ) -> BoxFuture<RpcH256>;

    /// Returns accounts list.
    #[rpc(name = "accounts")]
    fn accounts(&self) -> RpcResult<Vec<RpcH160>>;

    /// Create a new account
    #[rpc(name = "new_account")]
    fn new_account(&self, password: String) -> RpcResult<RpcH160>;

    /// Unlock an account
    #[rpc(name = "unlock_account")]
    fn unlock_account(
        &self, address: RpcH160, password: String, duration: Option<RpcU128>,
    ) -> RpcResult<bool>;

    /// Lock an account
    #[rpc(name = "lock_account")]
    fn lock_account(&self, address: RpcH160) -> RpcResult<bool>;

    #[rpc(name = "sign")]
    fn sign(
        &self, data: RpcBytes, address: RpcH160, password: Option<String>,
    ) -> RpcResult<RpcH520>;

    #[rpc(name = "get_storage_root")]
    fn storage_root(
        &self, address: RpcH160, epoch_num: Option<EpochNumber>,
    ) -> BoxFuture<Option<RpcH256>>;
}<|MERGE_RESOLUTION|>--- conflicted
+++ resolved
@@ -3,15 +3,9 @@
 // See http://www.gnu.org/licenses/
 
 use super::super::types::{
-<<<<<<< HEAD
-    BFTStates, Bytes as RpcBytes, ConsensusGraphStates, EpochNumber,
-    SyncGraphStates, Transaction as RpcTransaction, H160 as RpcH160,
-    H256 as RpcH256, H520 as RpcH520, U128 as RpcU128,
-=======
-    Bytes as RpcBytes, ConsensusGraphStates, SyncGraphStates,
+    Bytes as RpcBytes, ConsensusGraphStates, EpochNumber, SyncGraphStates,
     Transaction as RpcTransaction, H160 as RpcH160, H256 as RpcH256,
     H520 as RpcH520, U128 as RpcU128,
->>>>>>> edc8eb7a
 };
 use crate::rpc::types::SendTxRequest;
 use jsonrpc_core::{BoxFuture, Result as RpcResult};
