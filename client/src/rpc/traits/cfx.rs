// Copyright 2019 Conflux Foundation. All rights reserved.
// Conflux is free software and distributed under GNU General Public License.
// See http://www.gnu.org/licenses/

use super::super::types::{
    Account as RpcAccount, Block, Bytes, CallRequest,
    CheckBalanceAgainstTransactionResponse, EpochNumber,
    EstimateGasAndCollateralResponse, Filter as RpcFilter, Log as RpcLog,
    Receipt as RpcReceipt, RewardInfo as RpcRewardInfo,
    SponsorInfo as RpcSponsorInfo, Status as RpcStatus,
    StorageRoot as RpcStorageRoot, Transaction,
};
use crate::rpc::types::BlockHashOrEpochNumber;
use cfx_types::{H160, H256, U256, U64};
use jsonrpc_core::{BoxFuture, Result as JsonRpcResult};
use jsonrpc_derive::rpc;

/// Cfx rpc interface.
#[rpc(server)]
pub trait Cfx {
    //        /// Returns protocol version encoded as a string (quotes are
    // necessary).        #[rpc(name = "cfx_protocolVersion")]
    //        fn protocol_version(&self) -> JsonRpcResult<String>;
    //
    /// Returns the number of hashes per second that the node is mining with.
    //        #[rpc(name = "cfx_hashrate")]
    //        fn hashrate(&self) -> JsonRpcResult<U256>;

    //        /// Returns block author.
    //        #[rpc(name = "cfx_coinbase")]
    //        fn author(&self) -> JsonRpcResult<H160>;

    //        /// Returns true if client is actively mining new blocks.
    //        #[rpc(name = "cfx_mining")]
    //        fn is_mining(&self) -> JsonRpcResult<bool>;

    /// Returns current gas price.
    #[rpc(name = "cfx_gasPrice")]
    fn gas_price(&self) -> JsonRpcResult<U256>;

    /// Returns highest epoch number.
    #[rpc(name = "cfx_epochNumber")]
    fn epoch_number(
        &self, epoch_number: Option<EpochNumber>,
    ) -> JsonRpcResult<U256>;

    /// Returns balance of the given account.
    #[rpc(name = "cfx_getBalance")]
    fn balance(
        &self, addr: H160, epoch_number: Option<EpochNumber>,
    ) -> BoxFuture<U256>;

    /// Returns admin of the given contract
    #[rpc(name = "cfx_getAdmin")]
    fn admin(
        &self, addr: H160, epoch_number: Option<EpochNumber>,
    ) -> BoxFuture<Option<H160>>;

    /// Returns sponsor information of the given contract
    #[rpc(name = "cfx_getSponsorInfo")]
    fn sponsor_info(
        &self, addr: H160, epoch_number: Option<EpochNumber>,
    ) -> BoxFuture<RpcSponsorInfo>;

    /// Returns balance of the given account.
    #[rpc(name = "cfx_getStakingBalance")]
    fn staking_balance(
        &self, addr: H160, epoch_number: Option<EpochNumber>,
    ) -> BoxFuture<U256>;

    /// Returns balance of the given account.
    #[rpc(name = "cfx_getCollateralForStorage")]
    fn collateral_for_storage(
        &self, addr: H160, epoch_number: Option<EpochNumber>,
    ) -> BoxFuture<U256>;

    /// Returns the code at given address at given time (epoch number).
    #[rpc(name = "cfx_getCode")]
    fn code(
        &self, addr: H160, epoch_number: Option<EpochNumber>,
    ) -> BoxFuture<Bytes>;

    /// Returns storage entries from a given contract.
    #[rpc(name = "cfx_getStorageAt")]
    fn storage_at(
        &self, addr: H160, pos: H256, epoch_number: Option<EpochNumber>,
    ) -> BoxFuture<Option<H256>>;

    #[rpc(name = "cfx_getStorageRoot")]
    fn storage_root(
<<<<<<< HEAD
        &self, address: RpcH160, epoch_num: Option<EpochNumber>,
    ) -> BoxFuture<Option<RpcStorageRoot>>;
=======
        &self, address: H160, epoch_num: Option<EpochNumber>,
    ) -> JsonRpcResult<Option<RpcStorageRoot>>;
>>>>>>> 0faf806e

    /// Returns block with given hash.
    #[rpc(name = "cfx_getBlockByHash")]
    fn block_by_hash(
        &self, block_hash: H256, include_txs: bool,
    ) -> JsonRpcResult<Option<Block>>;

    /// Returns block with given hash and pivot chain assumption.
    #[rpc(name = "cfx_getBlockByHashWithPivotAssumption")]
    fn block_by_hash_with_pivot_assumption(
        &self, block_hash: H256, pivot_hash: H256, epoch_number: U64,
    ) -> JsonRpcResult<Block>;

    /// Returns block with given epoch number.
    #[rpc(name = "cfx_getBlockByEpochNumber")]
    fn block_by_epoch_number(
        &self, epoch_number: EpochNumber, include_txs: bool,
    ) -> JsonRpcResult<Option<Block>>;

    /// Returns best block hash.
    #[rpc(name = "cfx_getBestBlockHash")]
    fn best_block_hash(&self) -> JsonRpcResult<H256>;

    /// Returns the nonce should be filled in next sending transaction from
    /// given address at given time (epoch number).
    #[rpc(name = "cfx_getNextNonce")]
    fn next_nonce(
        &self, addr: H160, epoch_number: Option<BlockHashOrEpochNumber>,
    ) -> JsonRpcResult<U256>;

    //        /// Returns the number of transactions in a block with given hash.
    //        #[rpc(name = "cfx_getBlockTransactionCountByHash")]
    //        fn block_transaction_count_by_hash(&self, H256) ->
    // BoxFuture<Option<U256>>;

    //        /// Returns the number of transactions in a block with given block
    // number.        #[rpc(name = "cfx_getBlockTransactionCountByNumber")]
    //        fn block_trasaction_count_by_number(&self, BlockNumber) ->
    // BoxFuture<Option<U256>>;

    /// Sends signed transaction, returning its hash.
    #[rpc(name = "cfx_sendRawTransaction")]
    fn send_raw_transaction(&self, raw_tx: Bytes) -> JsonRpcResult<H256>;

    //        /// @alias of `cfx_sendRawTransaction`.
    //        #[rpc(name = "cfx_submitTransaction")]
    //        fn submit_transaction(&self, Bytes) -> JsonRpcResult<H256>;

    /// Call contract, returning the output data.
    #[rpc(name = "cfx_call")]
    fn call(
        &self, tx: CallRequest, epoch_number: Option<EpochNumber>,
    ) -> JsonRpcResult<Bytes>;

    /// Returns logs matching the filter provided.
    #[rpc(name = "cfx_getLogs")]
    fn get_logs(&self, filter: RpcFilter) -> BoxFuture<Vec<RpcLog>>;

    /// Get transaction by its hash.
    #[rpc(name = "cfx_getTransactionByHash")]
    fn transaction_by_hash(
        &self, tx_hash: H256,
    ) -> BoxFuture<Option<Transaction>>;

    /// Return estimated gas and collateral usage.
    #[rpc(name = "cfx_estimateGasAndCollateral")]
    fn estimate_gas_and_collateral(
        &self, request: CallRequest, epoch_number: Option<EpochNumber>,
    ) -> JsonRpcResult<EstimateGasAndCollateralResponse>;

    /// Check if user balance is enough for the transaction.
    #[rpc(name = "cfx_checkBalanceAgainstTransaction")]
    fn check_balance_against_transaction(
        &self, account_addr: H160, contract_addr: H160, gas_limit: U256,
        gas_price: U256, storage_limit: U256, epoch: Option<EpochNumber>,
    ) -> JsonRpcResult<CheckBalanceAgainstTransactionResponse>;

    #[rpc(name = "cfx_getBlocksByEpoch")]
    fn blocks_by_epoch(
        &self, epoch_number: EpochNumber,
    ) -> JsonRpcResult<Vec<H256>>;

    #[rpc(name = "cfx_getSkippedBlocksByEpoch")]
    fn skipped_blocks_by_epoch(
        &self, epoch_number: EpochNumber,
    ) -> JsonRpcResult<Vec<H256>>;

    #[rpc(name = "cfx_getTransactionReceipt")]
    fn transaction_receipt(
        &self, tx_hash: H256,
    ) -> BoxFuture<Option<RpcReceipt>>;

    /// Return account related states of the given account
    #[rpc(name = "cfx_getAccount")]
    fn account(
        &self, address: H160, epoch_num: Option<EpochNumber>,
    ) -> BoxFuture<RpcAccount>;

    /// Returns interest rate of the given epoch
    #[rpc(name = "cfx_getInterestRate")]
    fn interest_rate(
        &self, epoch_number: Option<EpochNumber>,
    ) -> JsonRpcResult<U256>;

    /// Returns accumulate interest rate of the given epoch
    #[rpc(name = "cfx_getAccumulateInterestRate")]
    fn accumulate_interest_rate(
        &self, epoch_number: Option<EpochNumber>,
    ) -> JsonRpcResult<U256>;

    #[rpc(name = "cfx_getConfirmationRiskByHash")]
    fn confirmation_risk_by_hash(
        &self, block_hash: H256,
    ) -> JsonRpcResult<Option<U256>>;

    #[rpc(name = "cfx_getStatus")]
    fn get_status(&self) -> JsonRpcResult<RpcStatus>;

    /// Returns block reward information in an epoch
    #[rpc(name = "cfx_getBlockRewardInfo")]
    fn get_block_reward_info(
        &self, num: EpochNumber,
    ) -> JsonRpcResult<Vec<RpcRewardInfo>>;

    /// Return the client version as a string
    #[rpc(name = "cfx_clientVersion")]
    fn get_client_version(&self) -> JsonRpcResult<String>;

    //        /// Returns transaction at given block hash and index.
    //        #[rpc(name = "cfx_getTransactionByBlockHashAndIndex")]
    //        fn transaction_by_block_hash_and_index(&self, H256, Index) ->
    // BoxFuture<Option<Transaction>>;

    //        /// Returns transaction by given block number and index.
    //        #[rpc(name = "cfx_getTransactionByBlockNumberAndIndex")]
    //        fn transaction_by_block_number_and_index(&self, BlockNumber,
    // Index) -> BoxFuture<Option<Transaction>>;

    //        /// Returns uncles at given block and index.
    //        #[rpc(name = "cfx_getUnclesByBlockHashAndIndex")]
    //        fn uncles_by_block_hash_and_index(&self, H256, Index) ->
    // BoxFuture<Option<Block>>;

    //        /// Returns uncles at given block and index.
    //        #[rpc(name = "cfx_getUnclesByBlockNumberAndIndex")]
    //        fn uncles_by_block_number_and_index(&self, BlockNumber, Index) ->
    // BoxFuture<Option<Block>>;
}<|MERGE_RESOLUTION|>--- conflicted
+++ resolved
@@ -88,13 +88,8 @@
 
     #[rpc(name = "cfx_getStorageRoot")]
     fn storage_root(
-<<<<<<< HEAD
-        &self, address: RpcH160, epoch_num: Option<EpochNumber>,
+        &self, address: H160, epoch_num: Option<EpochNumber>,
     ) -> BoxFuture<Option<RpcStorageRoot>>;
-=======
-        &self, address: H160, epoch_num: Option<EpochNumber>,
-    ) -> JsonRpcResult<Option<RpcStorageRoot>>;
->>>>>>> 0faf806e
 
     /// Returns block with given hash.
     #[rpc(name = "cfx_getBlockByHash")]
