--- conflicted
+++ resolved
@@ -13,10 +13,7 @@
 };
 use cfxcore::{
     executive::{
-<<<<<<< HEAD
-        contract_address, internal_contract::recover_phantom,
-=======
->>>>>>> b44609c0
+        internal_contract::build_bloom_and_recover_phantom,
         revert_reason_decode, ExecutionError, ExecutionOutcome, TxDropError,
     },
     observer::ErrorUnwind,
@@ -164,10 +161,6 @@
                 Some(r) => r,
             };
 
-            let spec = self
-                .consensus_graph()
-                .get_spec_at(exec_info.block_receipts.block_number);
-
             if b.transactions.len() != exec_info.block_receipts.receipts.len() {
                 return Err(internal_error("Inconsistent state"));
             }
@@ -190,10 +183,9 @@
                         );
                     }
                     Space::Native => {
-                        let phantoms = recover_phantom(
+                        let (phantoms, _) = build_bloom_and_recover_phantom(
                             &exec_info.block_receipts.receipts[id].logs[..],
-                            &spec,
-                            *tx.gas_price(),
+                            tx.hash(),
                         );
 
                         for p in phantoms {
