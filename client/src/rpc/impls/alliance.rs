// Copyright 2019 Conflux Foundation. All rights reserved.
// Conflux is free software and distributed under GNU General Public License.
// See http://www.gnu.org/licenses/

use delegate::delegate;

use crate::rpc::{
    impls::{cfx::RpcImplConfiguration, common::RpcImpl as CommonImpl},
    traits::{cfx::Cfx, debug::DebugRpc, test::TestRpc},
    types::{
        Account as RpcAccount, BFTStates, BlameInfo, Block as RpcBlock,
        BlockHashOrEpochNumber, Bytes, CallRequest, ConsensusGraphStates,
        EpochNumber, Filter as RpcFilter, Log as RpcLog, Receipt as RpcReceipt,
        SendTxRequest, Status as RpcStatus, SyncGraphStates,
        Transaction as RpcTransaction, H160 as RpcH160, H256 as RpcH256,
        H520 as RpcH520, U128 as RpcU128, U256 as RpcU256, U64 as RpcU64,
    },
};
use cfx_types::H256;
use cfxcore::{
    alliance_tree_graph::{
        blockgen::TGBlockGenerator, consensus::TreeGraphConsensus,
    },
    state_exposer::STATE_EXPOSER,
    PeerInfo, SharedConsensusGraph, SharedSynchronizationService,
    SharedTransactionPool,
};
use jsonrpc_core::{BoxFuture, Error as RpcError, Result as RpcResult};
use network::{
    node_table::{Node, NodeId},
    throttling, SessionDetails, UpdateNodeOperation,
};
use primitives::{SignedTransaction, TransactionWithSignature};
use std::{collections::BTreeMap, net::SocketAddr, sync::Arc};

pub struct RpcImpl {
    config: RpcImplConfiguration,
    pub consensus: SharedConsensusGraph,
    sync: SharedSynchronizationService,
    block_gen: Arc<TGBlockGenerator>,
    tx_pool: SharedTransactionPool,
    // tx_gen: Arc<TransactionGenerator>,
}

impl RpcImpl {
    pub fn new(
        consensus: SharedConsensusGraph, sync: SharedSynchronizationService,
        block_gen: Arc<TGBlockGenerator>, tx_pool: SharedTransactionPool,
        /* tx_gen: Arc<TransactionGenerator>, */
        config: RpcImplConfiguration,
    ) -> Self
    {
        RpcImpl {
            consensus,
            sync,
            block_gen,
            tx_pool,
            // tx_gen,
            config,
        }
    }

<<<<<<< HEAD
    fn consensus_graph_state(&self) -> RpcResult<ConsensusGraphStates> {
        let consensus_graph_states =
            STATE_EXPOSER.consensus_graph.lock().retrieve();
        Ok(ConsensusGraphStates::new(consensus_graph_states))
    }

    fn sync_graph_state(&self) -> RpcResult<SyncGraphStates> {
        let sync_graph_states = STATE_EXPOSER.sync_graph.lock().retrieve();
        Ok(SyncGraphStates::new(sync_graph_states))
    }

    fn bft_state(&self) -> RpcResult<BFTStates> {
        let bft_states = STATE_EXPOSER.bft.lock().retrieve();
        Ok(BFTStates::new(bft_states))
    }

    fn current_sync_phase(&self) -> RpcResult<String> {
        Ok(self.sync.current_sync_phase().name().into())
    }
=======
// macro for reducing boilerplate for unsupported methods
macro_rules! not_supported {
    () => {};
    ( fn $fn:ident ( &self $(, $name:ident : $type:ty)* ) $( -> RpcResult<$ret:ty> )? ; $($tail:tt)* ) => {
        #[allow(unused_variables)]
        fn $fn ( &self $(, $name : $type)* ) $( -> RpcResult<$ret> )? {
            Err(RpcError::method_not_found())
        }

        not_supported!($($tail)*);
    };
    ( fn $fn:ident ( &self $(, $name:ident : $type:ty)* ) $( -> BoxFuture<$ret:ty> )? ; $($tail:tt)* ) => {
        #[allow(unused_variables)]
        fn $fn ( &self $(, $name : $type)* ) $( -> BoxFuture<$ret> )? {
            use jsonrpc_core::futures::future::{Future, IntoFuture};
            Err(RpcError::method_not_found())
                .into_future()
                .boxed()
        }

        not_supported!($($tail)*);
    };
>>>>>>> 77b96d9c
}

pub struct CfxHandler {
    common: Arc<CommonImpl>,
    rpc_impl: Arc<RpcImpl>,
}

impl CfxHandler {
    pub fn new(common: Arc<CommonImpl>, rpc_impl: Arc<RpcImpl>) -> Self {
        CfxHandler { common, rpc_impl }
    }
}

impl Cfx for CfxHandler {
    delegate! {
        target self.common {
            fn blocks_by_epoch(&self, num: EpochNumber) -> RpcResult<Vec<RpcH256>>;
            fn best_block_hash(&self) -> RpcResult<RpcH256>;
        }

        /*target self.rpc_impl {
        }*/
    }

    not_supported! {
        fn block_by_epoch_number(&self, epoch_num: EpochNumber, include_txs: bool) -> RpcResult<RpcBlock>;
        fn block_by_hash_with_pivot_assumption(&self, block_hash: RpcH256, pivot_hash: RpcH256, epoch_number: RpcU64) -> RpcResult<RpcBlock>;
        fn block_by_hash(&self, hash: RpcH256, include_txs: bool) -> RpcResult<Option<RpcBlock>>;
        fn epoch_number(&self, epoch_num: Option<EpochNumber>) -> RpcResult<RpcU256>;
        fn gas_price(&self) -> RpcResult<RpcU256>;
        fn transaction_count(&self, address: RpcH160, num: Option<BlockHashOrEpochNumber>) -> RpcResult<RpcU256>;

        fn account(&self, address: RpcH160, num: Option<EpochNumber>) -> BoxFuture<RpcAccount>;
        fn balance(&self, address: RpcH160, num: Option<EpochNumber>) -> BoxFuture<RpcU256>;
        fn bank_balance(&self, address: RpcH160, num: Option<EpochNumber>) -> BoxFuture<RpcU256>;
        fn storage_balance(&self, address: RpcH160, num: Option<EpochNumber>) -> BoxFuture<RpcU256>;
        fn call(&self, request: CallRequest, epoch: Option<EpochNumber>) -> RpcResult<Bytes>;
        fn code(&self, address: RpcH160, epoch_num: Option<EpochNumber>) -> BoxFuture<Bytes>;
        fn estimate_gas(&self, request: CallRequest, epoch_num: Option<EpochNumber>) -> RpcResult<RpcU256>;
        fn get_logs(&self, filter: RpcFilter) -> BoxFuture<Vec<RpcLog>>;
        fn send_raw_transaction(&self, raw: Bytes) -> RpcResult<RpcH256>;
        fn transaction_by_hash(&self, hash: RpcH256) -> BoxFuture<Option<RpcTransaction>>;
        fn transaction_receipt(&self, tx_hash: RpcH256) -> BoxFuture<Option<RpcReceipt>>;

        fn interest_rate(&self, num: Option<EpochNumber>) -> RpcResult<RpcU256>;
        fn accumulate_interest_rate(&self, num: Option<EpochNumber>) -> RpcResult<RpcU256>;
    }
}

pub struct TestRpcImpl {
    common: Arc<CommonImpl>,
    rpc_impl: Arc<RpcImpl>,
}

impl TestRpcImpl {
    pub fn new(common: Arc<CommonImpl>, rpc_impl: Arc<RpcImpl>) -> Self {
        TestRpcImpl { common, rpc_impl }
    }
}

impl TestRpc for TestRpcImpl {
    delegate! {
        target self.common {
            fn add_latency(&self, id: NodeId, latency_ms: f64) -> RpcResult<()>;
            fn add_peer(&self, node_id: NodeId, address: SocketAddr) -> RpcResult<()>;
            fn drop_peer(&self, node_id: NodeId, address: SocketAddr) -> RpcResult<()>;
            fn get_block_count(&self) -> RpcResult<u64>;
            fn get_nodeid(&self, challenge: Vec<u8>) -> RpcResult<Vec<u8>>;
            fn get_peer_info(&self) -> RpcResult<Vec<PeerInfo>>;
            fn get_status(&self) -> RpcResult<RpcStatus>;
            fn say_hello(&self) -> RpcResult<String>;
            fn stop(&self) -> RpcResult<()>;
            fn save_node_db(&self) -> RpcResult<()>;
        }
    }

    not_supported! {
        fn chain(&self) -> RpcResult<Vec<RpcBlock>>;
        fn get_goodput(&self) -> RpcResult<String>;
        fn get_transaction_receipt(&self, tx_hash: H256) -> RpcResult<Option<RpcReceipt>>;

        fn expire_block_gc(&self, timeout: u64) -> RpcResult<()>;
        fn generate_block_with_blame_info(&self, num_txs: usize, block_size_limit: usize, blame_info: BlameInfo) -> RpcResult<H256>;
        fn generate_block_with_fake_txs(&self, raw_txs_without_data: Bytes, adaptive: Option<bool>, tx_data_len: Option<usize>) -> RpcResult<H256>;
        fn generate_custom_block(&self, parent_hash: H256, referee: Vec<H256>, raw_txs: Bytes, adaptive: Option<bool>) -> RpcResult<H256>;
        fn generate_fixed_block(&self, parent_hash: H256, referee: Vec<H256>, num_txs: usize, adaptive: bool, difficulty: Option<u64>) -> RpcResult<H256>;
        fn generate_one_block_special(&self, num_txs: usize, block_size_limit: usize, num_txs_simple: usize, num_txs_erc20: usize) -> RpcResult<()>;
        fn generate_block_with_nonce_and_timestamp(&self, parent: H256, referees: Vec<H256>, raw: Bytes, nonce: u64, timestamp: u64, adaptive: bool) -> RpcResult<H256>;
        fn generate_one_block(&self, num_txs: usize, block_size_limit: usize) -> RpcResult<H256>;
        fn generate(&self, num_blocks: usize, num_txs: usize) -> RpcResult<Vec<H256>>;
        fn send_usable_genesis_accounts(& self, account_start_index: usize) -> RpcResult<Bytes>;
        fn get_block_status(&self, block_hash: H256) -> RpcResult<(u8, bool)>;
        fn set_db_crash(&self, crash_probability: f64, crash_exit_code: i32) -> RpcResult<()>;
    }
}

pub struct DebugRpcImpl {
    common: Arc<CommonImpl>,
    rpc_impl: Arc<RpcImpl>,
}

impl DebugRpcImpl {
    pub fn new(common: Arc<CommonImpl>, rpc_impl: Arc<RpcImpl>) -> Self {
        DebugRpcImpl { common, rpc_impl }
    }
}

impl DebugRpc for DebugRpcImpl {
    delegate! {
        target self.common {
            fn clear_tx_pool(&self) -> RpcResult<()>;
            fn net_node(&self, id: NodeId) -> RpcResult<Option<(String, Node)>>;
            fn net_disconnect_node(&self, id: NodeId, op: Option<UpdateNodeOperation>) -> RpcResult<Option<usize>>;
            fn net_sessions(&self, node_id: Option<NodeId>) -> RpcResult<Vec<SessionDetails>>;
            fn net_throttling(&self) -> RpcResult<throttling::Service>;
            fn tx_inspect(&self, hash: RpcH256) -> RpcResult<BTreeMap<String, String>>;
            fn txpool_content(&self) -> RpcResult<BTreeMap<String, BTreeMap<String, BTreeMap<usize, Vec<RpcTransaction>>>>>;
            fn txpool_inspect(&self) -> RpcResult<BTreeMap<String, BTreeMap<String, BTreeMap<usize, Vec<String>>>>>;
            fn txpool_status(&self) -> RpcResult<BTreeMap<String, usize>>;
            fn accounts(&self) -> RpcResult<Vec<RpcH160>>;
            fn new_account(&self, password: String) -> RpcResult<RpcH160>;
            fn unlock_account(&self, address: RpcH160, password: String, duration: Option<RpcU128>) -> RpcResult<bool>;
            fn lock_account(&self, address: RpcH160) -> RpcResult<bool>;
            fn sign(&self, data: Bytes, address: RpcH160, password: Option<String>) -> RpcResult<RpcH520>;
        }

        target self.rpc_impl {
            fn current_sync_phase(&self) -> RpcResult<String>;
            fn consensus_graph_state(&self) -> RpcResult<ConsensusGraphStates>;
            fn sync_graph_state(&self) -> RpcResult<SyncGraphStates>;
            fn bft_state(&self) -> RpcResult<BFTStates>;
        }
    }

    not_supported! {
<<<<<<< HEAD
        fn send_transaction(&self, tx: SendTxRequest, password: Option<String>) -> RpcResult<RpcH256>;
=======
        fn send_transaction(&self, tx: SendTxRequest, password: Option<String>) -> BoxFuture<RpcH256>;

        fn current_sync_phase(&self) -> RpcResult<String>;
        fn consensus_graph_state(&self) -> RpcResult<ConsensusGraphStates>;
        fn sync_graph_state(&self) -> RpcResult<SyncGraphStates>;
>>>>>>> 77b96d9c
    }
}<|MERGE_RESOLUTION|>--- conflicted
+++ resolved
@@ -60,7 +60,6 @@
         }
     }
 
-<<<<<<< HEAD
     fn consensus_graph_state(&self) -> RpcResult<ConsensusGraphStates> {
         let consensus_graph_states =
             STATE_EXPOSER.consensus_graph.lock().retrieve();
@@ -80,30 +79,6 @@
     fn current_sync_phase(&self) -> RpcResult<String> {
         Ok(self.sync.current_sync_phase().name().into())
     }
-=======
-// macro for reducing boilerplate for unsupported methods
-macro_rules! not_supported {
-    () => {};
-    ( fn $fn:ident ( &self $(, $name:ident : $type:ty)* ) $( -> RpcResult<$ret:ty> )? ; $($tail:tt)* ) => {
-        #[allow(unused_variables)]
-        fn $fn ( &self $(, $name : $type)* ) $( -> RpcResult<$ret> )? {
-            Err(RpcError::method_not_found())
-        }
-
-        not_supported!($($tail)*);
-    };
-    ( fn $fn:ident ( &self $(, $name:ident : $type:ty)* ) $( -> BoxFuture<$ret:ty> )? ; $($tail:tt)* ) => {
-        #[allow(unused_variables)]
-        fn $fn ( &self $(, $name : $type)* ) $( -> BoxFuture<$ret> )? {
-            use jsonrpc_core::futures::future::{Future, IntoFuture};
-            Err(RpcError::method_not_found())
-                .into_future()
-                .boxed()
-        }
-
-        not_supported!($($tail)*);
-    };
->>>>>>> 77b96d9c
 }
 
 pub struct CfxHandler {
@@ -239,14 +214,6 @@
     }
 
     not_supported! {
-<<<<<<< HEAD
-        fn send_transaction(&self, tx: SendTxRequest, password: Option<String>) -> RpcResult<RpcH256>;
-=======
         fn send_transaction(&self, tx: SendTxRequest, password: Option<String>) -> BoxFuture<RpcH256>;
-
-        fn current_sync_phase(&self) -> RpcResult<String>;
-        fn consensus_graph_state(&self) -> RpcResult<ConsensusGraphStates>;
-        fn sync_graph_state(&self) -> RpcResult<SyncGraphStates>;
->>>>>>> 77b96d9c
     }
 }