--- conflicted
+++ resolved
@@ -24,13 +24,9 @@
 };
 
 use cfxcore::{
-<<<<<<< HEAD
     block_data_manager::BlockExecutionResult, channel::Channel,
-    BlockDataManager, ConsensusGraph, Notifications, SynchronizationGraph,
-=======
-    BlockDataManager, ConsensusGraph, Notifications, SharedConsensusGraph,
+    BlockDataManager, Notifications, SharedConsensusGraph,
     SynchronizationGraph,
->>>>>>> df1e485e
 };
 
 use cfx_types::H256;
@@ -73,7 +69,7 @@
         let handler = Arc::new(ChainNotificationHandler {
             executor,
             consensus: consensus.clone(),
-            data_man: consensus.data_man.clone(),
+            data_man: consensus.get_data_manager().clone(),
             heads_subscribers: heads_subscribers.clone(),
             epochs_subscribers: epochs_subscribers.clone(),
             logs_subscribers: logs_subscribers.clone(),
@@ -85,10 +81,6 @@
 
         // loop asynchronously
         let handler_clone = handler.clone();
-<<<<<<< HEAD
-=======
-        let data_man = consensus.get_data_manager().clone();
->>>>>>> df1e485e
 
         let fut = receiver.for_each(move |(hash, _)| {
             handler_clone.notify_header(&hash);
@@ -204,12 +196,8 @@
 /// PubSub notification handler.
 pub struct ChainNotificationHandler {
     pub executor: Executor,
-<<<<<<< HEAD
-    consensus: Arc<ConsensusGraph>,
+    consensus: SharedConsensusGraph,
     data_man: Arc<BlockDataManager>,
-=======
-    consensus: SharedConsensusGraph,
->>>>>>> df1e485e
     heads_subscribers: Arc<RwLock<Subscribers<Client>>>,
     epochs_subscribers: Arc<RwLock<Subscribers<Client>>>,
     logs_subscribers: Arc<RwLock<Subscribers<(Client, Filter)>>>,
@@ -225,17 +213,11 @@
         exec.spawn(fut)
     }
 
-<<<<<<< HEAD
     // notify `subscriber` about `result` asynchronously
     async fn notify_async(subscriber: &Client, result: pubsub::Result) {
         let fut = subscriber.notify(Ok(result)).map(|_| ()).map_err(
             |e| warn!(target: "rpc", "Unable to send notification: {}", e),
         );
-=======
-    fn notify_new_headers(&self, headers: &[BlockHeader]) {
-        for subscriber in self.heads_subscribers.read().values() {
-            let convert = |h| RpcHeader::new(h, self.consensus.clone());
->>>>>>> df1e485e
 
         // convert futures01::Future into std::Future so that we can await
         let _ = fut.compat().await;
@@ -255,7 +237,7 @@
         }
 
         let header = match self.data_man.block_header_by_hash(hash) {
-            Some(h) => RpcHeader::new(&*h, &self.consensus),
+            Some(h) => RpcHeader::new(&*h, self.consensus.clone()),
             None => return warn!("Unable to retrieve header for {:?}", hash),
         };
 
