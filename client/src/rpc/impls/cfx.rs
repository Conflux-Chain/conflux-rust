--- conflicted
+++ resolved
@@ -126,10 +126,6 @@
             address, num
         );
 
-<<<<<<< HEAD
-        self.consensus
-            .get_staking_balance(address, num.into())
-=======
         let consensus_graph = self
             .consensus
             .as_any()
@@ -138,7 +134,6 @@
 
         consensus_graph
             .get_bank_balance(address, num.into())
->>>>>>> 8bc123f1
             .map(|x| x.into())
             .map_err(RpcError::invalid_params)
             .into_future()
@@ -155,19 +150,14 @@
             address, num
         );
 
-<<<<<<< HEAD
-        self.consensus
+        let consensus_graph = self
+            .consensus
+            .as_any()
+            .downcast_ref::<ConsensusGraph>()
+            .expect("downcast should succeed");
+
+        consensus_graph
             .get_collateral_for_storage(address, num.into())
-=======
-        let consensus_graph = self
-            .consensus
-            .as_any()
-            .downcast_ref::<ConsensusGraph>()
-            .expect("downcast should succeed");
-
-        consensus_graph
-            .get_storage_balance(address, num.into())
->>>>>>> 8bc123f1
             .map(|x| x.into())
             .map_err(RpcError::invalid_params)
             .into_future()
