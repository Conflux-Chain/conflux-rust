// Copyright 2019 Conflux Foundation. All rights reserved.
// Conflux is free software and distributed under GNU General Public License.
// See http://www.gnu.org/licenses/

use delegate::delegate;

use super::common::RpcImpl as CommonImpl;
use crate::rpc::{
    traits::{cfx::Cfx, debug::DebugRpc, test::TestRpc},
    types::{
        sign_call, Account as RpcAccount, BlameInfo, Block as RpcBlock,
        BlockHashOrEpochNumber, Bytes, CallRequest, ConsensusGraphStates,
        EpochNumber, Filter as RpcFilter, Log as RpcLog, Receipt as RpcReceipt,
        SendTxRequest, Status as RpcStatus, SyncGraphStates,
        Transaction as RpcTransaction, H160 as RpcH160, H256 as RpcH256,
        H520 as RpcH520, U128 as RpcU128, U256 as RpcU256, U64 as RpcU64,
    },
};
use blockgen::BlockGenerator;
use cfx_types::{H160, H256};
use cfxcore::{
    block_data_manager::BlockExecutionResultWithEpoch,
    block_parameters::MAX_BLOCK_SIZE_IN_BYTES, state_exposer::STATE_EXPOSER,
    test_context::*, PeerInfo, SharedConsensusGraph,
    SharedSynchronizationService, SharedTransactionPool,
};
use jsonrpc_core::{Error as RpcError, Result as RpcResult};
use network::{
    node_table::{Node, NodeId},
    throttling, SessionDetails, UpdateNodeOperation,
};
use primitives::{filter::Filter, SignedTransaction, TransactionWithSignature};
use rlp::Rlp;
use std::{collections::BTreeMap, net::SocketAddr, sync::Arc};
use txgen::TransactionGenerator;

#[derive(Default)]
pub struct RpcImplConfiguration {
    pub get_logs_filter_max_limit: Option<usize>,
}

pub struct RpcImpl {
    config: RpcImplConfiguration,
    pub consensus: SharedConsensusGraph,
    sync: SharedSynchronizationService,
    block_gen: Arc<BlockGenerator>,
    tx_pool: SharedTransactionPool,
    tx_gen: Arc<TransactionGenerator>,
}
impl RpcImpl {
    pub fn new(
        consensus: SharedConsensusGraph, sync: SharedSynchronizationService,
        block_gen: Arc<BlockGenerator>, tx_pool: SharedTransactionPool,
        tx_gen: Arc<TransactionGenerator>, config: RpcImplConfiguration,
    ) -> Self
    {
        RpcImpl {
            consensus,
            sync,
            block_gen,
            tx_pool,
            tx_gen,
            config,
        }
    }

    fn code(
        &self, addr: RpcH160, epoch_number: Option<EpochNumber>,
    ) -> RpcResult<Bytes> {
        let epoch_number = epoch_number.unwrap_or(EpochNumber::LatestState);
        let address: H160 = addr.into();
        info!(
            "RPC Request: cfx_getCode address={:?} epoch_num={:?}",
            address, epoch_number
        );

        self.consensus
            .get_code(address, epoch_number.into())
            .map(Bytes::new)
            .map_err(RpcError::invalid_params)
    }

    fn balance(
        &self, address: RpcH160, num: Option<EpochNumber>,
    ) -> RpcResult<RpcU256> {
        let num = num.unwrap_or(EpochNumber::LatestState);
        let address: H160 = address.into();
        info!(
            "RPC Request: cfx_getBalance address={:?} epoch_num={:?}",
            address, num
        );

        self.consensus
            .get_balance(address, num.into())
            .map(|x| x.into())
            .map_err(RpcError::invalid_params)
    }

    fn bank_balance(
        &self, address: RpcH160, num: Option<EpochNumber>,
    ) -> RpcResult<RpcU256> {
        let num = num.unwrap_or(EpochNumber::LatestState);
        let address: H160 = address.into();
        info!(
            "RPC Request: cfx_getBankBalance address={:?} epoch_num={:?}",
            address, num
        );

        self.consensus
            .get_bank_balance(address, num.into())
            .map(|x| x.into())
            .map_err(RpcError::invalid_params)
    }

    fn storage_balance(
        &self, address: RpcH160, num: Option<EpochNumber>,
    ) -> RpcResult<RpcU256> {
        let num = num.unwrap_or(EpochNumber::LatestState);
        let address: H160 = address.into();
        info!(
            "RPC Request: cfx_getStorageBalance address={:?} epoch_num={:?}",
            address, num
        );

        self.consensus
            .get_storage_balance(address, num.into())
            .map(|x| x.into())
            .map_err(RpcError::invalid_params)
    }

    /// Return account related states of the given account
    fn account(
        &self, address: RpcH160, epoch_num: Option<EpochNumber>,
    ) -> RpcResult<RpcAccount> {
        let address: H160 = address.into();
        let epoch_num = epoch_num.unwrap_or(EpochNumber::LatestState);
        info!(
            "RPC Request: cfx_getAccount address={:?} epoch_num={:?}",
            address, epoch_num
        );
        self.consensus
            .get_account(address, epoch_num.into())
            .map(|acc| RpcAccount::new(acc))
            .map_err(|err| {
                RpcError::invalid_params(format!("Error: {:?}", err))
            })
    }

    /// Returns interest rate of the given epoch
    fn interest_rate(
        &self, epoch_num: Option<EpochNumber>,
    ) -> RpcResult<RpcU256> {
        let epoch_num = epoch_num.unwrap_or(EpochNumber::LatestState);
        self.consensus
            .get_interest_rate(epoch_num.into())
            .map(|x| x.into())
            .map_err(RpcError::invalid_params)
    }

    /// Returns accumulate interest rate of the given epoch
    fn accumulate_interest_rate(
        &self, epoch_num: Option<EpochNumber>,
    ) -> RpcResult<RpcU256> {
        let epoch_num = epoch_num.unwrap_or(EpochNumber::LatestState);
        self.consensus
            .get_accumulate_interest_rate(epoch_num.into())
            .map(|x| x.into())
            .map_err(RpcError::invalid_params)
    }

    fn send_raw_transaction(&self, raw: Bytes) -> RpcResult<RpcH256> {
        info!("RPC Request: cfx_sendRawTransaction bytes={:?}", raw);

        let tx = Rlp::new(&raw.into_vec()).as_val().map_err(|err| {
            RpcError::invalid_params(format!("Error: {:?}", err))
        })?;

        self.send_transaction_with_signature(tx)
    }

    fn send_transaction_with_signature(
        &self, tx: TransactionWithSignature,
    ) -> RpcResult<RpcH256> {
        let (signed_trans, failed_trans) =
            self.tx_pool.insert_new_transactions(vec![tx]);
        if signed_trans.len() + failed_trans.len() > 1 {
            // This should never happen
            error!("insert_new_transactions failed, invalid length of returned result vector {}", signed_trans.len() + failed_trans.len());
            Ok(H256::zero().into())
        } else if signed_trans.len() + failed_trans.len() == 0 {
            // For tx in transactions_pubkey_cache, we simply ignore them
            debug!("insert_new_transactions ignores inserted transactions");
            Err(RpcError::invalid_params(String::from("tx already exist")))
        } else if signed_trans.is_empty() {
            let tx_err = failed_trans.iter().next().expect("Not empty").1;
            Err(RpcError::invalid_params(tx_err))
        } else {
            let tx_hash = signed_trans[0].hash();
            self.sync.append_received_transactions(signed_trans);
            Ok(tx_hash.into())
        }
    }

    fn send_transaction(
        &self, mut tx: SendTxRequest, password: Option<String>,
    ) -> RpcResult<RpcH256> {
        info!("RPC Request: send_transaction, tx = {:?}", tx);

        if tx.nonce.is_none() {
            let nonce = self
                .consensus
                .transaction_count(
                    tx.from.clone().into(),
                    BlockHashOrEpochNumber::EpochNumber(
                        EpochNumber::LatestState,
                    )
                    .into_primitive(),
                )
                .map_err(|e| {
                    RpcError::invalid_params(format!(
                        "failed to send transaction: {:?}",
                        e
                    ))
                })?;
            tx.nonce.replace(nonce.into());
            debug!("after loading nonce in latest state, tx = {:?}", tx);
        }

        let tx = tx.sign_with(password).map_err(|e| {
            RpcError::invalid_params(format!(
                "failed to send transaction: {:?}",
                e
            ))
        })?;

        self.send_transaction_with_signature(tx)
    }

    fn send_usable_genesis_accounts(
        &self, account_start_index: usize,
    ) -> RpcResult<Bytes> {
        info!(
            "RPC Request: send_usable_genesis_accounts start from {:?}",
            account_start_index
        );
        self.tx_gen
            .set_genesis_accounts_start_index(account_start_index);
        Ok(Bytes::new("1".into()))
    }

    pub fn transaction_by_hash(
        &self, hash: RpcH256,
    ) -> RpcResult<Option<RpcTransaction>> {
        let hash: H256 = hash.into();
        info!("RPC Request: cfx_getTransactionByHash({:?})", hash);

        if let Some((transaction, receipt, tx_address)) =
            self.consensus.get_transaction_info_by_hash(&hash)
        {
            Ok(Some(RpcTransaction::from_signed(
                &transaction,
                Some(RpcReceipt::new(transaction.clone(), receipt, tx_address)),
            )))
        } else {
            if let Some(transaction) = self.tx_pool.get_transaction(&hash) {
                return Ok(Some(RpcTransaction::from_signed(
                    &transaction,
                    None,
                )));
            }

            Ok(None)
        }
    }

    fn transaction_receipt(
        &self, tx_hash: RpcH256,
    ) -> RpcResult<Option<RpcReceipt>> {
        let hash: H256 = tx_hash.into();
        info!("RPC Request: cfx_getTransactionReceipt({:?})", hash);
        // Get a consistent view from ConsensusInner
        let maybe_results =
            self.consensus.get_transaction_receipt_and_block_info(&hash);
        let (
            BlockExecutionResultWithEpoch(epoch_hash, execution_result),
            address,
            state_root,
        ) = match maybe_results {
            None => return Ok(None),
            Some(result_tuple) => result_tuple,
        };

        // Operations below will not involve the status of ConsensusInner
        let block = self
            .consensus
            .data_man
            .block_by_hash(&address.block_hash, true)
            .ok_or(RpcError::internal_error())?;
        let transaction = block
            .transactions
            .get(address.index)
            .ok_or(RpcError::internal_error())?
            .as_ref()
            .clone();
        let receipt = execution_result
            .receipts
            .get(address.index)
            .ok_or(RpcError::internal_error())?
            .clone();
        let mut rpc_receipt = RpcReceipt::new(transaction, receipt, address);
        let epoch_block_header = self
            .consensus
            .data_man
            .block_header_by_hash(&epoch_hash)
            .ok_or(RpcError::internal_error())?;
        let epoch_number = epoch_block_header.height();
        rpc_receipt.set_epoch_number(Some(epoch_number));
        rpc_receipt.set_state_root(state_root.into());
        Ok(Some(rpc_receipt))
    }

    fn generate(
        &self, num_blocks: usize, num_txs: usize,
    ) -> RpcResult<Vec<H256>> {
        info!("RPC Request: generate({:?})", num_blocks);
        let mut hashes = Vec::new();
        for _i in 0..num_blocks {
            hashes.push(self.block_gen.generate_block_with_transactions(
                num_txs,
                MAX_BLOCK_SIZE_IN_BYTES,
            ));
        }
        Ok(hashes)
    }

    fn generate_fixed_block(
        &self, parent_hash: H256, referee: Vec<H256>, num_txs: usize,
        adaptive: bool, difficulty: Option<u64>,
    ) -> RpcResult<H256>
    {
        info!(
            "RPC Request: generate_fixed_block({:?}, {:?}, {:?}, {:?})",
            parent_hash, referee, num_txs, difficulty
        );
        match self.block_gen.generate_fixed_block(
            parent_hash,
            referee,
            num_txs,
            difficulty.unwrap_or(0),
            adaptive,
        ) {
            Ok(hash) => Ok(hash),
            Err(e) => Err(RpcError::invalid_params(e)),
        }
    }

    fn generate_one_block(
        &self, num_txs: usize, block_size_limit: usize,
    ) -> RpcResult<H256> {
        info!("RPC Request: generate_one_block()");
        let hash =
            self.block_gen
                .generate_block(num_txs, block_size_limit, vec![]);
        Ok(hash)
    }

    fn generate_one_block_special(
        &self, num_txs: usize, mut block_size_limit: usize,
        num_txs_simple: usize, num_txs_erc20: usize,
    ) -> RpcResult<()>
    {
        info!("RPC Request: generate_one_block_special()");

        let block_gen = &self.block_gen;
        let special_transactions = block_gen.generate_special_transactions(
            &mut block_size_limit,
            num_txs_simple,
            num_txs_erc20,
        );

        block_gen.generate_block(
            num_txs,
            block_size_limit,
            special_transactions,
        );

        Ok(())
    }

    fn generate_custom_block(
        &self, parent_hash: H256, referee: Vec<H256>, raw_txs: Bytes,
        adaptive: Option<bool>,
    ) -> RpcResult<H256>
    {
        info!("RPC Request: generate_custom_block()");

        let transactions = self.decode_raw_txs(raw_txs, 0)?;

        match self.block_gen.generate_custom_block_with_parent(
            parent_hash,
            referee,
            transactions,
            adaptive.unwrap_or(false),
        ) {
            Ok(hash) => Ok(hash),
            Err(e) => Err(RpcError::invalid_params(e)),
        }
    }

    fn generate_block_with_nonce_and_timestamp(
        &self, parent: H256, referees: Vec<H256>, raw: Bytes, nonce: u64,
        timestamp: u64, adaptive: bool,
    ) -> RpcResult<H256>
    {
        let transactions = self.decode_raw_txs(raw, 0)?;
        match self.block_gen.generate_block_with_nonce_and_timestamp(
            parent,
            referees,
            transactions,
            nonce,
            timestamp,
            adaptive,
        ) {
            Ok(hash) => Ok(hash),
            Err(e) => Err(RpcError::invalid_params(e)),
        }
    }

    fn decode_raw_txs(
        &self, raw_txs: Bytes, tx_data_len: usize,
    ) -> RpcResult<Vec<Arc<SignedTransaction>>> {
        let txs: Vec<TransactionWithSignature> =
            Rlp::new(&raw_txs.into_vec()).as_list().map_err(|err| {
                RpcError::invalid_params(format!("Decode error: {:?}", err))
            })?;

        let mut transactions = Vec::new();

        for tx in txs {
            match tx.recover_public() {
                Ok(public) => {
                    let mut signed_tx = SignedTransaction::new(public, tx);
                    if tx_data_len > 0 {
                        signed_tx.transaction.unsigned.data =
                            vec![0; tx_data_len];
                    }
                    transactions.push(Arc::new(signed_tx));
                }
                Err(e) => {
                    return Err(RpcError::invalid_params(format!(
                        "Recover public error: {:?}",
                        e
                    )));
                }
            }
        }

        Ok(transactions)
    }

    fn generate_block_with_fake_txs(
        &self, raw_txs_without_data: Bytes, adaptive: Option<bool>,
        tx_data_len: Option<usize>,
    ) -> RpcResult<H256>
    {
        let transactions = self
            .decode_raw_txs(raw_txs_without_data, tx_data_len.unwrap_or(0))?;
        Ok(self.block_gen.generate_custom_block(transactions, adaptive))
    }

    fn generate_block_with_blame_info(
        &self, num_txs: usize, block_size_limit: usize, blame_info: BlameInfo,
    ) -> RpcResult<H256> {
        Ok(self.block_gen.generate_block_with_blame_info(
            num_txs,
            block_size_limit,
            vec![],
            blame_info.blame,
            blame_info.deferred_state_root.map(|x| x.into()),
            blame_info.deferred_receipts_root.map(|x| x.into()),
            blame_info.deferred_logs_bloom_hash.map(|x| x.into()),
        ))
    }

    fn call(
        &self, request: CallRequest, epoch: Option<EpochNumber>,
    ) -> RpcResult<Bytes> {
        let epoch = epoch.unwrap_or(EpochNumber::LatestState);

        debug!("RPC Request: cfx_call");
        let signed_tx = sign_call(request).map_err(|err| {
            RpcError::invalid_params(format!("Sign tx error: {:?}", err))
        })?;
        trace!("call tx {:?}", signed_tx);
        self.consensus
            .call_virtual(&signed_tx, epoch.into())
            .map(|output| Bytes::new(output.0))
            .map_err(RpcError::invalid_params)
    }

    fn get_logs(&self, filter: RpcFilter) -> RpcResult<Vec<RpcLog>> {
        info!("RPC Request: cfx_getLogs({:?})", filter);
        let mut filter: Filter = filter.into();
        // If max_limit is set, the value in `filter` will be modified to
        // satisfy this limitation to avoid loading too many blocks
        // TODO Should the response indicates that the filter is modified?
        if let Some(max_limit) = self.config.get_logs_filter_max_limit {
            if filter.limit.is_none() || filter.limit.unwrap() > max_limit {
                filter.limit = Some(max_limit);
            }
        }
        self.consensus
            .logs(filter)
            .map_err(|e| format!("{}", e))
            .map_err(RpcError::invalid_params)
            .map(|logs| logs.iter().cloned().map(RpcLog::from).collect())
    }

    fn estimate_gas(
        &self, request: CallRequest, epoch: Option<EpochNumber>,
    ) -> RpcResult<RpcU256> {
        let epoch = epoch.unwrap_or(EpochNumber::LatestState);

        debug!("RPC Request: cfx_estimateGas");
        let signed_tx = sign_call(request).map_err(|err| {
            RpcError::invalid_params(format!("Sign tx error: {:?}", err))
        })?;
        trace!("call tx {:?}", signed_tx);
        let result = self.consensus.estimate_gas(&signed_tx, epoch.into());
        result
            .map_err(|e| {
                warn!("Transaction execution error {:?}", e);
                RpcError::internal_error()
            })
            .map(|x| x.into())
    }

    fn current_sync_phase(&self) -> RpcResult<String> {
        Ok(self.sync.current_sync_phase().name().into())
    }

    fn expire_block_gc(&self, timeout: u64) -> RpcResult<()> {
        self.sync.expire_block_gc(timeout);
        Ok(())
    }

    pub fn consensus_graph_state(&self) -> RpcResult<ConsensusGraphStates> {
        let consensus_graph_states =
            STATE_EXPOSER.consensus_graph.lock().retrieve();
        Ok(ConsensusGraphStates::new(consensus_graph_states))
    }

    pub fn sync_graph_state(&self) -> RpcResult<SyncGraphStates> {
        let sync_graph_states = STATE_EXPOSER.sync_graph.lock().retrieve();
        Ok(SyncGraphStates::new(sync_graph_states))
    }

<<<<<<< HEAD
    /// Return (block_info.status, state_valid)
    /// Return Error if either field is missing
    pub fn get_block_status(&self, block_hash: H256) -> RpcResult<(u8, bool)> {
        let status = self
            .consensus
            .data_man
            .local_block_info_from_db(&block_hash)
            .ok_or(RpcError::invalid_params("No block status"))?
            .get_status();
        let state_valid = self
            .consensus
            .inner
            .read()
            .block_node(&block_hash)
            .ok_or(RpcError::invalid_params("No block in consensus"))?
            .data
            .state_valid
            .ok_or(RpcError::invalid_params("No state_valid"))?;
        Ok((status.to_db_status(), state_valid))
=======
    pub fn set_db_crash(
        &self, crash_probability: f64, crash_exit_code: i32,
    ) -> RpcResult<()> {
        if crash_probability == 0.0 {
            *CRASH_EXIT_PROBABILITY.lock() = None;
        } else {
            *CRASH_EXIT_PROBABILITY.lock() = Some(crash_probability);
        }
        *CRASH_EXIT_CODE.lock() = crash_exit_code;
        Ok(())
>>>>>>> dcc2fd07
    }
}

#[allow(dead_code)]
pub struct CfxHandler {
    common: Arc<CommonImpl>,
    rpc_impl: Arc<RpcImpl>,
}

impl CfxHandler {
    pub fn new(common: Arc<CommonImpl>, rpc_impl: Arc<RpcImpl>) -> Self {
        CfxHandler { common, rpc_impl }
    }
}

impl Cfx for CfxHandler {
    delegate! {
        target self.common {
            fn best_block_hash(&self) -> RpcResult<RpcH256>;
            fn block_by_epoch_number(&self, epoch_num: EpochNumber, include_txs: bool) -> RpcResult<RpcBlock>;
            fn block_by_hash_with_pivot_assumption(&self, block_hash: RpcH256, pivot_hash: RpcH256, epoch_number: RpcU64) -> RpcResult<RpcBlock>;
            fn block_by_hash(&self, hash: RpcH256, include_txs: bool) -> RpcResult<Option<RpcBlock>>;
            fn blocks_by_epoch(&self, num: EpochNumber) -> RpcResult<Vec<RpcH256>>;
            fn epoch_number(&self, epoch_num: Option<EpochNumber>) -> RpcResult<RpcU256>;
            fn gas_price(&self) -> RpcResult<RpcU256>;
            fn transaction_count(&self, address: RpcH160, num: Option<BlockHashOrEpochNumber>) -> RpcResult<RpcU256>;
        }

        target self.rpc_impl {
            fn code(&self, addr: RpcH160, epoch_number: Option<EpochNumber>) -> RpcResult<Bytes>;
            fn account(&self, address: RpcH160, num: Option<EpochNumber>) -> RpcResult<RpcAccount>;
            fn interest_rate(&self, num: Option<EpochNumber>) -> RpcResult<RpcU256>;
            fn accumulate_interest_rate(&self, num: Option<EpochNumber>) -> RpcResult<RpcU256>;
            fn balance(&self, address: RpcH160, num: Option<EpochNumber>) -> RpcResult<RpcU256>;
            fn bank_balance(&self, address: RpcH160, num: Option<EpochNumber>) -> RpcResult<RpcU256>;
            fn storage_balance(&self, address: RpcH160, num: Option<EpochNumber>) -> RpcResult<RpcU256>;
            fn call(&self, request: CallRequest, epoch: Option<EpochNumber>) -> RpcResult<Bytes>;
            fn estimate_gas(&self, request: CallRequest, epoch_number: Option<EpochNumber>) -> RpcResult<RpcU256>;
            fn get_logs(&self, filter: RpcFilter) -> RpcResult<Vec<RpcLog>>;
            fn send_raw_transaction(&self, raw: Bytes) -> RpcResult<RpcH256>;
            fn transaction_by_hash(&self, hash: RpcH256) -> RpcResult<Option<RpcTransaction>>;
            fn transaction_receipt(&self, tx_hash: RpcH256) -> RpcResult<Option<RpcReceipt>>;
        }
    }
}

#[allow(dead_code)]
pub struct TestRpcImpl {
    common: Arc<CommonImpl>,
    rpc_impl: Arc<RpcImpl>,
}

impl TestRpcImpl {
    pub fn new(common: Arc<CommonImpl>, rpc_impl: Arc<RpcImpl>) -> Self {
        TestRpcImpl { common, rpc_impl }
    }
}

impl TestRpc for TestRpcImpl {
    delegate! {
        target self.common {
            fn add_latency(&self, id: NodeId, latency_ms: f64) -> RpcResult<()>;
            fn add_peer(&self, node_id: NodeId, address: SocketAddr) -> RpcResult<()>;
            fn chain(&self) -> RpcResult<Vec<RpcBlock>>;
            fn drop_peer(&self, node_id: NodeId, address: SocketAddr) -> RpcResult<()>;
            fn get_block_count(&self) -> RpcResult<u64>;
            fn get_goodput(&self) -> RpcResult<String>;
            fn get_nodeid(&self, challenge: Vec<u8>) -> RpcResult<Vec<u8>>;
            fn get_peer_info(&self) -> RpcResult<Vec<PeerInfo>>;
            fn get_status(&self) -> RpcResult<RpcStatus>;
            fn get_transaction_receipt(&self, tx_hash: H256) -> RpcResult<Option<RpcReceipt>>;
            fn say_hello(&self) -> RpcResult<String>;
            fn stop(&self) -> RpcResult<()>;
        }

        target self.rpc_impl {
            fn expire_block_gc(&self, timeout: u64) -> RpcResult<()>;
            fn generate_block_with_blame_info(&self, num_txs: usize, block_size_limit: usize, blame_info: BlameInfo) -> RpcResult<H256>;
            fn generate_block_with_fake_txs(&self, raw_txs_without_data: Bytes, adaptive: Option<bool>, tx_data_len: Option<usize>) -> RpcResult<H256>;
            fn generate_custom_block(&self, parent_hash: H256, referee: Vec<H256>, raw_txs: Bytes, adaptive: Option<bool>) -> RpcResult<H256>;
            fn generate_fixed_block(&self, parent_hash: H256, referee: Vec<H256>, num_txs: usize, adaptive: bool, difficulty: Option<u64>) -> RpcResult<H256>;
            fn generate_one_block_special(&self, num_txs: usize, block_size_limit: usize, num_txs_simple: usize, num_txs_erc20: usize) -> RpcResult<()>;
            fn generate_one_block(&self, num_txs: usize, block_size_limit: usize) -> RpcResult<H256>;
            fn generate_block_with_nonce_and_timestamp(&self, parent: H256, referees: Vec<H256>, raw: Bytes, nonce: u64, timestamp: u64, adaptive: bool) -> RpcResult<H256>;
            fn generate(&self, num_blocks: usize, num_txs: usize) -> RpcResult<Vec<H256>>;
            fn get_block_status(&self, block_hash: H256) -> RpcResult<(u8, bool)>;
            fn send_usable_genesis_accounts(& self, account_start_index: usize) -> RpcResult<Bytes>;
            fn set_db_crash(&self, crash_probability: f64, crash_exit_code: i32) -> RpcResult<()>;
        }
    }
}

pub struct DebugRpcImpl {
    common: Arc<CommonImpl>,
    rpc_impl: Arc<RpcImpl>,
}

impl DebugRpcImpl {
    pub fn new(common: Arc<CommonImpl>, rpc_impl: Arc<RpcImpl>) -> Self {
        DebugRpcImpl { common, rpc_impl }
    }
}

impl DebugRpc for DebugRpcImpl {
    delegate! {
        target self.common {
            fn clear_tx_pool(&self) -> RpcResult<()>;
            fn net_node(&self, id: NodeId) -> RpcResult<Option<(String, Node)>>;
            fn net_disconnect_node(&self, id: NodeId, op: Option<UpdateNodeOperation>) -> RpcResult<Option<usize>>;
            fn net_sessions(&self, node_id: Option<NodeId>) -> RpcResult<Vec<SessionDetails>>;
            fn net_throttling(&self) -> RpcResult<throttling::Service>;
            fn tx_inspect(&self, hash: RpcH256) -> RpcResult<BTreeMap<String, String>>;
            fn txpool_content(&self) -> RpcResult<BTreeMap<String, BTreeMap<String, BTreeMap<usize, Vec<RpcTransaction>>>>>;
            fn txpool_inspect(&self) -> RpcResult<BTreeMap<String, BTreeMap<String, BTreeMap<usize, Vec<String>>>>>;
            fn txpool_status(&self) -> RpcResult<BTreeMap<String, usize>>;
            fn accounts(&self) -> RpcResult<Vec<RpcH160>>;
            fn new_account(&self, password: String) -> RpcResult<RpcH160>;
            fn unlock_account(&self, address: RpcH160, password: String, duration: Option<RpcU128>) -> RpcResult<bool>;
            fn lock_account(&self, address: RpcH160) -> RpcResult<bool>;
            fn sign(&self, data: Bytes, address: RpcH160, password: Option<String>) -> RpcResult<RpcH520>;
        }

        target self.rpc_impl {
            fn current_sync_phase(&self) -> RpcResult<String>;
            fn consensus_graph_state(&self) -> RpcResult<ConsensusGraphStates>;
            fn sync_graph_state(&self) -> RpcResult<SyncGraphStates>;
            fn send_transaction(&self, tx: SendTxRequest, password: Option<String>) -> RpcResult<RpcH256>;
        }
    }
}<|MERGE_RESOLUTION|>--- conflicted
+++ resolved
@@ -555,7 +555,6 @@
         Ok(SyncGraphStates::new(sync_graph_states))
     }
 
-<<<<<<< HEAD
     /// Return (block_info.status, state_valid)
     /// Return Error if either field is missing
     pub fn get_block_status(&self, block_hash: H256) -> RpcResult<(u8, bool)> {
@@ -575,7 +574,9 @@
             .state_valid
             .ok_or(RpcError::invalid_params("No state_valid"))?;
         Ok((status.to_db_status(), state_valid))
-=======
+    }
+    
+    
     pub fn set_db_crash(
         &self, crash_probability: f64, crash_exit_code: i32,
     ) -> RpcResult<()> {
@@ -586,7 +587,6 @@
         }
         *CRASH_EXIT_CODE.lock() = crash_exit_code;
         Ok(())
->>>>>>> dcc2fd07
     }
 }
 
