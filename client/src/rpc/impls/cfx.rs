// Copyright 2019 Conflux Foundation. All rights reserved.
// Conflux is free software and distributed under GNU General Public License.
// See http://www.gnu.org/licenses/

use delegate::delegate;

use crate::rpc::{
    traits::{cfx::Cfx, debug::DebugRpc, test::TestRpc},
    types::{
        BlameInfo, Block as RpcBlock, Bytes, EpochNumber, Filter as RpcFilter,
        Log as RpcLog, Receipt as RpcReceipt, Status as RpcStatus,
        Transaction as RpcTransaction, H160 as RpcH160, H256 as RpcH256,
        U256 as RpcU256, U64 as RpcU64,
    },
};
use blockgen::BlockGenerator;
use cfx_types::{H160, H256};
use cfxcore::{
    block_parameters::MAX_BLOCK_SIZE_IN_BYTES, PeerInfo, SharedConsensusGraph,
    SharedSynchronizationService, SharedTransactionPool,
};
use jsonrpc_core::{Error as RpcError, Result as RpcResult};
use network::{
    node_table::{Node, NodeId},
    throttling, SessionDetails, UpdateNodeOperation,
};
use primitives::{
    Action, SignedTransaction, Transaction, TransactionWithSignature,
};
use rlp::Rlp;
use std::{collections::BTreeMap, net::SocketAddr, sync::Arc};

use super::common::RpcImpl as CommonImpl;

pub struct RpcImpl {
    pub consensus: SharedConsensusGraph,
    sync: SharedSynchronizationService,
    block_gen: Arc<BlockGenerator>,
    tx_pool: SharedTransactionPool,
    tx_gen: Arc<TransactionGenerator>,
}
use txgen::TransactionGenerator;

impl RpcImpl {
    pub fn new(
        consensus: SharedConsensusGraph, sync: SharedSynchronizationService,
        block_gen: Arc<BlockGenerator>, tx_pool: SharedTransactionPool,
        tx_gen: Arc<TransactionGenerator>,
    ) -> Self
    {
        RpcImpl {
            consensus,
            sync,
            block_gen,
            tx_pool,
            tx_gen,
        }
    }

    fn code(
        &self, addr: RpcH160, epoch_number: Option<EpochNumber>,
    ) -> RpcResult<Bytes> {
        let epoch_number = epoch_number.unwrap_or(EpochNumber::LatestState);
        let address: H160 = addr.into();
        info!(
            "RPC Request: cfx_getCode address={:?} epoch_num={:?}",
            address, epoch_number
        );

        self.consensus
            .get_code(address, epoch_number.into())
            .map(Bytes::new)
            .map_err(|err| RpcError::invalid_params(err))
    }

    fn balance(
        &self, address: RpcH160, num: Option<EpochNumber>,
    ) -> RpcResult<RpcU256> {
        let num = num.unwrap_or(EpochNumber::LatestState);
        let address: H160 = address.into();
        info!(
            "RPC Request: cfx_getBalance address={:?} epoch_num={:?}",
            address, num
        );

        self.consensus
            .get_balance(address, num.into())
            .map(|x| x.into())
            .map_err(|err| RpcError::invalid_params(err))
    }

    //    fn account(
    //        &self, address: RpcH160, include_txs: bool, num_txs: RpcU64,
    //        epoch_num: Option<EpochNumber>,
    //    ) -> RpcResult<Account>
    //    {
    //        let inner = &mut *self.consensus.inner.write();
    //
    //        let address: H160 = address.into();
    //        let num_txs = num_txs.as_usize();
    //        let epoch_num = epoch_num.unwrap_or(EpochNumber::LatestState);
    //        info!(
    //            "RPC Request: cfx_getAccount address={:?} include_txs={:?}
    // num_txs={:?} epoch_num={:?}",            address, include_txs,
    // num_txs, epoch_num        );
    //        self.consensus
    //            .get_account(
    //                address,
    //                num_txs,
    //                epoch_num.into(),
    //            )
    //            .and_then(|(balance, transactions)| {
    //                Ok(Account {
    //                    balance: balance.into(),
    //                    transactions: BlockTransactions::new(
    //                        &transactions,
    //                        include_txs,
    //                        inner,
    //                    ),
    //                })
    //            })
    //            .map_err(|err| RpcError::invalid_params(err))
    //    }

    fn send_raw_transaction(&self, raw: Bytes) -> RpcResult<RpcH256> {
        info!("RPC Request: cfx_sendRawTransaction bytes={:?}", raw);
        Rlp::new(&raw.into_vec())
            .as_val()
            .map_err(|err| {
                RpcError::invalid_params(format!("Error: {:?}", err))
            })
            .and_then(|tx| {
                let (signed_trans, failed_trans) = self.tx_pool.insert_new_transactions(
                    &vec![tx],
                );
                if signed_trans.len() + failed_trans.len() > 1 {
                    // This should never happen
                    error!("insert_new_transactions failed, invalid length of returned result vector {}", signed_trans.len() + failed_trans.len());
                    Ok(H256::new().into())
                } else if signed_trans.len() + failed_trans.len() == 0 {
                    // For tx in transactions_pubkey_cache, we simply ignore them
                    debug!("insert_new_transactions ignores inserted transactions");
                    Err(RpcError::invalid_params(String::from("tx already exist")))
                } else {
                    if signed_trans.is_empty() {
                        let mut tx_err = String::from("");
                        for (_, e) in failed_trans.iter() {
                            tx_err = e.clone();
                            break;
                        }
                        Err(RpcError::invalid_params(tx_err))
                    } else {
                        let tx_hash = signed_trans[0].hash();
                        self.sync.append_received_transactions(signed_trans);
                        Ok(tx_hash.into())
                    }
                }
            })
    }

    fn send_usable_genesis_accounts(
        &self, account_start_index: usize,
    ) -> RpcResult<Bytes> {
        info!(
            "RPC Request: send_usable_genesis_accounts start from {:?}",
            account_start_index
        );
        self.tx_gen
            .set_genesis_accounts_start_index(account_start_index);
        Ok(Bytes::new("1".into()))
    }

    pub fn transaction_by_hash(
        &self, hash: RpcH256,
    ) -> RpcResult<Option<RpcTransaction>> {
        let hash: H256 = hash.into();
        info!("RPC Request: cfx_getTransactionByHash({:?})", hash);

        if let Some((transaction, receipt, tx_address)) =
            self.consensus.get_transaction_info_by_hash(&hash)
        {
            Ok(Some(RpcTransaction::from_signed(
                &transaction,
                Some(RpcReceipt::new(transaction.clone(), receipt, tx_address)),
            )))
        } else {
            if let Some(transaction) = self.tx_pool.get_transaction(&hash) {
                return Ok(Some(RpcTransaction::from_signed(
                    &transaction,
                    None,
                )));
            }

            Ok(None)
        }
    }

    fn transaction_receipt(
        &self, tx_hash: RpcH256,
    ) -> RpcResult<Option<RpcReceipt>> {
        let hash: H256 = tx_hash.into();
        info!("RPC Request: cfx_getTransactionReceipt({:?})", hash);
        let transaction_info =
            self.consensus.get_transaction_info_by_hash(&hash);
        let (tx, receipt, address) = match transaction_info {
            None => return Ok(None),
            Some(info) => info,
        };
        let hash = address.block_hash.into();
        let mut receipt = RpcReceipt::new(tx, receipt, address);
        let epoch_number = self.consensus.get_block_epoch_number(&hash);
        receipt.set_epoch_number(epoch_number);
        if let Some(pivot_height) = epoch_number {
            if let Some(state_root) =
                self.consensus.get_state_root_by_pivot_height(pivot_height)
            {
                receipt.set_state_root(RpcH256::from(state_root));
            }
        }
        Ok(Some(receipt))
    }

    fn generate(
        &self, num_blocks: usize, num_txs: usize,
    ) -> RpcResult<Vec<H256>> {
        info!("RPC Request: generate({:?})", num_blocks);
        let mut hashes = Vec::new();
        for _i in 0..num_blocks {
            hashes.push(self.block_gen.generate_block_with_transactions(
                num_txs,
                MAX_BLOCK_SIZE_IN_BYTES,
            ));
        }
        Ok(hashes)
    }

    fn generate_fixed_block(
        &self, parent_hash: H256, referee: Vec<H256>, num_txs: usize,
        adaptive: bool, difficulty: Option<u64>,
    ) -> RpcResult<H256>
    {
        info!(
            "RPC Request: generate_fixed_block({:?}, {:?}, {:?}, {:?})",
            parent_hash, referee, num_txs, difficulty
        );
        match self.block_gen.generate_fixed_block(
            parent_hash,
            referee,
            num_txs,
            difficulty.unwrap_or(0),
            adaptive,
        ) {
            Ok(hash) => Ok(hash),
            Err(e) => Err(RpcError::invalid_params(e)),
        }
    }

    fn generate_one_block(
        &self, num_txs: usize, block_size_limit: usize,
    ) -> RpcResult<H256> {
        info!("RPC Request: generate_one_block()");
        let hash =
            self.block_gen
                .generate_block(num_txs, block_size_limit, vec![]);
        Ok(hash)
    }

    fn generate_one_block_special(
        &self, num_txs: usize, mut block_size_limit: usize,
        num_txs_simple: usize, num_txs_erc20: usize,
    ) -> RpcResult<()>
    {
        info!("RPC Request: generate_one_block_special()");

        let block_gen = &self.block_gen;
        let special_transactions = block_gen.generate_special_transactions(
            &mut block_size_limit,
            num_txs_simple,
            num_txs_erc20,
        );

        block_gen.generate_block(
            num_txs,
            block_size_limit,
            special_transactions,
        );

        Ok(())
    }

    fn generate_custom_block(
        &self, parent_hash: H256, referee: Vec<H256>, raw_txs: Bytes,
        adaptive: Option<bool>,
    ) -> RpcResult<H256>
    {
        info!("RPC Request: generate_custom_block()");

        let transactions = self.decode_raw_txs(raw_txs, 0)?;

        match self.block_gen.generate_custom_block_with_parent(
            parent_hash,
            referee,
            transactions,
            adaptive.unwrap_or(false),
        ) {
            Ok(hash) => Ok(hash),
            Err(e) => Err(RpcError::invalid_params(e)),
        }
    }

    fn decode_raw_txs(
        &self, raw_txs: Bytes, tx_data_len: usize,
    ) -> RpcResult<Vec<Arc<SignedTransaction>>> {
        let txs: Vec<TransactionWithSignature> =
            Rlp::new(&raw_txs.into_vec()).as_list().map_err(|err| {
                RpcError::invalid_params(format!("Decode error: {:?}", err))
            })?;

        let mut transactions = Vec::new();

        for tx in txs {
            match tx.recover_public() {
                Ok(public) => {
                    let mut signed_tx = SignedTransaction::new(public, tx);
                    if tx_data_len > 0 {
                        signed_tx.transaction.unsigned.data =
                            vec![0; tx_data_len];
                    }
                    transactions.push(Arc::new(signed_tx));
                }
                Err(e) => {
                    return Err(RpcError::invalid_params(format!(
                        "Recover public error: {:?}",
                        e
                    )));
                }
            }
        }

        Ok(transactions)
    }

    fn generate_block_with_fake_txs(
        &self, raw_txs_without_data: Bytes, tx_data_len: Option<usize>,
    ) -> RpcResult<H256> {
        let transactions = self
            .decode_raw_txs(raw_txs_without_data, tx_data_len.unwrap_or(0))?;
        Ok(self.block_gen.generate_custom_block(transactions))
    }

    fn generate_block_with_blame_info(
        &self, num_txs: usize, block_size_limit: usize, blame_info: BlameInfo,
    ) -> RpcResult<H256> {
        Ok(self.block_gen.generate_block_with_blame_info(
            num_txs,
            block_size_limit,
            vec![],
            blame_info.blame,
            blame_info.deferred_state_root.and_then(|x| Some(x.into())),
            blame_info
                .deferred_receipts_root
                .and_then(|x| Some(x.into())),
            blame_info
                .deferred_logs_bloom_hash
                .and_then(|x| Some(x.into())),
        ))
    }

    fn call(
        &self, rpc_tx: RpcTransaction, epoch: Option<EpochNumber>,
    ) -> RpcResult<Bytes> {
        let epoch = epoch.unwrap_or(EpochNumber::LatestState);

        let tx = Transaction {
            nonce: rpc_tx.nonce.into(),
            gas: rpc_tx.gas.into(),
            gas_price: rpc_tx.gas_price.into(),
            value: rpc_tx.value.into(),
            action: match rpc_tx.to {
                Some(to) => Action::Call(to.into()),
                None => Action::Create,
            },
            data: rpc_tx.data.into(),
        };
        debug!("RPC Request: cfx_call");
        let mut signed_tx = SignedTransaction::new_unsigned(
            TransactionWithSignature::new_unsigned(tx),
        );
        signed_tx.sender = rpc_tx.from.into();
        trace!("call tx {:?}", signed_tx);
        self.consensus
            .call_virtual(&signed_tx, epoch.into())
            .map(|output| Bytes::new(output.0))
            .map_err(|e| RpcError::invalid_params(e))
    }

    fn get_logs(&self, filter: RpcFilter) -> RpcResult<Vec<RpcLog>> {
        info!("RPC Request: cfx_getLogs({:?})", filter);
        self.consensus
            .logs(filter.into())
            .map_err(|e| format!("{}", e))
            .map_err(RpcError::invalid_params)
            .map(|logs| logs.iter().cloned().map(RpcLog::from).collect())
    }

    fn estimate_gas(&self, rpc_tx: RpcTransaction) -> RpcResult<RpcU256> {
        let tx = Transaction {
            nonce: rpc_tx.nonce.into(),
            gas: rpc_tx.gas.into(),
            gas_price: rpc_tx.gas_price.into(),
            value: rpc_tx.value.into(),
            action: match rpc_tx.to {
                Some(to) => Action::Call(to.into()),
                None => Action::Create,
            },
            data: rpc_tx.data.into(),
        };
        let mut signed_tx = SignedTransaction::new_unsigned(
            TransactionWithSignature::new_unsigned(tx),
        );
        signed_tx.sender = rpc_tx.from.into();
        trace!("call tx {:?}", signed_tx);
        let result = self.consensus.estimate_gas(&signed_tx);
        result
            .map_err(|e| {
                warn!("Transaction execution error {:?}", e);
                RpcError::internal_error()
            })
            .map(|x| x.into())
    }

    fn current_sync_phase(&self) -> RpcResult<String> {
        Ok(self.sync.current_sync_phase().name().into())
    }

    fn expire_block_gc(&self, timeout: u64) -> RpcResult<()> {
        self.sync.expire_block_gc(timeout);
        Ok(())
    }
}

#[allow(dead_code)]
pub struct CfxHandler {
    common: Arc<CommonImpl>,
    rpc_impl: Arc<RpcImpl>,
}

impl CfxHandler {
    pub fn new(common: Arc<CommonImpl>, rpc_impl: Arc<RpcImpl>) -> Self {
        CfxHandler { common, rpc_impl }
    }
}

impl Cfx for CfxHandler {
    delegate! {
        target self.common {
            fn best_block_hash(&self) -> RpcResult<RpcH256>;
            fn block_by_epoch_number(&self, epoch_num: EpochNumber, include_txs: bool) -> RpcResult<RpcBlock>;
            fn block_by_hash_with_pivot_assumption(&self, block_hash: RpcH256, pivot_hash: RpcH256, epoch_number: RpcU64) -> RpcResult<RpcBlock>;
            fn block_by_hash(&self, hash: RpcH256, include_txs: bool) -> RpcResult<Option<RpcBlock>>;
            fn blocks_by_epoch(&self, num: EpochNumber) -> RpcResult<Vec<RpcH256>>;
            fn epoch_number(&self, epoch_num: Option<EpochNumber>) -> RpcResult<RpcU256>;
            fn gas_price(&self) -> RpcResult<RpcU256>;
            fn transaction_count(&self, address: RpcH160, num: Option<EpochNumber>) -> RpcResult<RpcU256>;
        }

        target self.rpc_impl {
            fn code(&self, addr: RpcH160, epoch_number: Option<EpochNumber>) -> RpcResult<Bytes>;
            fn balance(&self, address: RpcH160, num: Option<EpochNumber>) -> RpcResult<RpcU256>;
            fn call(&self, rpc_tx: RpcTransaction, epoch: Option<EpochNumber>) -> RpcResult<Bytes>;
            fn estimate_gas(&self, rpc_tx: RpcTransaction) -> RpcResult<RpcU256>;
            fn get_logs(&self, filter: RpcFilter) -> RpcResult<Vec<RpcLog>>;
            fn send_raw_transaction(&self, raw: Bytes) -> RpcResult<RpcH256>;
<<<<<<< HEAD
            fn send_usable_genesis_accounts(& self,raw_addresses:Bytes, raw_secrets:Bytes) ->RpcResult<Bytes>;
            fn transaction_by_hash(&self, hash: RpcH256) -> RpcResult<Option<RpcTransaction>>;
            fn transaction_receipt(&self, tx_hash: RpcH256) -> RpcResult<Option<RpcReceipt>>;
=======
            fn transaction_by_hash(&self, hash: RpcH256) -> RpcResult<Option<RpcTransaction>>;
            fn send_usable_genesis_accounts(& self,account_start_index:usize) ->RpcResult<Bytes>;
            fn get_transaction_receipt(&self, tx_hash: RpcH256) -> RpcResult<Option<RpcReceipt>>;
>>>>>>> cc3417de
        }
    }
}

#[allow(dead_code)]
pub struct TestRpcImpl {
    common: Arc<CommonImpl>,
    rpc_impl: Arc<RpcImpl>,
}

impl TestRpcImpl {
    pub fn new(common: Arc<CommonImpl>, rpc_impl: Arc<RpcImpl>) -> Self {
        TestRpcImpl { common, rpc_impl }
    }
}

impl TestRpc for TestRpcImpl {
    delegate! {
        target self.common {
            fn add_latency(&self, id: NodeId, latency_ms: f64) -> RpcResult<()>;
            fn add_peer(&self, node_id: NodeId, address: SocketAddr) -> RpcResult<()>;
            fn chain(&self) -> RpcResult<Vec<RpcBlock>>;
            fn drop_peer(&self, node_id: NodeId, address: SocketAddr) -> RpcResult<()>;
            fn get_block_count(&self) -> RpcResult<u64>;
            fn get_goodput(&self) -> RpcResult<String>;
            fn get_nodeid(&self, challenge: Vec<u8>) -> RpcResult<Vec<u8>>;
            fn get_peer_info(&self) -> RpcResult<Vec<PeerInfo>>;
            fn get_status(&self) -> RpcResult<RpcStatus>;
            fn get_transaction_receipt(&self, tx_hash: H256) -> RpcResult<Option<RpcReceipt>>;
            fn say_hello(&self) -> RpcResult<String>;
            fn stop(&self) -> RpcResult<()>;
        }

        target self.rpc_impl {
            fn expire_block_gc(&self, timeout: u64) -> RpcResult<()>;
            fn generate_block_with_blame_info(&self, num_txs: usize, block_size_limit: usize, blame_info: BlameInfo) -> RpcResult<H256>;
            fn generate_block_with_fake_txs(&self, raw_txs_without_data: Bytes, tx_data_len: Option<usize>) -> RpcResult<H256>;
            fn generate_custom_block(&self, parent_hash: H256, referee: Vec<H256>, raw_txs: Bytes, adaptive: Option<bool>) -> RpcResult<H256>;
            fn generate_fixed_block(&self, parent_hash: H256, referee: Vec<H256>, num_txs: usize, adaptive: bool, difficulty: Option<u64>) -> RpcResult<H256>;
            fn generate_one_block_special(&self, num_txs: usize, block_size_limit: usize, num_txs_simple: usize, num_txs_erc20: usize) -> RpcResult<()>;
            fn generate_one_block(&self, num_txs: usize, block_size_limit: usize) -> RpcResult<H256>;
            fn generate(&self, num_blocks: usize, num_txs: usize) -> RpcResult<Vec<H256>>;
        }
    }
}

pub struct DebugRpcImpl {
    common: Arc<CommonImpl>,
    rpc_impl: Arc<RpcImpl>,
}

impl DebugRpcImpl {
    pub fn new(common: Arc<CommonImpl>, rpc_impl: Arc<RpcImpl>) -> Self {
        DebugRpcImpl { common, rpc_impl }
    }
}

impl DebugRpc for DebugRpcImpl {
    delegate! {
        target self.common {
            fn clear_tx_pool(&self) -> RpcResult<()>;
            fn net_high_priority_packets(&self) -> RpcResult<usize>;
            fn net_node(&self, id: NodeId) -> RpcResult<Option<(String, Node)>>;
            fn net_disconnect_node(&self, id: NodeId, op: Option<UpdateNodeOperation>) -> RpcResult<Option<usize>>;
            fn net_sessions(&self, node_id: Option<NodeId>) -> RpcResult<Vec<SessionDetails>>;
            fn net_throttling(&self) -> RpcResult<throttling::Service>;
            fn tx_inspect(&self, hash: RpcH256) -> RpcResult<BTreeMap<String, String>>;
            fn txpool_content(&self) -> RpcResult<BTreeMap<String, BTreeMap<String, BTreeMap<usize, Vec<RpcTransaction>>>>>;
            fn txpool_inspect(&self) -> RpcResult<BTreeMap<String, BTreeMap<String, BTreeMap<usize, Vec<String>>>>>;
            fn txpool_status(&self) -> RpcResult<BTreeMap<String, usize>>;
        }

        target self.rpc_impl {
            fn current_sync_phase(&self) -> RpcResult<String>;
        }
    }
}<|MERGE_RESOLUTION|>--- conflicted
+++ resolved
@@ -471,15 +471,9 @@
             fn estimate_gas(&self, rpc_tx: RpcTransaction) -> RpcResult<RpcU256>;
             fn get_logs(&self, filter: RpcFilter) -> RpcResult<Vec<RpcLog>>;
             fn send_raw_transaction(&self, raw: Bytes) -> RpcResult<RpcH256>;
-<<<<<<< HEAD
-            fn send_usable_genesis_accounts(& self,raw_addresses:Bytes, raw_secrets:Bytes) ->RpcResult<Bytes>;
+            fn send_usable_genesis_accounts(& self, account_start_index: usize) -> RpcResult<Bytes>;
             fn transaction_by_hash(&self, hash: RpcH256) -> RpcResult<Option<RpcTransaction>>;
             fn transaction_receipt(&self, tx_hash: RpcH256) -> RpcResult<Option<RpcReceipt>>;
-=======
-            fn transaction_by_hash(&self, hash: RpcH256) -> RpcResult<Option<RpcTransaction>>;
-            fn send_usable_genesis_accounts(& self,account_start_index:usize) ->RpcResult<Bytes>;
-            fn get_transaction_receipt(&self, tx_hash: RpcH256) -> RpcResult<Option<RpcReceipt>>;
->>>>>>> cc3417de
         }
     }
 }
