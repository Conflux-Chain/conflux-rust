--- conflicted
+++ resolved
@@ -3,13 +3,9 @@
 // See http://www.gnu.org/licenses/
 
 use crate::rpc::types::{
-<<<<<<< HEAD
-    Address as Base32Address, SponsorInfo, TokenSupplyInfo,
-    MAX_GAS_CALL_REQUEST,
-=======
     address::NODE_NETWORK, call_request::rpc_call_request_network,
-    errors::check_rpc_address_network, TokenSupplyInfo, MAX_GAS_CALL_REQUEST,
->>>>>>> 57d49704
+    errors::check_rpc_address_network, Address as Base32Address, SponsorInfo,
+    TokenSupplyInfo, MAX_GAS_CALL_REQUEST,
 };
 use blockgen::BlockGenerator;
 use cfx_statedb::{StateDbExt, StateDbGetOriginalMethods};
