// Copyright 2019 Conflux Foundation. All rights reserved.
// Conflux is free software and distributed under GNU General Public License.
// See http://www.gnu.org/licenses/

use delegate::delegate;

use crate::rpc::{
    traits::{cfx::Cfx, debug::DebugRpc, test::TestRpc},
    types::{
        BlameInfo, Block as RpcBlock, Bytes, EpochNumber, Filter as RpcFilter,
        Log as RpcLog, Receipt as RpcReceipt, Status as RpcStatus,
        Transaction as RpcTransaction, H160 as RpcH160, H256 as RpcH256,
        U256 as RpcU256, U64 as RpcU64,
    },
};
use blockgen::BlockGenerator;
use cfx_types::{H160, H256};
use cfxcore::{
<<<<<<< HEAD
    storage::{
        state::StateTrait, state_manager::StateManagerTrait, StorageManager,
    },
    PeerInfo, SharedConsensusGraph, SharedSynchronizationService,
    SharedTransactionPool,
=======
    block_parameters::MAX_BLOCK_SIZE_IN_BYTES, PeerInfo, SharedConsensusGraph,
    SharedSynchronizationService, SharedTransactionPool,
>>>>>>> a8b158b0
};
use jsonrpc_core::{Error as RpcError, Result as RpcResult};
use network::{
    node_table::{Node, NodeId},
    throttling, SessionDetails, UpdateNodeOperation,
};
use primitives::{
    filter::FilterError, Action, SignedTransaction, Transaction,
    TransactionWithSignature,
};
use rlp::Rlp;
use std::{collections::BTreeMap, net::SocketAddr, sync::Arc};

use super::common::RpcImpl as CommonImpl;

pub struct RpcImpl {
    pub consensus: SharedConsensusGraph,
    sync: SharedSynchronizationService,
    block_gen: Arc<BlockGenerator>,
    tx_pool: SharedTransactionPool,
    tx_gen: Arc<TransactionGenerator>,
}
use std::collections::HashMap;
use txgen::TransactionGenerator;

impl RpcImpl {
    pub fn new(
        consensus: SharedConsensusGraph, sync: SharedSynchronizationService,
        block_gen: Arc<BlockGenerator>, tx_pool: SharedTransactionPool,
        tx_gen: Arc<TransactionGenerator>,
    ) -> Self
    {
        RpcImpl {
            consensus,
            sync,
            block_gen,
            tx_pool,
            tx_gen,
        }
    }

    fn balance(
        &self, address: RpcH160, num: Option<EpochNumber>,
    ) -> RpcResult<RpcU256> {
        let num = num.unwrap_or(EpochNumber::LatestState);
        let address: H160 = address.into();
        info!(
            "RPC Request: cfx_getBalance address={:?} epoch_num={:?}",
            address, num
        );

        self.consensus
            .get_balance(address, num.into())
            .map(|x| x.into())
            .map_err(|err| RpcError::invalid_params(err))
    }

    //    fn account(
    //        &self, address: RpcH160, include_txs: bool, num_txs: RpcU64,
    //        epoch_num: Option<EpochNumber>,
    //    ) -> RpcResult<Account>
    //    {
    //        let inner = &mut *self.consensus.inner.write();
    //
    //        let address: H160 = address.into();
    //        let num_txs = num_txs.as_usize();
    //        let epoch_num = epoch_num.unwrap_or(EpochNumber::LatestState);
    //        info!(
    //            "RPC Request: cfx_getAccount address={:?} include_txs={:?}
    // num_txs={:?} epoch_num={:?}",            address, include_txs,
    // num_txs, epoch_num        );
    //        self.consensus
    //            .get_account(
    //                address,
    //                num_txs,
    //                epoch_num.into(),
    //            )
    //            .and_then(|(balance, transactions)| {
    //                Ok(Account {
    //                    balance: balance.into(),
    //                    transactions: BlockTransactions::new(
    //                        &transactions,
    //                        include_txs,
    //                        inner,
    //                    ),
    //                })
    //            })
    //            .map_err(|err| RpcError::invalid_params(err))
    //    }

    fn send_raw_transaction(&self, raw: Bytes) -> RpcResult<RpcH256> {
        info!("RPC Request: cfx_sendRawTransaction bytes={:?}", raw);
        Rlp::new(&raw.into_vec())
            .as_val()
            .map_err(|err| {
                RpcError::invalid_params(format!("Error: {:?}", err))
            })
            .and_then(|tx| {
                let (signed_trans, failed_trans) = self.tx_pool.insert_new_transactions(
                    &vec![tx],
                );
                if signed_trans.len() + failed_trans.len() > 1 {
                    // This should never happen
                    error!("insert_new_transactions failed, invalid length of returned result vector {}", signed_trans.len() + failed_trans.len());
                    Ok(H256::new().into())
                } else if signed_trans.len() + failed_trans.len() == 0 {
                    // For tx in transactions_pubkey_cache, we simply ignore them
                    debug!("insert_new_transactions ignores inserted transactions");
                    Err(RpcError::invalid_params(String::from("tx already exist")))
                } else {
                    if signed_trans.is_empty() {
                        let mut tx_err = String::from("");
                        for (_, e) in failed_trans.iter() {
                            tx_err = e.clone();
                            break;
                        }
                        Err(RpcError::invalid_params(tx_err))
                    } else {
                        let tx_hash = signed_trans[0].hash();
                        self.sync.append_received_transactions(signed_trans);
                        Ok(tx_hash.into())
                    }
                }
            })
    }

    fn send_usable_genesis_accounts(
        &self, raw_addresses: Bytes, raw_secrets: Bytes,
    ) -> RpcResult<Bytes> {
        let addresses: Vec<String> = Rlp::new(&raw_addresses.into_vec())
            .as_list()
            .map_err(|err| {
                RpcError::invalid_params(format!("Decode error: {:?}", err))
            })?;
        let secrets: Vec<String> =
            Rlp::new(&raw_secrets.into_vec()).as_list().map_err(|err| {
                RpcError::invalid_params(format!("Decode error: {:?}", err))
            })?;
        let mut key_pairs = HashMap::new();
        for i in 0..addresses.len() {
            key_pairs.insert(addresses[i].clone(), secrets[i].clone());
        }
        info!(
            "RPC Request: send_usable_genesis_accounts # of nodes={:?}",
            key_pairs.len()
        );
        self.tx_gen.add_genesis_accounts(key_pairs);
        Ok(Bytes::new("1".into()))
    }

    pub fn transaction_by_hash(
        &self, hash: RpcH256,
    ) -> RpcResult<Option<RpcTransaction>> {
        let hash: H256 = hash.into();
        info!("RPC Request: cfx_getTransactionByHash({:?})", hash);

        if let Some((transaction, receipt, tx_address)) =
            self.consensus.get_transaction_info_by_hash(&hash)
        {
            Ok(Some(RpcTransaction::from_signed(
                &transaction,
                Some(RpcReceipt::new(transaction.clone(), receipt, tx_address)),
            )))
        } else {
            if let Some(transaction) = self.tx_pool.get_transaction(&hash) {
                return Ok(Some(RpcTransaction::from_signed(
                    &transaction,
                    None,
                )));
            }

            Ok(None)
        }
    }

    fn generate(
        &self, num_blocks: usize, num_txs: usize,
    ) -> RpcResult<Vec<H256>> {
        info!("RPC Request: generate({:?})", num_blocks);
        let mut hashes = Vec::new();
        for _i in 0..num_blocks {
            hashes.push(self.block_gen.generate_block_with_transactions(
                num_txs,
                MAX_BLOCK_SIZE_IN_BYTES,
            ));
        }
        Ok(hashes)
    }

    fn generate_fixed_block(
        &self, parent_hash: H256, referee: Vec<H256>, num_txs: usize,
        adaptive: bool, difficulty: Option<u64>,
    ) -> RpcResult<H256>
    {
        info!(
            "RPC Request: generate_fixed_block({:?}, {:?}, {:?}, {:?})",
            parent_hash, referee, num_txs, difficulty
        );
        match self.block_gen.generate_fixed_block(
            parent_hash,
            referee,
            num_txs,
            difficulty.unwrap_or(0),
            adaptive,
        ) {
            Ok(hash) => Ok(hash),
            Err(e) => Err(RpcError::invalid_params(e)),
        }
    }

    fn generate_one_block(
        &self, num_txs: usize, block_size_limit: usize,
    ) -> RpcResult<H256> {
        info!("RPC Request: generate_one_block()");
        let hash =
            self.block_gen
                .generate_block(num_txs, block_size_limit, vec![]);
        Ok(hash)
    }

    fn generate_one_block_special(
        &self, num_txs: usize, mut block_size_limit: usize,
        num_txs_simple: usize, num_txs_erc20: usize,
    ) -> RpcResult<()>
    {
        info!("RPC Request: generate_one_block_special()");

        let block_gen = &self.block_gen;
        let special_transactions = block_gen.generate_special_transactions(
            &mut block_size_limit,
            num_txs_simple,
            num_txs_erc20,
        );

        block_gen.generate_block(
            num_txs,
            block_size_limit,
            special_transactions,
        );

        Ok(())
    }

    fn generate_custom_block(
        &self, parent_hash: H256, referee: Vec<H256>, raw_txs: Bytes,
        adaptive: Option<bool>,
    ) -> RpcResult<H256>
    {
        info!("RPC Request: generate_custom_block()");

        let transactions = self.decode_raw_txs(raw_txs, 0)?;

        match self.block_gen.generate_custom_block_with_parent(
            parent_hash,
            referee,
            transactions,
            adaptive.unwrap_or(false),
        ) {
            Ok(hash) => Ok(hash),
            Err(e) => Err(RpcError::invalid_params(e)),
        }
    }

    fn decode_raw_txs(
        &self, raw_txs: Bytes, tx_data_len: usize,
    ) -> RpcResult<Vec<Arc<SignedTransaction>>> {
        let txs: Vec<TransactionWithSignature> =
            Rlp::new(&raw_txs.into_vec()).as_list().map_err(|err| {
                RpcError::invalid_params(format!("Decode error: {:?}", err))
            })?;

        let mut transactions = Vec::new();

        for tx in txs {
            match tx.recover_public() {
                Ok(public) => {
                    let mut signed_tx = SignedTransaction::new(public, tx);
                    if tx_data_len > 0 {
                        signed_tx.transaction.unsigned.data =
                            vec![0; tx_data_len];
                    }
                    transactions.push(Arc::new(signed_tx));
                }
                Err(e) => {
                    return Err(RpcError::invalid_params(format!(
                        "Recover public error: {:?}",
                        e
                    )));
                }
            }
        }

        Ok(transactions)
    }

    fn generate_block_with_fake_txs(
        &self, raw_txs_without_data: Bytes, tx_data_len: Option<usize>,
    ) -> RpcResult<H256> {
        let transactions = self
            .decode_raw_txs(raw_txs_without_data, tx_data_len.unwrap_or(0))?;
        Ok(self.block_gen.generate_custom_block(transactions))
    }

    fn generate_block_with_blame_info(
        &self, num_txs: usize, block_size_limit: usize, blame_info: BlameInfo,
    ) -> RpcResult<H256> {
        Ok(self.block_gen.generate_block_with_blame_info(
            num_txs,
            block_size_limit,
            vec![],
            blame_info.blame,
            blame_info.deferred_state_root.and_then(|x| Some(x.into())),
            blame_info
                .deferred_receipts_root
                .and_then(|x| Some(x.into())),
            blame_info
                .deferred_logs_bloom_hash
                .and_then(|x| Some(x.into())),
        ))
    }

    fn call(
        &self, rpc_tx: RpcTransaction, epoch: Option<EpochNumber>,
    ) -> RpcResult<Bytes> {
        let epoch = epoch.unwrap_or(EpochNumber::LatestState);

        let tx = Transaction {
            nonce: rpc_tx.nonce.into(),
            gas: rpc_tx.gas.into(),
            gas_price: rpc_tx.gas_price.into(),
            value: rpc_tx.value.into(),
            action: match rpc_tx.to {
                Some(to) => Action::Call(to.into()),
                None => Action::Create,
            },
            data: rpc_tx.data.into(),
        };
        debug!("RPC Request: cfx_call");
        let mut signed_tx = SignedTransaction::new_unsigned(
            TransactionWithSignature::new_unsigned(tx),
        );
        signed_tx.sender = rpc_tx.from.into();
        trace!("call tx {:?}", signed_tx);
        self.consensus
            .call_virtual(&signed_tx, epoch.into())
            .map(|output| Bytes::new(output.0))
            .map_err(|e| RpcError::invalid_params(e))
    }

    fn get_logs(&self, filter: RpcFilter) -> RpcResult<Vec<RpcLog>> {
        info!("RPC Request: cfx_getLogs({:?})", filter);
        self.consensus
            .logs(filter.into())
            .map_err(|e| match e {
                FilterError::InvalidEpochNumber { .. } => {
                    RpcError::invalid_params(format!("{}", e))
                }
            })
            .map(|logs| logs.iter().cloned().map(RpcLog::from).collect())
    }

    fn estimate_gas(&self, rpc_tx: RpcTransaction) -> RpcResult<RpcU256> {
        let tx = Transaction {
            nonce: rpc_tx.nonce.into(),
            gas: rpc_tx.gas.into(),
            gas_price: rpc_tx.gas_price.into(),
            value: rpc_tx.value.into(),
            action: match rpc_tx.to {
                Some(to) => Action::Call(to.into()),
                None => Action::Create,
            },
            data: rpc_tx.data.into(),
        };
        let mut signed_tx = SignedTransaction::new_unsigned(
            TransactionWithSignature::new_unsigned(tx),
        );
        signed_tx.sender = rpc_tx.from.into();
        trace!("call tx {:?}", signed_tx);
        let result = self.consensus.estimate_gas(&signed_tx);
        result
            .map_err(|e| {
                warn!("Transaction execution error {:?}", e);
                RpcError::internal_error()
            })
            .map(|x| x.into())
    }

    fn current_sync_phase(&self) -> RpcResult<String> {
        Ok(self.sync.current_sync_phase().name().into())
    }

<<<<<<< HEAD
    fn txpool_content(
        &self,
    ) -> RpcResult<
        BTreeMap<
            String,
            BTreeMap<String, BTreeMap<usize, Vec<RpcTransaction>>>,
        >,
    > {
        let (ready_txs, pending_txs) = self.tx_pool.content();
        let converter = |tx: Arc<SignedTransaction>| -> RpcTransaction {
            RpcTransaction::from_signed(&tx, None)
        };

        let mut ret: BTreeMap<
            String,
            BTreeMap<String, BTreeMap<usize, Vec<RpcTransaction>>>,
        > = BTreeMap::new();
        ret.insert("ready".into(), grouped_txs(ready_txs, converter));
        ret.insert("pending".into(), grouped_txs(pending_txs, converter));

        Ok(ret)
    }

    fn get_pivot_chain_and_weight(&self) -> RpcResult<Vec<(RpcH256, RpcU256)>> {
        let inner = &mut *self.consensus.inner.write();
        let mut chain = Vec::new();
        for idx in &inner.pivot_chain {
            chain.push((
                inner.arena[*idx].hash.into(),
                inner.weight_tree.subtree_weight(*idx).into(),
            ));
        }
        Ok(chain)
    }

    fn get_executed_info(
        &self, block_hash: H256,
    ) -> RpcResult<(RpcH256, RpcH256)> {
        let inner = self.consensus.inner.read();
        let idx =
            inner
                .indices
                .get(&block_hash)
                .ok_or(RpcError::invalid_params(
                    "Block not in consensus".to_owned(),
                ))?;
        let receipts_root = inner.block_receipts_root.get(idx).ok_or(
            RpcError::invalid_params(
                "No receipts root. Possibly never pivot?".to_owned(),
            ),
        )?;
        let state_root = inner
            .storage_manager
            .get_state_at(block_hash)
            .unwrap()
            .get_state_root()
            .unwrap()
            .ok_or(RpcError::invalid_params(
                "No state root. Possibly never pivot?".to_owned(),
            ))?;
        Ok((receipts_root.clone().into(), state_root.into()))
    }
}

fn grouped_txs<T, F>(
    txs: Vec<Arc<SignedTransaction>>, converter: F,
) -> BTreeMap<String, BTreeMap<usize, Vec<T>>>
where F: Fn(Arc<SignedTransaction>) -> T {
    let mut addr_grouped_txs: BTreeMap<String, BTreeMap<usize, Vec<T>>> =
        BTreeMap::new();

    for tx in txs {
        let addr = format!("{:?}", tx.sender());
        let addr_entry: &mut BTreeMap<usize, Vec<T>> =
            addr_grouped_txs.entry(addr).or_insert(BTreeMap::new());

        let nonce = tx.nonce().as_usize();
        let nonce_entry: &mut Vec<T> =
            addr_entry.entry(nonce).or_insert(Vec::new());

        nonce_entry.push(converter(tx));
=======
    fn expire_block_gc(&self, timeout: u64) -> RpcResult<()> {
        self.sync.expire_block_gc(timeout);
        Ok(())
>>>>>>> a8b158b0
    }
}

#[allow(dead_code)]
pub struct CfxHandler {
    common: Arc<CommonImpl>,
    rpc_impl: Arc<RpcImpl>,
}

impl CfxHandler {
    pub fn new(common: Arc<CommonImpl>, rpc_impl: Arc<RpcImpl>) -> Self {
        CfxHandler { common, rpc_impl }
    }
}

impl Cfx for CfxHandler {
    delegate! {
        target self.common {
            fn best_block_hash(&self) -> RpcResult<RpcH256>;
            fn block_by_epoch_number(&self, epoch_num: EpochNumber, include_txs: bool) -> RpcResult<RpcBlock>;
            fn block_by_hash_with_pivot_assumption(&self, block_hash: RpcH256, pivot_hash: RpcH256, epoch_number: RpcU64) -> RpcResult<RpcBlock>;
            fn block_by_hash(&self, hash: RpcH256, include_txs: bool) -> RpcResult<Option<RpcBlock>>;
            fn blocks_by_epoch(&self, num: EpochNumber) -> RpcResult<Vec<RpcH256>>;
            fn epoch_number(&self, epoch_num: Option<EpochNumber>) -> RpcResult<RpcU256>;
            fn gas_price(&self) -> RpcResult<RpcU256>;
            fn transaction_count(&self, address: RpcH160, num: Option<EpochNumber>) -> RpcResult<RpcU256>;
        }

        target self.rpc_impl {
            fn balance(&self, address: RpcH160, num: Option<EpochNumber>) -> RpcResult<RpcU256>;
            fn call(&self, rpc_tx: RpcTransaction, epoch: Option<EpochNumber>) -> RpcResult<Bytes>;
            fn estimate_gas(&self, rpc_tx: RpcTransaction) -> RpcResult<RpcU256>;
            fn get_logs(&self, filter: RpcFilter) -> RpcResult<Vec<RpcLog>>;
            fn send_raw_transaction(&self, raw: Bytes) -> RpcResult<RpcH256>;
            fn transaction_by_hash(&self, hash: RpcH256) -> RpcResult<Option<RpcTransaction>>;
            fn send_usable_genesis_accounts(& self,raw_addresses:Bytes, raw_secrets:Bytes) ->RpcResult<Bytes>;
        }
    }
}

#[allow(dead_code)]
pub struct TestRpcImpl {
    common: Arc<CommonImpl>,
    rpc_impl: Arc<RpcImpl>,
}

impl TestRpcImpl {
    pub fn new(common: Arc<CommonImpl>, rpc_impl: Arc<RpcImpl>) -> Self {
        TestRpcImpl { common, rpc_impl }
    }
}

impl TestRpc for TestRpcImpl {
    delegate! {
        target self.common {
            fn add_latency(&self, id: NodeId, latency_ms: f64) -> RpcResult<()>;
            fn add_peer(&self, node_id: NodeId, address: SocketAddr) -> RpcResult<()>;
            fn chain(&self) -> RpcResult<Vec<RpcBlock>>;
            fn drop_peer(&self, node_id: NodeId, address: SocketAddr) -> RpcResult<()>;
            fn get_best_block_hash(&self) -> RpcResult<H256>;
            fn get_block_count(&self) -> RpcResult<u64>;
            fn get_goodput(&self) -> RpcResult<isize>;
            fn get_nodeid(&self, challenge: Vec<u8>) -> RpcResult<Vec<u8>>;
            fn get_peer_info(&self) -> RpcResult<Vec<PeerInfo>>;
            fn get_status(&self) -> RpcResult<RpcStatus>;
            fn get_transaction_receipt(&self, tx_hash: H256) -> RpcResult<Option<RpcReceipt>>;
            fn say_hello(&self) -> RpcResult<String>;
            fn stop(&self) -> RpcResult<()>;
        }

        target self.rpc_impl {
            fn expire_block_gc(&self, timeout: u64) -> RpcResult<()>;
            fn generate_block_with_blame_info(&self, num_txs: usize, block_size_limit: usize, blame_info: BlameInfo) -> RpcResult<H256>;
            fn generate_block_with_fake_txs(&self, raw_txs_without_data: Bytes, tx_data_len: Option<usize>) -> RpcResult<H256>;
            fn generate_custom_block(&self, parent_hash: H256, referee: Vec<H256>, raw_txs: Bytes, adaptive: Option<bool>) -> RpcResult<H256>;
            fn generate_fixed_block(&self, parent_hash: H256, referee: Vec<H256>, num_txs: usize, adaptive: bool, difficulty: Option<u64>) -> RpcResult<H256>;
            fn generate_one_block_special(&self, num_txs: usize, block_size_limit: usize, num_txs_simple: usize, num_txs_erc20: usize) -> RpcResult<()>;
            fn generate_one_block(&self, num_txs: usize, block_size_limit: usize) -> RpcResult<H256>;
            fn generate(&self, num_blocks: usize, num_txs: usize) -> RpcResult<Vec<H256>>;
        }
    }

    fn get_pivot_chain_and_weight(&self) -> RpcResult<Vec<(RpcH256, RpcU256)>> {
        self.rpc_impl.get_pivot_chain_and_weight()
    }

    fn get_executed_info(
        &self, block_hash: H256,
    ) -> RpcResult<(RpcH256, RpcH256)> {
        self.rpc_impl.get_executed_info(block_hash)
    }
}

pub struct DebugRpcImpl {
    common: Arc<CommonImpl>,
    rpc_impl: Arc<RpcImpl>,
}

impl DebugRpcImpl {
    pub fn new(common: Arc<CommonImpl>, rpc_impl: Arc<RpcImpl>) -> Self {
        DebugRpcImpl { common, rpc_impl }
    }
}

impl DebugRpc for DebugRpcImpl {
    delegate! {
        target self.common {
            fn clear_tx_pool(&self) -> RpcResult<()>;
            fn net_high_priority_packets(&self) -> RpcResult<usize>;
            fn net_node(&self, id: NodeId) -> RpcResult<Option<(String, Node)>>;
            fn net_disconnect_node(&self, id: NodeId, op: Option<UpdateNodeOperation>) -> RpcResult<Option<usize>>;
            fn net_sessions(&self, node_id: Option<NodeId>) -> RpcResult<Vec<SessionDetails>>;
            fn net_throttling(&self) -> RpcResult<throttling::Service>;
            fn tx_inspect(&self, hash: RpcH256) -> RpcResult<BTreeMap<String, String>>;
            fn txpool_content(&self) -> RpcResult<BTreeMap<String, BTreeMap<String, BTreeMap<usize, Vec<RpcTransaction>>>>>;
            fn txpool_inspect(&self) -> RpcResult<BTreeMap<String, BTreeMap<String, BTreeMap<usize, Vec<String>>>>>;
            fn txpool_status(&self) -> RpcResult<BTreeMap<String, usize>>;
        }

        target self.rpc_impl {
            fn current_sync_phase(&self) -> RpcResult<String>;
        }
    }
}<|MERGE_RESOLUTION|>--- conflicted
+++ resolved
@@ -14,18 +14,15 @@
     },
 };
 use blockgen::BlockGenerator;
-use cfx_types::{H160, H256};
+use cfx_types::{H160, H256, U256};
 use cfxcore::{
-<<<<<<< HEAD
+    block_parameters::MAX_BLOCK_SIZE_IN_BYTES,
+    PeerInfo, SharedConsensusGraph,
     storage::{
-        state::StateTrait, state_manager::StateManagerTrait, StorageManager,
+        state::StateTrait, state_manager::StateManagerTrait,
     },
-    PeerInfo, SharedConsensusGraph, SharedSynchronizationService,
+   SharedSynchronizationService,
     SharedTransactionPool,
-=======
-    block_parameters::MAX_BLOCK_SIZE_IN_BYTES, PeerInfo, SharedConsensusGraph,
-    SharedSynchronizationService, SharedTransactionPool,
->>>>>>> a8b158b0
 };
 use jsonrpc_core::{Error as RpcError, Result as RpcResult};
 use network::{
@@ -50,6 +47,7 @@
 }
 use std::collections::HashMap;
 use txgen::TransactionGenerator;
+use cfxcore::storage::SnapshotAndEpochIdRef;
 
 impl RpcImpl {
     pub fn new(
@@ -417,37 +415,13 @@
         Ok(self.sync.current_sync_phase().name().into())
     }
 
-<<<<<<< HEAD
-    fn txpool_content(
-        &self,
-    ) -> RpcResult<
-        BTreeMap<
-            String,
-            BTreeMap<String, BTreeMap<usize, Vec<RpcTransaction>>>,
-        >,
-    > {
-        let (ready_txs, pending_txs) = self.tx_pool.content();
-        let converter = |tx: Arc<SignedTransaction>| -> RpcTransaction {
-            RpcTransaction::from_signed(&tx, None)
-        };
-
-        let mut ret: BTreeMap<
-            String,
-            BTreeMap<String, BTreeMap<usize, Vec<RpcTransaction>>>,
-        > = BTreeMap::new();
-        ret.insert("ready".into(), grouped_txs(ready_txs, converter));
-        ret.insert("pending".into(), grouped_txs(pending_txs, converter));
-
-        Ok(ret)
-    }
-
-    fn get_pivot_chain_and_weight(&self) -> RpcResult<Vec<(RpcH256, RpcU256)>> {
+    fn get_pivot_chain_and_weight(&self) -> RpcResult<Vec<(H256, U256)>> {
         let inner = &mut *self.consensus.inner.write();
         let mut chain = Vec::new();
         for idx in &inner.pivot_chain {
             chain.push((
                 inner.arena[*idx].hash.into(),
-                inner.weight_tree.subtree_weight(*idx).into(),
+                (inner.weight_tree.get(*idx) as u64).into(),
             ));
         }
         Ok(chain)
@@ -455,55 +429,28 @@
 
     fn get_executed_info(
         &self, block_hash: H256,
-    ) -> RpcResult<(RpcH256, RpcH256)> {
-        let inner = self.consensus.inner.read();
-        let idx =
-            inner
-                .indices
-                .get(&block_hash)
-                .ok_or(RpcError::invalid_params(
-                    "Block not in consensus".to_owned(),
-                ))?;
-        let receipts_root = inner.block_receipts_root.get(idx).ok_or(
+    ) -> RpcResult<(H256, H256)> {
+        let receipts_root = self.consensus.data_man.get_epoch_execution_commitments(&block_hash).ok_or(
             RpcError::invalid_params(
                 "No receipts root. Possibly never pivot?".to_owned(),
             ),
-        )?;
-        let state_root = inner
+        )?.receipts_root;
+        let state_root = self.consensus.data_man
             .storage_manager
-            .get_state_at(block_hash)
+            .get_state_no_commit(SnapshotAndEpochIdRef::new(&block_hash, None))
+            .unwrap()
             .unwrap()
             .get_state_root()
             .unwrap()
             .ok_or(RpcError::invalid_params(
                 "No state root. Possibly never pivot?".to_owned(),
             ))?;
-        Ok((receipts_root.clone().into(), state_root.into()))
-    }
-}
-
-fn grouped_txs<T, F>(
-    txs: Vec<Arc<SignedTransaction>>, converter: F,
-) -> BTreeMap<String, BTreeMap<usize, Vec<T>>>
-where F: Fn(Arc<SignedTransaction>) -> T {
-    let mut addr_grouped_txs: BTreeMap<String, BTreeMap<usize, Vec<T>>> =
-        BTreeMap::new();
-
-    for tx in txs {
-        let addr = format!("{:?}", tx.sender());
-        let addr_entry: &mut BTreeMap<usize, Vec<T>> =
-            addr_grouped_txs.entry(addr).or_insert(BTreeMap::new());
-
-        let nonce = tx.nonce().as_usize();
-        let nonce_entry: &mut Vec<T> =
-            addr_entry.entry(nonce).or_insert(Vec::new());
-
-        nonce_entry.push(converter(tx));
-=======
+        Ok((receipts_root.clone().into(), state_root.state_root.compute_state_root_hash()))
+    }
+
     fn expire_block_gc(&self, timeout: u64) -> RpcResult<()> {
         self.sync.expire_block_gc(timeout);
         Ok(())
->>>>>>> a8b158b0
     }
 }
 
@@ -583,17 +530,9 @@
             fn generate_one_block_special(&self, num_txs: usize, block_size_limit: usize, num_txs_simple: usize, num_txs_erc20: usize) -> RpcResult<()>;
             fn generate_one_block(&self, num_txs: usize, block_size_limit: usize) -> RpcResult<H256>;
             fn generate(&self, num_blocks: usize, num_txs: usize) -> RpcResult<Vec<H256>>;
-        }
-    }
-
-    fn get_pivot_chain_and_weight(&self) -> RpcResult<Vec<(RpcH256, RpcU256)>> {
-        self.rpc_impl.get_pivot_chain_and_weight()
-    }
-
-    fn get_executed_info(
-        &self, block_hash: H256,
-    ) -> RpcResult<(RpcH256, RpcH256)> {
-        self.rpc_impl.get_executed_info(block_hash)
+            fn get_pivot_chain_and_weight(&self) -> RpcResult<Vec<(H256, U256)>>;
+            fn get_executed_info(&self, block_hash: H256) -> RpcResult<(H256, H256)> ;
+        }
     }
 }
 
