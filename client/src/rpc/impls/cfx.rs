// Copyright 2019 Conflux Foundation. All rights reserved.
// Conflux is free software and distributed under GNU General Public License.
// See http://www.gnu.org/licenses/

use crate::rpc::{
    error_codes::{call_execution_error, invalid_params},
    impls::common::RpcImpl as CommonImpl,
    traits::{cfx::Cfx, debug::LocalRpc, test::TestRpc},
    types::{
        sign_call, Account as RpcAccount, BlameInfo, Block as RpcBlock,
        BlockHashOrEpochNumber, Bytes, CallRequest,
        CheckBalanceAgainstTransactionResponse, ConsensusGraphStates,
        EpochNumber, EstimateGasAndCollateralResponse, Filter as RpcFilter,
        Log as RpcLog, Receipt as RpcReceipt, RewardInfo as RpcRewardInfo,
        SendTxRequest, SponsorInfo as RpcSponsorInfo, Status as RpcStatus,
        StorageRoot as RpcStorageRoot, SyncGraphStates,
        Transaction as RpcTransaction, H160 as RpcH160, H256 as RpcH256,
        H520 as RpcH520, U128 as RpcU128, U256 as RpcU256, U64 as RpcU64,
    },
    RpcResult,
};
use blockgen::BlockGenerator;
use cfx_types::{H160, H256, U256};
use cfxcore::{
<<<<<<< HEAD
    block_parameters::MAX_BLOCK_SIZE_IN_BYTES,
    storage::{state::StateTrait, state_manager::StateManagerTrait},
    PeerInfo, SharedConsensusGraph, SharedSynchronizationService,
    SharedTransactionPool,
=======
    block_data_manager::BlockExecutionResultWithEpoch, machine::Machine,
    state_exposer::STATE_EXPOSER, test_context::*, vm, ConsensusGraph,
    ConsensusGraphTrait, PeerInfo, SharedConsensusGraph,
    SharedSynchronizationService, SharedTransactionPool,
>>>>>>> 6ee5dfc2
};
use delegate::delegate;
use jsonrpc_core::{BoxFuture, Error as JsonRpcError, Result as JsonRpcResult};
use network::{
    node_table::{Node, NodeId},
    throttling, SessionDetails, UpdateNodeOperation,
};
use parking_lot::Mutex;
use primitives::{
    filter::Filter, transaction::Action::Call, Account, SignedTransaction,
    TransactionWithSignature,
};
use rlp::Rlp;
use std::{collections::BTreeMap, net::SocketAddr, sync::Arc};
use txgen::{DirectTransactionGenerator, TransactionGenerator};

#[derive(Default)]
pub struct RpcImplConfiguration {
    pub get_logs_filter_max_limit: Option<usize>,
}

pub struct RpcImpl {
    config: RpcImplConfiguration,
    pub consensus: SharedConsensusGraph,
    sync: SharedSynchronizationService,
    block_gen: Arc<BlockGenerator>,
    tx_pool: SharedTransactionPool,
    maybe_txgen: Option<Arc<TransactionGenerator>>,
    maybe_direct_txgen: Option<Arc<Mutex<DirectTransactionGenerator>>>,
    machine: Arc<Machine>,
}
<<<<<<< HEAD
use cfxcore::storage::SnapshotAndEpochIdRef;
use std::collections::HashMap;
use txgen::TransactionGenerator;
=======
>>>>>>> 6ee5dfc2

impl RpcImpl {
    pub fn new(
        consensus: SharedConsensusGraph, sync: SharedSynchronizationService,
        block_gen: Arc<BlockGenerator>, tx_pool: SharedTransactionPool,
        maybe_txgen: Option<Arc<TransactionGenerator>>,
        maybe_direct_txgen: Option<Arc<Mutex<DirectTransactionGenerator>>>,
        config: RpcImplConfiguration, machine: Arc<Machine>,
    ) -> Self
    {
        RpcImpl {
            consensus,
            sync,
            block_gen,
            tx_pool,
            maybe_txgen,
            maybe_direct_txgen,
            config,
            machine,
        }
    }

    fn code(
        &self, addr: RpcH160, epoch_number: Option<EpochNumber>,
    ) -> RpcResult<Bytes> {
        let epoch_number = epoch_number.unwrap_or(EpochNumber::LatestState);
        let address: H160 = addr.into();
        info!(
            "RPC Request: cfx_getCode address={:?} epoch_num={:?}",
            address, epoch_number
        );
        let consensus_graph = self
            .consensus
            .as_any()
            .downcast_ref::<ConsensusGraph>()
            .expect("downcast should succeed");

        Ok(Bytes::new(
            consensus_graph.get_code(address, epoch_number.into())?,
        ))
    }

    fn balance(
        &self, address: RpcH160, num: Option<EpochNumber>,
    ) -> RpcResult<RpcU256> {
        let num = num.unwrap_or(EpochNumber::LatestState);
        let address: H160 = address.into();
        info!(
            "RPC Request: cfx_getBalance address={:?} epoch_num={:?}",
            address, num
        );

        let consensus_graph = self
            .consensus
            .as_any()
            .downcast_ref::<ConsensusGraph>()
            .expect("downcast should succeed");

        Ok(consensus_graph.get_balance(address, num.into())?.into())
    }

    fn admin(
        &self, address: RpcH160, num: Option<EpochNumber>,
    ) -> RpcResult<Option<RpcH160>> {
        let num = num.unwrap_or(EpochNumber::LatestState);
        let address: H160 = address.into();
        info!(
            "RPC Request: cfx_getAdmin address={:?} epoch_num={:?}",
            address, num
        );

        let cg = self
            .consensus
            .as_any()
            .downcast_ref::<ConsensusGraph>()
            .expect("downcast should succeed");

        Ok(cg
            .get_admin(address, num.into())?
            .map(|address| address.into()))
    }

    fn sponsor_info(
        &self, address: RpcH160, num: Option<EpochNumber>,
    ) -> RpcResult<RpcSponsorInfo> {
        let num = num.unwrap_or(EpochNumber::LatestState);
        let address: H160 = address.into();
        info!(
            "RPC Request: cfx_getAdmin address={:?} epoch_num={:?}",
            address, num
        );

        let cg = self
            .consensus
            .as_any()
            .downcast_ref::<ConsensusGraph>()
            .expect("downcast should succeed");

        Ok(RpcSponsorInfo::new(
            cg.get_sponsor_info(address, num.into())?,
        ))
    }

    fn staking_balance(
        &self, address: RpcH160, num: Option<EpochNumber>,
    ) -> RpcResult<RpcU256> {
        let num = num.unwrap_or(EpochNumber::LatestState);
        let address: H160 = address.into();
        info!(
            "RPC Request: cfx_getStakingBalance address={:?} epoch_num={:?}",
            address, num
        );

        let consensus_graph = self
            .consensus
            .as_any()
            .downcast_ref::<ConsensusGraph>()
            .expect("downcast should succeed");

        Ok(consensus_graph
            .get_staking_balance(address, num.into())?
            .into())
    }

    fn collateral_for_storage(
        &self, address: RpcH160, num: Option<EpochNumber>,
    ) -> RpcResult<RpcU256> {
        let num = num.unwrap_or(EpochNumber::LatestState);
        let address: H160 = address.into();
        info!(
            "RPC Request: cfx_getCollateralForStorage address={:?} epoch_num={:?}",
            address, num
        );

        let consensus_graph = self
            .consensus
            .as_any()
            .downcast_ref::<ConsensusGraph>()
            .expect("downcast should succeed");

        Ok(consensus_graph
            .get_collateral_for_storage(address, num.into())?
            .into())
    }

    /// Return account related states of the given account
    fn account(
        &self, address: RpcH160, epoch_num: Option<EpochNumber>,
    ) -> RpcResult<RpcAccount> {
        let address: H160 = address.into();
        let epoch_num = epoch_num.unwrap_or(EpochNumber::LatestState);

        info!(
            "RPC Request: cfx_getAccount address={:?} epoch_num={:?}",
            address, epoch_num
        );
        let consensus_graph = self
            .consensus
            .as_any()
            .downcast_ref::<ConsensusGraph>()
            .expect("downcast should succeed");

        Ok(RpcAccount::new(
            consensus_graph
                .get_account(address, epoch_num.into())?
                .unwrap_or_else(|| {
                    Account::new_empty_with_balance(
                        &address,
                        &U256::zero(), /* balance */
                        &U256::zero(), /* nonce */
                    )
                }),
        ))
    }

    /// Returns interest rate of the given epoch
    fn interest_rate(
        &self, epoch_num: Option<EpochNumber>,
    ) -> RpcResult<RpcU256> {
        let epoch_num = epoch_num.unwrap_or(EpochNumber::LatestState);
        let consensus_graph = self
            .consensus
            .as_any()
            .downcast_ref::<ConsensusGraph>()
            .expect("downcast should succeed");

        Ok(consensus_graph
            .get_annual_interest_rate(epoch_num.into())?
            .into())
    }

    /// Returns accumulate interest rate of the given epoch
    fn accumulate_interest_rate(
        &self, epoch_num: Option<EpochNumber>,
    ) -> RpcResult<RpcU256> {
        let epoch_num = epoch_num.unwrap_or(EpochNumber::LatestState);
        let consensus_graph = self
            .consensus
            .as_any()
            .downcast_ref::<ConsensusGraph>()
            .expect("downcast should succeed");

        Ok(consensus_graph
            .get_accumulate_interest_rate(epoch_num.into())?
            .into())
    }

    fn send_raw_transaction(&self, raw: Bytes) -> RpcResult<RpcH256> {
        info!("RPC Request: cfx_sendRawTransaction bytes={:?}", raw);

        // FIXME: input parse error.
        let tx = Rlp::new(&raw.into_vec()).as_val().map_err(|err| {
            invalid_params("raw", format!("Error: {:?}", err))
        })?;

        self.send_transaction_with_signature(tx)
    }

    fn storage_at(
        &self, address: RpcH160, position: RpcH256,
        epoch_num: Option<EpochNumber>,
    ) -> RpcResult<Option<RpcH256>>
    {
        let address: H160 = address.into();
        let position: H256 = position.into();
        let epoch_num = epoch_num.unwrap_or(EpochNumber::LatestState);

        info!(
            "RPC Request: cfx_getStorageAt address={:?}, position={:?}, epoch_num={:?})",
            address, position, epoch_num
        );

        let consensus_graph = self
            .consensus
            .as_any()
            .downcast_ref::<ConsensusGraph>()
            .expect("downcast should succeed");

        Ok(consensus_graph
            .get_storage(address, position, epoch_num.into())?
            .map(Into::into))
    }

    fn send_transaction_with_signature(
        &self, tx: TransactionWithSignature,
    ) -> RpcResult<RpcH256> {
        if let Call(address) = &tx.transaction.action {
            if !address.is_valid_address(self.machine.builtins()) {
                bail!(invalid_params("tx", "Sending transactions to invalid address. The first four bits must be 0x0 (built-in/reserved), 0x1 (user-account), or 0x8 (contract)."));
            }
        }
        let (signed_trans, failed_trans) =
            self.tx_pool.insert_new_transactions(vec![tx]);
        // FIXME: how is it possible?
        if signed_trans.len() + failed_trans.len() > 1 {
            // This should never happen
            error!("insert_new_transactions failed, invalid length of returned result vector {}", signed_trans.len() + failed_trans.len());
            Ok(H256::zero().into())
        } else if signed_trans.len() + failed_trans.len() == 0 {
            // For tx in transactions_pubkey_cache, we simply ignore them
            debug!("insert_new_transactions ignores inserted transactions");
            // FIXME: this is not invalid params
            bail!(invalid_params("tx", String::from("tx already exist")))
        } else if signed_trans.is_empty() {
            let tx_err = failed_trans.iter().next().expect("Not empty").1;
            // FIXME: this is not invalid params
            bail!(invalid_params("tx", tx_err))
        } else {
            let tx_hash = signed_trans[0].hash();
            self.sync.append_received_transactions(signed_trans);
            Ok(tx_hash.into())
        }
    }

    // FIXME: understand this rpc..
    fn prepare_transaction(
        &self, mut tx: SendTxRequest, password: Option<String>,
    ) -> RpcResult<TransactionWithSignature> {
        let consensus_graph = self
            .consensus
            .as_any()
            .downcast_ref::<ConsensusGraph>()
            .expect("downcast should succeed");

        if tx.nonce.is_none() {
            let nonce = consensus_graph
                .next_nonce(
                    tx.from.clone().into(),
                    BlockHashOrEpochNumber::EpochNumber(
                        EpochNumber::LatestState,
                    )
                    .into_primitive(),
                )
                .map_err(|e| {
                    invalid_params(
                        "tx",
                        format!("failed to send transaction: {:?}", e),
                    )
                })?;
            tx.nonce.replace(nonce.into());
            debug!("after loading nonce in latest state, tx = {:?}", tx);
        }

        let epoch_height = consensus_graph.best_epoch_number();
        let chain_id = consensus_graph.best_chain_id();
        let tx =
            tx.sign_with(epoch_height, chain_id, password)
                .map_err(|e| {
                    invalid_params(
                        "tx",
                        format!("failed to send transaction: {:?}", e),
                    )
                })?;

        Ok(tx)
    }

    fn send_transaction(
        &self, tx: SendTxRequest, password: Option<String>,
    ) -> RpcResult<RpcH256> {
        info!("RPC Request: send_transaction, tx = {:?}", tx);

        self.prepare_transaction(tx, password)
            .and_then(|tx| self.send_transaction_with_signature(tx))
    }

    fn storage_root(
        &self, address: RpcH160, epoch_num: Option<EpochNumber>,
    ) -> RpcResult<Option<RpcStorageRoot>> {
        let address: H160 = address.into();
        let epoch_num = epoch_num.unwrap_or(EpochNumber::LatestState);

        info!(
            "RPC Request: storage_hash address={:?} epoch_num={:?}",
            address, epoch_num
        );

        let consensus_graph = self
            .consensus
            .as_any()
            .downcast_ref::<ConsensusGraph>()
            .expect("downcast should succeed");

        Ok(consensus_graph
            .get_storage_root(address, epoch_num.into())?
            .map(RpcStorageRoot::from_primitive))
    }

    fn send_usable_genesis_accounts(
        &self, account_start_index: usize,
    ) -> RpcResult<Bytes> {
        info!(
            "RPC Request: send_usable_genesis_accounts start from {:?}",
            account_start_index
        );
        match self.maybe_txgen.as_ref() {
            None => {
                // FIXME: method_not_found
                let mut rpc_error = JsonRpcError::method_not_found();
                rpc_error.message = "send_usable_genesis_accounts only allowed in test or dev mode with txgen set.".into();
                bail!(rpc_error)
            }
            Some(txgen) => {
                txgen.set_genesis_accounts_start_index(account_start_index);
                Ok(Bytes::new("1".into()))
            }
        }
    }

    pub fn transaction_by_hash(
        &self, hash: RpcH256,
    ) -> RpcResult<Option<RpcTransaction>> {
        let hash: H256 = hash.into();
        info!("RPC Request: cfx_getTransactionByHash({:?})", hash);

        if let Some(info) = self.consensus.get_transaction_info_by_hash(&hash) {
            let (tx, receipt, tx_index, prior_gas_used) = info;
            let rpc_receipt = RpcReceipt::new(
                tx.clone(),
                receipt,
                tx_index,
                prior_gas_used,
                // TODO: set these fields below.
                /* maybe_epoch_number = */
                None,
                /* maybe_state_root = */ None,
            );
            let rpc_tx = RpcTransaction::from_signed(&tx, Some(rpc_receipt));
            return Ok(Some(rpc_tx));
        }

        if let Some(tx) = self.tx_pool.get_transaction(&hash) {
            let rpc_tx = RpcTransaction::from_signed(&tx, None);
            return Ok(Some(rpc_tx));
        }

        Ok(None)
    }

    fn prepare_receipt(&self, hash: H256) -> RpcResult<Option<RpcReceipt>> {
        // Get a consistent view from ConsensusInner
        let consensus_graph = self
            .consensus
            .as_any()
            .downcast_ref::<ConsensusGraph>()
            .expect("downcast should succeed");

        let maybe_results =
            consensus_graph.get_transaction_receipt_and_block_info(&hash);
        let (
            BlockExecutionResultWithEpoch(epoch_hash, execution_result),
            address,
            state_root,
        ) = match maybe_results {
            None => return Ok(None),
            Some(result_tuple) => result_tuple,
        };

        let epoch_block_header = self
            .consensus
            .get_data_manager()
            .block_header_by_hash(&epoch_hash)
            // FIXME: server error, client should request another server.
            .ok_or("Inconsistent state")?;
        let epoch_number = epoch_block_header.height();
        if epoch_number > consensus_graph.best_executed_state_epoch_number() {
            // The receipt is only visible to optimistic execution.
            return Ok(None);
        }

        // Operations below will not involve the status of ConsensusInner
        let block = self
            .consensus
            .get_data_manager()
            .block_by_hash(&address.block_hash, true)
            // FIXME: server error, client should request another server.
            .ok_or("Inconsistent state")?;
        let transaction = block
            .transactions
            .get(address.index)
            // FIXME: server error, client should request another server.
            .ok_or("Inconsistent state")?
            .as_ref()
            .clone();
        let receipt = execution_result
            .block_receipts
            .receipts
            .get(address.index)
            // FIXME: server error, client should request another server.
            .ok_or("Inconsistent state")?
            .clone();
        let prior_gas_used = if address.index == 0 {
            U256::zero()
        } else {
            let prior_receipt = execution_result
                .block_receipts
                .receipts
                .get(address.index - 1)
                // FIXME: server error, client should request another server.
                .ok_or("Inconsistent state")?
                .clone();
            prior_receipt.accumulated_gas_used
        };
        let rpc_receipt = RpcReceipt::new(
            transaction,
            receipt,
            address,
            prior_gas_used,
            Some(epoch_number),
            Some(state_root),
        );
        Ok(Some(rpc_receipt))
    }

    fn transaction_receipt(
        &self, tx_hash: RpcH256,
    ) -> RpcResult<Option<RpcReceipt>> {
        let hash: H256 = tx_hash.into();
        info!("RPC Request: cfx_getTransactionReceipt({:?})", hash);
        self.prepare_receipt(hash)
    }

    fn generate_empty_blocks(&self, num_blocks: usize) -> RpcResult<Vec<H256>> {
        info!("RPC Request: generate({:?})", num_blocks);
        let mut hashes = Vec::new();
        for _i in 0..num_blocks {
            hashes.push(
                self.block_gen.generate_block(
                    0,
                    self.sync
                        .get_synchronization_graph()
                        .verification_config
                        .max_block_size_in_bytes,
                    vec![],
                ),
            );
        }
        Ok(hashes)
    }

    fn generate_fixed_block(
        &self, parent_hash: H256, referee: Vec<H256>, num_txs: usize,
        adaptive: bool, difficulty: Option<u64>,
    ) -> RpcResult<H256>
    {
        info!(
            "RPC Request: generate_fixed_block({:?}, {:?}, {:?}, {:?})",
            parent_hash, referee, num_txs, difficulty
        );
        Ok(self.block_gen.generate_fixed_block(
            parent_hash,
            referee,
            num_txs,
            difficulty.unwrap_or(0),
            adaptive,
        )?)
    }

    fn generate_one_block(
        &self, num_txs: usize, block_size_limit: usize,
    ) -> RpcResult<H256> {
        info!("RPC Request: generate_one_block()");
        Ok(self
            .block_gen
            .generate_block(num_txs, block_size_limit, vec![]))
    }

    fn generate_one_block_with_direct_txgen(
        &self, num_txs: usize, mut block_size_limit: usize,
        num_txs_simple: usize, num_txs_erc20: usize,
    ) -> RpcResult<H256>
    {
        info!("RPC Request: generate_one_block_with_direct_txgen()");

        let block_gen = &self.block_gen;
        match self.maybe_direct_txgen.as_ref() {
            None => {
                // FIXME: create helper function.
                let mut rpc_error = JsonRpcError::method_not_found();
                rpc_error.message = "generate_one_block_with_direct_txgen only allowed in test or dev mode.".into();
                bail!(rpc_error)
            }
            Some(direct_txgen) => {
                let generated_transactions =
                    direct_txgen.lock().generate_transactions(
                        &mut block_size_limit,
                        num_txs_simple,
                        num_txs_erc20,
                        &self.consensus.get_config().chain_id,
                    );

                Ok(block_gen.generate_block(
                    num_txs,
                    block_size_limit,
                    generated_transactions,
                ))
            }
        }
    }

    fn generate_custom_block(
        &self, parent_hash: H256, referee: Vec<H256>, raw_txs: Bytes,
        adaptive: Option<bool>,
    ) -> RpcResult<H256>
    {
        info!("RPC Request: generate_custom_block()");

        let transactions = self.decode_raw_txs(raw_txs, 0)?;

        Ok(self.block_gen.generate_custom_block_with_parent(
            parent_hash,
            referee,
            transactions,
            adaptive.unwrap_or(false),
        )?)
    }

    fn generate_block_with_nonce_and_timestamp(
        &self, parent: H256, referees: Vec<H256>, raw: Bytes, nonce: U256,
        timestamp: u64, adaptive: bool,
    ) -> RpcResult<H256>
    {
        let transactions = self.decode_raw_txs(raw, 0)?;
        Ok(self.block_gen.generate_block_with_nonce_and_timestamp(
            parent,
            referees,
            transactions,
            nonce,
            timestamp,
            adaptive,
        )?)
    }

    fn decode_raw_txs(
        &self, raw_txs: Bytes, tx_data_len: usize,
    ) -> RpcResult<Vec<Arc<SignedTransaction>>> {
        let txs: Vec<TransactionWithSignature> =
            Rlp::new(&raw_txs.into_vec()).as_list().map_err(|err| {
                invalid_params("raw_txs", format!("Decode error: {:?}", err))
            })?;

        let mut transactions = Vec::new();

        for tx in txs {
            match tx.recover_public() {
                Ok(public) => {
                    let mut signed_tx = SignedTransaction::new(public, tx);
                    if tx_data_len > 0 {
                        signed_tx.transaction.transaction.unsigned.data =
                            vec![0; tx_data_len];
                    }
                    transactions.push(Arc::new(signed_tx));
                }
                Err(e) => {
                    bail!(invalid_params(
                        &format!("raw_txs, tx {:?}", tx),
                        format!("Recover public error: {:?}", e),
                    ));
                }
            }
        }

        Ok(transactions)
    }

    fn generate_block_with_fake_txs(
        &self, raw_txs_without_data: Bytes, adaptive: Option<bool>,
        tx_data_len: Option<usize>,
    ) -> RpcResult<H256>
    {
        let transactions = self
            .decode_raw_txs(raw_txs_without_data, tx_data_len.unwrap_or(0))?;
        Ok(self.block_gen.generate_custom_block(transactions, adaptive))
    }

    fn generate_block_with_blame_info(
        &self, num_txs: usize, block_size_limit: usize, blame_info: BlameInfo,
    ) -> RpcResult<H256> {
        Ok(self.block_gen.generate_block_with_blame_info(
            num_txs,
            block_size_limit,
            vec![],
            blame_info.blame,
            blame_info.deferred_state_root.map(|x| x.into()),
            blame_info.deferred_receipts_root.map(|x| x.into()),
            blame_info.deferred_logs_bloom_hash.map(|x| x.into()),
        ))
    }

    fn get_logs(&self, filter: RpcFilter) -> RpcResult<Vec<RpcLog>> {
        let consensus_graph = self
            .consensus
            .as_any()
            .downcast_ref::<ConsensusGraph>()
            .expect("downcast should succeed");

        info!("RPC Request: cfx_getLogs({:?})", filter);
        let mut filter: Filter = filter.into();

        // If max_limit is set, the value in `filter` will be modified to
        // satisfy this limitation to avoid loading too many blocks
        // TODO Should the response indicates that the filter is modified?
        if let Some(max_limit) = self.config.get_logs_filter_max_limit {
            if filter.limit.is_none() || filter.limit.unwrap() > max_limit {
                filter.limit = Some(max_limit);
            }
        }

        Ok(consensus_graph
            .logs(filter)?
            .iter()
            .cloned()
            .map(RpcLog::from)
            .collect())
    }

    fn get_block_reward_info(
        &self, epoch: EpochNumber,
    ) -> RpcResult<Vec<RpcRewardInfo>> {
        info!(
            "RPC Request: cfx_getBlockRewardInfo epoch_number={:?}",
            epoch
        );

        let blocks = self.consensus.get_block_hashes_by_epoch(epoch.into())?;

        let mut ret = Vec::new();
        for b in blocks {
            if let Some(reward_result) = self
                .consensus
                .get_data_manager()
                .block_reward_result_by_hash(&b)
            {
                ret.push(RpcRewardInfo::new(b, reward_result));
            }
        }
        Ok(ret)
    }

    fn call(
        &self, request: CallRequest, epoch: Option<EpochNumber>,
    ) -> RpcResult<Bytes> {
        match self.exec_transaction(request, epoch)? {
            ExecutionOutcome::NotExecutedOldNonce(expected, got) => {
                bail!(call_execution_error(
                    "Transaction can not be executed".into(),
                    format! {"nonce is too old expected {:?} got {:?}", expected, got}.into_bytes()
                ))
            }
            ExecutionOutcome::NotExecutedToReconsiderPacking(e) => {
                bail!(call_execution_error(
                    "Transaction can not be executed".into(),
                    format! {"{:?}", e}.into_bytes()
                ))
            }
            ExecutionOutcome::ExecutionErrorBumpNonce(
                ExecutionError::VmError(vm::Error::Reverted),
                executed,
            ) => bail!(call_execution_error(
                "Transaction reverted".into(),
                executed.output
            )),
            ExecutionOutcome::ExecutionErrorBumpNonce(e, _) => {
                bail!(call_execution_error(
                    "Transaction execution failed".into(),
                    format! {"{:?}", e}.into_bytes()
                ))
            }
            ExecutionOutcome::Finished(executed) => Ok(executed.output.into()),
        }
    }

    fn estimate_gas_and_collateral(
        &self, request: CallRequest, epoch: Option<EpochNumber>,
    ) -> RpcResult<EstimateGasAndCollateralResponse> {
        let executed = match self.exec_transaction(request, epoch)? {
            ExecutionOutcome::NotExecutedOldNonce(expected, got) => {
                bail!(call_execution_error(
                    "Can not estimate: transaction can not be executed".into(),
                    format! {"nonce is too old expected {:?} got {:?}", expected, got}.into_bytes()
                ))
            }
            ExecutionOutcome::NotExecutedToReconsiderPacking(e) => {
                bail!(call_execution_error(
                    "Can not estimate: transaction can not be executed".into(),
                    format! {"{:?}", e}.into_bytes()
                ))
            }
            ExecutionOutcome::ExecutionErrorBumpNonce(
                ExecutionError::VmError(vm::Error::Reverted),
                executed,
            ) => executed,
            ExecutionOutcome::ExecutionErrorBumpNonce(e, _) => {
                bail!(call_execution_error(
                    "Can not estimate: transaction execution failed, \
                     all gas will be charged"
                        .into(),
                    format! {"{:?}", e}.into_bytes()
                ))
            }
            ExecutionOutcome::Finished(executed) => executed,
        };
        let mut storage_collateralized = 0;
        for storage_change in &executed.storage_collateralized {
            storage_collateralized += storage_change.amount;
        }
        let response = EstimateGasAndCollateralResponse {
            gas_used: executed.gas_used.into(),
            storage_collateralized: storage_collateralized.into(),
        };
        Ok(response)
    }

    fn check_balance_against_transaction(
        &self, account_addr: RpcH160, contract_addr: RpcH160,
        gas_limit: RpcU256, gas_price: RpcU256, storage_limit: RpcU256,
        epoch: Option<EpochNumber>,
    ) -> JsonRpcResult<CheckBalanceAgainstTransactionResponse>
    {
        let consensus_graph = self
            .consensus
            .as_any()
            .downcast_ref::<ConsensusGraph>()
            .expect("downcast should succeed");
        let epoch = epoch.unwrap_or(EpochNumber::LatestState);

        match consensus_graph.check_balance_against_transaction(
            account_addr.into(),
            contract_addr.into(),
            gas_limit.into(),
            gas_price.into(),
            storage_limit.into(),
            epoch.into(),
        ) {
            Ok((will_pay_tx_fee, will_pay_collateral, is_balance_enough)) => {
                let response = CheckBalanceAgainstTransactionResponse {
                    will_pay_tx_fee,
                    will_pay_collateral,
                    is_balance_enough,
                };
                Ok(response)
            }
            Err(e) => {
                let mut rpc_error = JsonRpcError::internal_error();
                rpc_error.message = format!("{:?}", e).into();
                bail!(rpc_error)
            }
        }
    }

    fn exec_transaction(
        &self, request: CallRequest, epoch: Option<EpochNumber>,
    ) -> RpcResult<ExecutionOutcome> {
        let consensus_graph = self
            .consensus
            .as_any()
            .downcast_ref::<ConsensusGraph>()
            .expect("downcast should succeed");
        let epoch = epoch.unwrap_or(EpochNumber::LatestState);

        let best_epoch_height = consensus_graph.best_epoch_number();
        let chain_id = consensus_graph.best_chain_id();
        let signed_tx = sign_call(best_epoch_height, chain_id, request);
        trace!("call tx {:?}", signed_tx);
        consensus_graph.call_virtual(&signed_tx, epoch.into())
    }

    fn current_sync_phase(&self) -> RpcResult<String> {
        Ok(self.sync.current_sync_phase().name().into())
    }

    fn get_pivot_chain_and_weight(&self) -> RpcResult<Vec<(H256, U256)>> {
        let inner = &mut *self.consensus.inner.write();
        let mut chain = Vec::new();
        for idx in &inner.pivot_chain {
            chain.push((
                inner.arena[*idx].hash.into(),
                (inner.weight_tree.get(*idx) as u64).into(),
            ));
        }
        Ok(chain)
    }

    fn get_executed_info(&self, block_hash: H256) -> RpcResult<(H256, H256)> {
        let receipts_root = self
            .consensus
            .data_man
            .get_epoch_execution_commitments(&block_hash)
            .ok_or(RpcError::invalid_params(
                "No receipts root. Possibly never pivot?".to_owned(),
            ))?
            .receipts_root;
        let state_root = self
            .consensus
            .data_man
            .storage_manager
            .get_state_no_commit(SnapshotAndEpochIdRef::new(&block_hash, None))
            .unwrap()
            .unwrap()
            .get_state_root()
            .unwrap()
            .ok_or(RpcError::invalid_params(
                "No state root. Possibly never pivot?".to_owned(),
            ))?;
        Ok((
            receipts_root.clone().into(),
            state_root.state_root.compute_state_root_hash(),
        ))
    }

    fn expire_block_gc(&self, timeout: u64) -> RpcResult<()> {
        self.sync.expire_block_gc(timeout);
        Ok(())
    }

    pub fn consensus_graph_state(&self) -> RpcResult<ConsensusGraphStates> {
        let consensus_graph_states =
            STATE_EXPOSER.consensus_graph.lock().retrieve();
        Ok(ConsensusGraphStates::new(consensus_graph_states))
    }

    pub fn sync_graph_state(&self) -> RpcResult<SyncGraphStates> {
        let sync_graph_states = STATE_EXPOSER.sync_graph.lock().retrieve();
        Ok(SyncGraphStates::new(sync_graph_states))
    }

    /// Return (block_info.status, state_valid)
    /// Return Error if either field is missing
    pub fn get_block_status(&self, block_hash: H256) -> RpcResult<(u8, bool)> {
        let consensus_graph = self
            .consensus
            .as_any()
            .downcast_ref::<ConsensusGraph>()
            .expect("downcast should succeed");
        let status = consensus_graph
            .data_man
            .local_block_info_by_hash(&block_hash)
            // FIXME: invalid_params?
            .ok_or(invalid_params("block_hash", "No block status"))?
            .get_status();
        let state_valid = consensus_graph
            .inner
            .read()
            .block_node(&block_hash)
            .ok_or(invalid_params("block_hash", "No block in consensus"))?
            .data
            .state_valid
            .ok_or(invalid_params("block_hash", "No state_valid"))?;
        Ok((status.to_db_status(), state_valid))
    }

    pub fn set_db_crash(
        &self, crash_probability: f64, crash_exit_code: i32,
    ) -> RpcResult<()> {
        if crash_probability == 0.0 {
            *CRASH_EXIT_PROBABILITY.lock() = None;
        } else {
            *CRASH_EXIT_PROBABILITY.lock() = Some(crash_probability);
        }
        *CRASH_EXIT_CODE.lock() = crash_exit_code;
        Ok(())
    }
}

#[allow(dead_code)]
pub struct CfxHandler {
    common: Arc<CommonImpl>,
    rpc_impl: Arc<RpcImpl>,
}

impl CfxHandler {
    pub fn new(common: Arc<CommonImpl>, rpc_impl: Arc<RpcImpl>) -> Self {
        CfxHandler { common, rpc_impl }
    }
}

// To convert from RpcResult to BoxFuture by delegate! macro automatically.
use crate::common::delegate_convert;
use cfx_types::address_util::AddressUtil;
use cfxcore::executive::{ExecutionError, ExecutionOutcome};

impl Cfx for CfxHandler {
    delegate! {
        to self.common {
            fn best_block_hash(&self) -> JsonRpcResult<RpcH256>;
            fn block_by_epoch_number(
                &self, epoch_num: EpochNumber, include_txs: bool) -> JsonRpcResult<RpcBlock>;
            fn block_by_hash_with_pivot_assumption(
                &self, block_hash: RpcH256, pivot_hash: RpcH256, epoch_number: RpcU64)
                -> JsonRpcResult<RpcBlock>;
            fn block_by_hash(&self, hash: RpcH256, include_txs: bool)
                -> JsonRpcResult<Option<RpcBlock>>;
            fn confirmation_risk_by_hash(&self, block_hash: RpcH256) -> JsonRpcResult<Option<RpcU256>>;
            fn blocks_by_epoch(&self, num: EpochNumber) -> JsonRpcResult<Vec<RpcH256>>;
            fn skipped_blocks_by_epoch(&self, num: EpochNumber) -> JsonRpcResult<Vec<RpcH256>>;
            fn epoch_number(&self, epoch_num: Option<EpochNumber>) -> JsonRpcResult<RpcU256>;
            fn gas_price(&self) -> JsonRpcResult<RpcU256>;
            fn next_nonce(&self, address: RpcH160, num: Option<BlockHashOrEpochNumber>)
                -> JsonRpcResult<RpcU256>;
            fn get_status(&self) -> JsonRpcResult<RpcStatus>;
        }

        to self.rpc_impl {
            fn code(&self, addr: RpcH160, epoch_number: Option<EpochNumber>) -> BoxFuture<Bytes>;
            fn account(&self, address: RpcH160, num: Option<EpochNumber>) -> BoxFuture<RpcAccount>;
            fn interest_rate(&self, num: Option<EpochNumber>) -> JsonRpcResult<RpcU256>;
            fn accumulate_interest_rate(&self, num: Option<EpochNumber>) -> JsonRpcResult<RpcU256>;
            fn admin(&self, address: RpcH160, num: Option<EpochNumber>)
                -> BoxFuture<Option<RpcH160>>;
            fn sponsor_info(&self, address: RpcH160, num: Option<EpochNumber>)
                -> BoxFuture<RpcSponsorInfo>;
            fn balance(&self, address: RpcH160, num: Option<EpochNumber>) -> BoxFuture<RpcU256>;
            fn staking_balance(&self, address: RpcH160, num: Option<EpochNumber>)
                -> BoxFuture<RpcU256>;
            fn collateral_for_storage(&self, address: RpcH160, num: Option<EpochNumber>)
                -> BoxFuture<RpcU256>;
            fn call(&self, request: CallRequest, epoch: Option<EpochNumber>)
                -> JsonRpcResult<Bytes>;
            fn estimate_gas_and_collateral(
                &self, request: CallRequest, epoch_number: Option<EpochNumber>)
                -> JsonRpcResult<EstimateGasAndCollateralResponse>;
            fn check_balance_against_transaction(
                &self, account_addr: RpcH160, contract_addr: RpcH160, gas_limit: RpcU256, gas_price: RpcU256, storage_limit: RpcU256, epoch: Option<EpochNumber>,
            ) -> JsonRpcResult<CheckBalanceAgainstTransactionResponse>;
            fn get_logs(&self, filter: RpcFilter) -> BoxFuture<Vec<RpcLog>>;
            fn get_block_reward_info(&self, num: EpochNumber) -> JsonRpcResult<Vec<RpcRewardInfo>>;
            fn send_raw_transaction(&self, raw: Bytes) -> JsonRpcResult<RpcH256>;
            fn storage_at(&self, addr: RpcH160, pos: RpcH256, epoch_number: Option<EpochNumber>)
                -> BoxFuture<Option<RpcH256>>;
            fn transaction_by_hash(&self, hash: RpcH256) -> BoxFuture<Option<RpcTransaction>>;
            fn transaction_receipt(&self, tx_hash: RpcH256) -> BoxFuture<Option<RpcReceipt>>;
            fn storage_root(&self, address: RpcH160, epoch_num: Option<EpochNumber>) -> JsonRpcResult<Option<RpcStorageRoot>>;
        }
    }
}

#[allow(dead_code)]
pub struct TestRpcImpl {
    common: Arc<CommonImpl>,
    rpc_impl: Arc<RpcImpl>,
}

impl TestRpcImpl {
    pub fn new(common: Arc<CommonImpl>, rpc_impl: Arc<RpcImpl>) -> Self {
        TestRpcImpl { common, rpc_impl }
    }
}

impl TestRpc for TestRpcImpl {
    delegate! {
        to self.common {
            fn add_latency(&self, id: NodeId, latency_ms: f64) -> JsonRpcResult<()>;
            fn add_peer(&self, node_id: NodeId, address: SocketAddr) -> JsonRpcResult<()>;
            fn chain(&self) -> JsonRpcResult<Vec<RpcBlock>>;
            fn drop_peer(&self, node_id: NodeId, address: SocketAddr) -> JsonRpcResult<()>;
            fn get_block_count(&self) -> JsonRpcResult<u64>;
            fn get_goodput(&self) -> JsonRpcResult<String>;
            fn get_nodeid(&self, challenge: Vec<u8>) -> JsonRpcResult<Vec<u8>>;
            fn get_peer_info(&self) -> JsonRpcResult<Vec<PeerInfo>>;
            fn say_hello(&self) -> JsonRpcResult<String>;
            fn stop(&self) -> JsonRpcResult<()>;
            fn save_node_db(&self) -> JsonRpcResult<()>;
        }

<<<<<<< HEAD
        target self.rpc_impl {
            fn expire_block_gc(&self, timeout: u64) -> RpcResult<()>;
            fn generate_block_with_blame_info(&self, num_txs: usize, block_size_limit: usize, blame_info: BlameInfo) -> RpcResult<H256>;
            fn generate_block_with_fake_txs(&self, raw_txs_without_data: Bytes, tx_data_len: Option<usize>) -> RpcResult<H256>;
            fn generate_custom_block(&self, parent_hash: H256, referee: Vec<H256>, raw_txs: Bytes, adaptive: Option<bool>) -> RpcResult<H256>;
            fn generate_fixed_block(&self, parent_hash: H256, referee: Vec<H256>, num_txs: usize, adaptive: bool, difficulty: Option<u64>) -> RpcResult<H256>;
            fn generate_one_block_special(&self, num_txs: usize, block_size_limit: usize, num_txs_simple: usize, num_txs_erc20: usize) -> RpcResult<()>;
            fn generate_one_block(&self, num_txs: usize, block_size_limit: usize) -> RpcResult<H256>;
            fn generate(&self, num_blocks: usize, num_txs: usize) -> RpcResult<Vec<H256>>;
            fn get_pivot_chain_and_weight(&self) -> RpcResult<Vec<(H256, U256)>>;
            fn get_executed_info(&self, block_hash: H256) -> RpcResult<(H256, H256)> ;
=======
        to self.rpc_impl {
            fn expire_block_gc(&self, timeout: u64) -> JsonRpcResult<()>;
            fn generate_block_with_blame_info(
                &self, num_txs: usize, block_size_limit: usize, blame_info: BlameInfo) -> JsonRpcResult<H256>;
            fn generate_block_with_fake_txs(
                &self, raw_txs_without_data: Bytes, adaptive: Option<bool>, tx_data_len: Option<usize>)
                -> JsonRpcResult<H256>;
            fn generate_custom_block(
                &self, parent_hash: H256, referee: Vec<H256>, raw_txs: Bytes, adaptive: Option<bool>)
                -> JsonRpcResult<H256>;
            fn generate_fixed_block(
                &self, parent_hash: H256, referee: Vec<H256>, num_txs: usize, adaptive: bool, difficulty: Option<u64>)
                -> JsonRpcResult<H256>;
            fn generate_one_block_with_direct_txgen(
                &self, num_txs: usize, block_size_limit: usize, num_txs_simple: usize, num_txs_erc20: usize)
                -> JsonRpcResult<H256>;
            fn generate_one_block(&self, num_txs: usize, block_size_limit: usize) -> JsonRpcResult<H256>;
            fn generate_block_with_nonce_and_timestamp(
                &self, parent: H256, referees: Vec<H256>, raw: Bytes, nonce: U256, timestamp: u64, adaptive: bool)
                -> JsonRpcResult<H256>;
            fn generate_empty_blocks(&self, num_blocks: usize) -> JsonRpcResult<Vec<H256>>;
            fn get_block_status(&self, block_hash: H256) -> JsonRpcResult<(u8, bool)>;
            fn send_usable_genesis_accounts(& self, account_start_index: usize) -> JsonRpcResult<Bytes>;
            fn set_db_crash(&self, crash_probability: f64, crash_exit_code: i32) -> JsonRpcResult<()>;
>>>>>>> 6ee5dfc2
        }
    }
}

pub struct LocalRpcImpl {
    common: Arc<CommonImpl>,
    rpc_impl: Arc<RpcImpl>,
}

impl LocalRpcImpl {
    pub fn new(common: Arc<CommonImpl>, rpc_impl: Arc<RpcImpl>) -> Self {
        LocalRpcImpl { common, rpc_impl }
    }
}

impl LocalRpc for LocalRpcImpl {
    delegate! {
        to self.common {
            fn clear_tx_pool(&self) -> JsonRpcResult<()>;
            fn net_node(&self, id: NodeId) -> JsonRpcResult<Option<(String, Node)>>;
            fn net_disconnect_node(&self, id: NodeId, op: Option<UpdateNodeOperation>)
                -> JsonRpcResult<bool>;
            fn net_sessions(&self, node_id: Option<NodeId>) -> JsonRpcResult<Vec<SessionDetails>>;
            fn net_throttling(&self) -> JsonRpcResult<throttling::Service>;
            fn tx_inspect(&self, hash: RpcH256) -> JsonRpcResult<BTreeMap<String, String>>;
            fn txpool_content(&self) -> JsonRpcResult<
                BTreeMap<String, BTreeMap<String, BTreeMap<usize, Vec<RpcTransaction>>>>>;
            fn txs_from_pool(&self) -> JsonRpcResult<Vec<RpcTransaction>>;
            fn txpool_inspect(&self) -> JsonRpcResult<
                BTreeMap<String, BTreeMap<String, BTreeMap<usize, Vec<String>>>>>;
            fn txpool_status(&self) -> JsonRpcResult<BTreeMap<String, usize>>;
            fn accounts(&self) -> JsonRpcResult<Vec<RpcH160>>;
            fn new_account(&self, password: String) -> JsonRpcResult<RpcH160>;
            fn unlock_account(
                &self, address: RpcH160, password: String, duration: Option<RpcU128>)
                -> JsonRpcResult<bool>;
            fn lock_account(&self, address: RpcH160) -> JsonRpcResult<bool>;
            fn sign(&self, data: Bytes, address: RpcH160, password: Option<String>)
                -> JsonRpcResult<RpcH520>;
        }

        to self.rpc_impl {
            fn current_sync_phase(&self) -> JsonRpcResult<String>;
            fn consensus_graph_state(&self) -> JsonRpcResult<ConsensusGraphStates>;
            fn sync_graph_state(&self) -> JsonRpcResult<SyncGraphStates>;
            fn send_transaction(
                &self, tx: SendTxRequest, password: Option<String>) -> BoxFuture<RpcH256>;
        }
    }
}<|MERGE_RESOLUTION|>--- conflicted
+++ resolved
@@ -22,17 +22,13 @@
 use blockgen::BlockGenerator;
 use cfx_types::{H160, H256, U256};
 use cfxcore::{
-<<<<<<< HEAD
     block_parameters::MAX_BLOCK_SIZE_IN_BYTES,
     storage::{state::StateTrait, state_manager::StateManagerTrait},
     PeerInfo, SharedConsensusGraph, SharedSynchronizationService,
-    SharedTransactionPool,
-=======
     block_data_manager::BlockExecutionResultWithEpoch, machine::Machine,
     state_exposer::STATE_EXPOSER, test_context::*, vm, ConsensusGraph,
     ConsensusGraphTrait, PeerInfo, SharedConsensusGraph,
-    SharedSynchronizationService, SharedTransactionPool,
->>>>>>> 6ee5dfc2
+    SharedTransactionPool,
 };
 use delegate::delegate;
 use jsonrpc_core::{BoxFuture, Error as JsonRpcError, Result as JsonRpcResult};
@@ -64,12 +60,7 @@
     maybe_direct_txgen: Option<Arc<Mutex<DirectTransactionGenerator>>>,
     machine: Arc<Machine>,
 }
-<<<<<<< HEAD
 use cfxcore::storage::SnapshotAndEpochIdRef;
-use std::collections::HashMap;
-use txgen::TransactionGenerator;
-=======
->>>>>>> 6ee5dfc2
 
 impl RpcImpl {
     pub fn new(
@@ -1094,19 +1085,6 @@
             fn save_node_db(&self) -> JsonRpcResult<()>;
         }
 
-<<<<<<< HEAD
-        target self.rpc_impl {
-            fn expire_block_gc(&self, timeout: u64) -> RpcResult<()>;
-            fn generate_block_with_blame_info(&self, num_txs: usize, block_size_limit: usize, blame_info: BlameInfo) -> RpcResult<H256>;
-            fn generate_block_with_fake_txs(&self, raw_txs_without_data: Bytes, tx_data_len: Option<usize>) -> RpcResult<H256>;
-            fn generate_custom_block(&self, parent_hash: H256, referee: Vec<H256>, raw_txs: Bytes, adaptive: Option<bool>) -> RpcResult<H256>;
-            fn generate_fixed_block(&self, parent_hash: H256, referee: Vec<H256>, num_txs: usize, adaptive: bool, difficulty: Option<u64>) -> RpcResult<H256>;
-            fn generate_one_block_special(&self, num_txs: usize, block_size_limit: usize, num_txs_simple: usize, num_txs_erc20: usize) -> RpcResult<()>;
-            fn generate_one_block(&self, num_txs: usize, block_size_limit: usize) -> RpcResult<H256>;
-            fn generate(&self, num_blocks: usize, num_txs: usize) -> RpcResult<Vec<H256>>;
-            fn get_pivot_chain_and_weight(&self) -> RpcResult<Vec<(H256, U256)>>;
-            fn get_executed_info(&self, block_hash: H256) -> RpcResult<(H256, H256)> ;
-=======
         to self.rpc_impl {
             fn expire_block_gc(&self, timeout: u64) -> JsonRpcResult<()>;
             fn generate_block_with_blame_info(
@@ -1117,6 +1095,8 @@
             fn generate_custom_block(
                 &self, parent_hash: H256, referee: Vec<H256>, raw_txs: Bytes, adaptive: Option<bool>)
                 -> JsonRpcResult<H256>;
+            fn get_pivot_chain_and_weight(&self) -> RpcResult<Vec<(H256, U256)>>;
+            fn get_executed_info(&self, block_hash: H256) -> RpcResult<(H256, H256)> ;
             fn generate_fixed_block(
                 &self, parent_hash: H256, referee: Vec<H256>, num_txs: usize, adaptive: bool, difficulty: Option<u64>)
                 -> JsonRpcResult<H256>;
@@ -1131,7 +1111,6 @@
             fn get_block_status(&self, block_hash: H256) -> JsonRpcResult<(u8, bool)>;
             fn send_usable_genesis_accounts(& self, account_start_index: usize) -> JsonRpcResult<Bytes>;
             fn set_db_crash(&self, crash_probability: f64, crash_exit_code: i32) -> JsonRpcResult<()>;
->>>>>>> 6ee5dfc2
         }
     }
 }
