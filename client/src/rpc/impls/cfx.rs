--- conflicted
+++ resolved
@@ -21,17 +21,9 @@
 use blockgen::BlockGenerator;
 use cfx_types::{H160, H256, U256};
 use cfxcore::{
-<<<<<<< HEAD
-    block_data_manager::BlockExecutionResultWithEpoch, executive::Executed,
-    machine::Machine, state_exposer::STATE_EXPOSER, test_context::*, vm,
-    ConsensusGraph, ConsensusGraphTrait, PeerInfo, SharedConsensusGraph,
-=======
-    block_data_manager::BlockExecutionResultWithEpoch,
-    machine::{new_machine_with_builtin, Machine},
-    state_exposer::STATE_EXPOSER,
-    test_context::*,
-    vm, ConsensusGraph, ConsensusGraphTrait, PeerInfo, SharedConsensusGraph,
->>>>>>> 332e8f10
+    block_data_manager::BlockExecutionResultWithEpoch, machine::Machine,
+    state_exposer::STATE_EXPOSER, test_context::*, vm, ConsensusGraph,
+    ConsensusGraphTrait, PeerInfo, SharedConsensusGraph,
     SharedSynchronizationService, SharedTransactionPool,
 };
 use delegate::delegate;
