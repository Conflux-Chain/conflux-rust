// Copyright 2019 Conflux Foundation. All rights reserved.
// Conflux is free software and distributed under GNU General Public License.
// See http://www.gnu.org/licenses/

use delegate::delegate;
use jsonrpc_core::{Error as RpcError, Result as RpcResult};
use std::{collections::BTreeMap, net::SocketAddr, sync::Arc};

use cfx_types::{H160, H256, U256};
use cfxcore::{LightQueryService, PeerInfo};
use primitives::{Account, TransactionWithSignature};

use network::{
    node_table::{Node, NodeId},
    throttling, SessionDetails, UpdateNodeOperation,
};

use crate::rpc::{
    traits::{cfx::Cfx, debug::DebugRpc, test::TestRpc},
    types::{
        Account as RpcAccount, BlameInfo, Block as RpcBlock,
        BlockHashOrEpochNumber, Bytes, CallRequest, ConsensusGraphStates,
        EpochNumber, Filter as RpcFilter, Log as RpcLog, Receipt as RpcReceipt,
        Status as RpcStatus, SyncGraphStates, Transaction as RpcTransaction,
        H160 as RpcH160, H256 as RpcH256, H520 as RpcH520, U128 as RpcU128,
        U256 as RpcU256, U64 as RpcU64,
    },
};

use super::common::RpcImpl as CommonImpl;
use crate::rpc::types::SendTxRequest;
use rlp::Encodable;

pub struct RpcImpl {
    // helper API for retrieving verified information from peers
    light: Arc<LightQueryService>,
}

impl RpcImpl {
    pub fn new(light: Arc<LightQueryService>) -> Self { RpcImpl { light } }

    fn account(
        &self, address: RpcH160, num: Option<EpochNumber>,
    ) -> RpcResult<RpcAccount> {
        let address: H160 = address.into();
        let epoch = num.unwrap_or(EpochNumber::LatestState).into();
        info!(
            "RPC Request: cfx_getAccount address={:?} epoch={:?}",
            address, epoch
        );

        self.light
            .get_account(epoch, address)
            .map(|maybe_acc| {
                RpcAccount::new(maybe_acc.unwrap_or(
                    Account::new_empty_with_balance(
                        &address,
                        &U256::zero(), /* balance */
                        &U256::zero(), /* nonce */
                    ),
                ))
            })
            .map_err(RpcError::invalid_params)
    }

    fn balance(
        &self, address: RpcH160, num: Option<EpochNumber>,
    ) -> RpcResult<RpcU256> {
        let address: H160 = address.into();
        let epoch = num.unwrap_or(EpochNumber::LatestState).into();

        info!(
            "RPC Request: cfx_getBalance address={:?} epoch={:?}",
            address, epoch
        );

        let account = self
            .light
            .get_account(epoch, address)
            .map_err(RpcError::invalid_params)?;

        Ok(account
            .map(|account| account.balance.into())
            .unwrap_or_default())
    }

    fn bank_balance(
        &self, address: RpcH160, num: Option<EpochNumber>,
    ) -> RpcResult<RpcU256> {
        let address: H160 = address.into();
        let epoch = num.unwrap_or(EpochNumber::LatestState).into();

        info!(
            "RPC Request: cfx_getBalance address={:?} epoch={:?}",
            address, epoch
        );

        let account = self
            .light
            .get_account(epoch, address)
            .map_err(RpcError::invalid_params)?;

        Ok(account
            .map(|account| account.bank_balance.into())
            .unwrap_or_default())
    }

    fn storage_balance(
        &self, address: RpcH160, num: Option<EpochNumber>,
    ) -> RpcResult<RpcU256> {
        let address: H160 = address.into();
        let epoch = num.unwrap_or(EpochNumber::LatestState).into();

        info!(
            "RPC Request: cfx_getBalance address={:?} epoch={:?}",
            address, epoch
        );

        let account = self
            .light
            .get_account(epoch, address)
            .map_err(RpcError::invalid_params)?;

        Ok(account
            .map(|account| account.storage_balance.into())
            .unwrap_or_default())
    }

    #[allow(unused_variables)]
    fn call(
        &self, request: CallRequest, epoch: Option<EpochNumber>,
    ) -> RpcResult<Bytes> {
        // TODO
        unimplemented!()
    }

    fn code(
        &self, address: RpcH160, epoch_num: Option<EpochNumber>,
    ) -> RpcResult<Bytes> {
        let address: H160 = address.into();
        let epoch = epoch_num.unwrap_or(EpochNumber::LatestState).into();

        info!(
            "RPC Request: cfx_getCode address={:?} epoch={:?}",
            address, epoch
        );

        self.light
            .get_code(epoch, address)
            .map(|code| code.unwrap_or_default())
            .map(Bytes::new)
            .map_err(RpcError::invalid_params)
    }

    #[allow(unused_variables)]
    fn estimate_gas(
        &self, request: CallRequest, epoch_number: Option<EpochNumber>,
    ) -> RpcResult<RpcU256> {
        // TODO
        unimplemented!()
    }

    #[allow(unused_variables)]
    fn get_logs(&self, filter: RpcFilter) -> RpcResult<Vec<RpcLog>> {
        info!("RPC Request: cfx_getLogs({:?})", filter);
        self.light
            .get_logs(filter.into())
            .map(|logs| logs.iter().cloned().map(RpcLog::from).collect())
            .map_err(|e| format!("{}", e))
            .map_err(RpcError::invalid_params)
    }

    fn send_raw_transaction(&self, raw: Bytes) -> RpcResult<RpcH256> {
        info!("RPC Request: cfx_sendRawTransaction bytes={:?}", raw);
        let raw: Vec<u8> = raw.into_vec();

        // decode tx so that we have its hash
        // this way we also avoid spamming peers with invalid txs
        let tx: TransactionWithSignature = rlp::decode(&raw.clone())
            .map_err(|e| format!("Failed to decode tx: {:?}", e))
            .map_err(RpcError::invalid_params)?;

        debug!("Deserialized tx: {:?}", tx);

        // TODO(thegaram): consider adding a light node specific tx pool;
        // light nodes would track those txs and maintain their statuses
        // for future queries

        match /* success = */ self.light.send_raw_tx(raw) {
            true => Ok(tx.hash().into()),
            false => Err(RpcError::invalid_params("Unable to relay tx")),
        }
    }

    fn send_transaction(
        &self, mut tx: SendTxRequest, password: Option<String>,
    ) -> RpcResult<RpcH256> {
        info!("RPC Request: send_transaction, tx = {:?}", tx);

        if tx.nonce.is_none() {
            // TODO(thegaram): consider adding a light node specific tx pool to
            // track the nonce
            let nonce = self
                .light
                .get_account(
                    EpochNumber::LatestState.into_primitive(),
                    tx.from.clone().into(),
                )
                .map_err(|e| {
                    RpcError::invalid_params(format!(
                        "failed to send transaction: {:?}",
                        e
                    ))
                })?
                .map(|a| a.nonce)
                .unwrap_or(U256::zero());
            tx.nonce.replace(nonce.into());
            debug!("after loading nonce in latest state, tx = {:?}", tx);
        }

        let tx = tx.sign_with(password).map_err(|e| {
            RpcError::invalid_params(format!(
                "failed to send transaction: {:?}",
                e
            ))
        })?;

        self.send_raw_transaction(Bytes::new(tx.rlp_bytes()))
    }

    fn transaction_by_hash(
        &self, hash: RpcH256,
    ) -> RpcResult<Option<RpcTransaction>> {
        info!("RPC Request: cfx_getTransactionByHash({:?})", hash);

        // TODO(thegaram): try to retrieve from local tx pool or cache first

        let tx = self
            .light
            .get_tx(hash.into())
            .map_err(RpcError::invalid_params)?;

        Ok(Some(RpcTransaction::from_signed(&tx, None)))
    }

    fn transaction_receipt(
        &self, tx_hash: RpcH256,
    ) -> RpcResult<Option<RpcReceipt>> {
        let hash: H256 = tx_hash.into();
        info!("RPC Request: cfx_getTransactionReceipt({:?})", hash);

        let (tx, receipt, address, maybe_epoch, maybe_state_root) = self
            .light
            .get_tx_info(hash)
            .map_err(RpcError::invalid_params)?;

        let mut receipt = RpcReceipt::new(tx, receipt, address);
        receipt.set_epoch_number(maybe_epoch);

        if let Some(state_root) = maybe_state_root {
            receipt.set_state_root(state_root.into());
        }

        Ok(Some(receipt))
    }
}

// macro for reducing boilerplate for unsupported methods
macro_rules! not_supported {
    () => {};
    ( fn $fn:ident ( &self $(, $name:ident : $type:ty)* ) $( -> $ret:ty )? ; $($tail:tt)* ) => {
        #[allow(unused_variables)]
        fn $fn ( &self $(, $name : $type)* ) $( -> $ret )? {
            Err(RpcError::method_not_found())
        }

        not_supported!($($tail)*);
    };
}

#[allow(dead_code)]
pub struct CfxHandler {
    common: Arc<CommonImpl>,
    rpc_impl: Arc<RpcImpl>,
}

impl CfxHandler {
    pub fn new(common: Arc<CommonImpl>, rpc_impl: Arc<RpcImpl>) -> Self {
        CfxHandler { common, rpc_impl }
    }
}

impl Cfx for CfxHandler {
    delegate! {
        target self.common {
            fn best_block_hash(&self) -> RpcResult<RpcH256>;
            fn block_by_epoch_number(&self, epoch_num: EpochNumber, include_txs: bool) -> RpcResult<RpcBlock>;
            fn block_by_hash_with_pivot_assumption(&self, block_hash: RpcH256, pivot_hash: RpcH256, epoch_number: RpcU64) -> RpcResult<RpcBlock>;
            fn block_by_hash(&self, hash: RpcH256, include_txs: bool) -> RpcResult<Option<RpcBlock>>;
            fn blocks_by_epoch(&self, num: EpochNumber) -> RpcResult<Vec<RpcH256>>;
            fn epoch_number(&self, epoch_num: Option<EpochNumber>) -> RpcResult<RpcU256>;
            fn gas_price(&self) -> RpcResult<RpcU256>;
            fn transaction_count(&self, address: RpcH160, num: Option<BlockHashOrEpochNumber>) -> RpcResult<RpcU256>;
        }

        target self.rpc_impl {
            fn account(&self, address: RpcH160, num: Option<EpochNumber>) -> RpcResult<RpcAccount>;
            fn balance(&self, address: RpcH160, num: Option<EpochNumber>) -> RpcResult<RpcU256>;
            fn bank_balance(&self, address: RpcH160, num: Option<EpochNumber>) -> RpcResult<RpcU256>;
            fn storage_balance(&self, address: RpcH160, num: Option<EpochNumber>) -> RpcResult<RpcU256>;
            fn call(&self, request: CallRequest, epoch: Option<EpochNumber>) -> RpcResult<Bytes>;
            fn code(&self, address: RpcH160, epoch_num: Option<EpochNumber>) -> RpcResult<Bytes>;
            fn estimate_gas(&self, request: CallRequest, epoch_num: Option<EpochNumber>) -> RpcResult<RpcU256>;
            fn get_logs(&self, filter: RpcFilter) -> RpcResult<Vec<RpcLog>>;
            fn send_raw_transaction(&self, raw: Bytes) -> RpcResult<RpcH256>;
            fn transaction_by_hash(&self, hash: RpcH256) -> RpcResult<Option<RpcTransaction>>;
            fn transaction_receipt(&self, tx_hash: RpcH256) -> RpcResult<Option<RpcReceipt>>;
        }
    }

    not_supported! {
        fn interest_rate(&self, num: Option<EpochNumber>) -> RpcResult<RpcU256>;
        fn accumulate_interest_rate(&self, num: Option<EpochNumber>) -> RpcResult<RpcU256>;
    }
}

#[allow(dead_code)]
pub struct TestRpcImpl {
    common: Arc<CommonImpl>,
    rpc_impl: Arc<RpcImpl>,
}

impl TestRpcImpl {
    pub fn new(common: Arc<CommonImpl>, rpc_impl: Arc<RpcImpl>) -> Self {
        TestRpcImpl { common, rpc_impl }
    }
}

impl TestRpc for TestRpcImpl {
    delegate! {
        target self.common {
            fn add_latency(&self, id: NodeId, latency_ms: f64) -> RpcResult<()>;
            fn add_peer(&self, node_id: NodeId, address: SocketAddr) -> RpcResult<()>;
            fn chain(&self) -> RpcResult<Vec<RpcBlock>>;
            fn drop_peer(&self, node_id: NodeId, address: SocketAddr) -> RpcResult<()>;
            fn get_block_count(&self) -> RpcResult<u64>;
            fn get_goodput(&self) -> RpcResult<String>;
            fn get_nodeid(&self, challenge: Vec<u8>) -> RpcResult<Vec<u8>>;
            fn get_peer_info(&self) -> RpcResult<Vec<PeerInfo>>;
            fn get_status(&self) -> RpcResult<RpcStatus>;
            fn get_transaction_receipt(&self, tx_hash: H256) -> RpcResult<Option<RpcReceipt>>;
            fn say_hello(&self) -> RpcResult<String>;
            fn stop(&self) -> RpcResult<()>;
        }
    }

    not_supported! {
        fn expire_block_gc(&self, timeout: u64) -> RpcResult<()>;
        fn generate_block_with_blame_info(&self, num_txs: usize, block_size_limit: usize, blame_info: BlameInfo) -> RpcResult<H256>;
        fn generate_block_with_fake_txs(&self, raw_txs_without_data: Bytes, adaptive: Option<bool>, tx_data_len: Option<usize>) -> RpcResult<H256>;
        fn generate_custom_block(&self, parent_hash: H256, referee: Vec<H256>, raw_txs: Bytes, adaptive: Option<bool>) -> RpcResult<H256>;
        fn generate_fixed_block(&self, parent_hash: H256, referee: Vec<H256>, num_txs: usize, adaptive: bool, difficulty: Option<u64>) -> RpcResult<H256>;
        fn generate_one_block_special(&self, num_txs: usize, block_size_limit: usize, num_txs_simple: usize, num_txs_erc20: usize) -> RpcResult<()>;
        fn generate_block_with_nonce_and_timestamp(&self, parent: H256, referees: Vec<H256>, raw: Bytes, nonce: u64, timestamp: u64, adaptive: bool) -> RpcResult<H256>;
        fn generate_one_block(&self, num_txs: usize, block_size_limit: usize) -> RpcResult<H256>;
        fn generate(&self, num_blocks: usize, num_txs: usize) -> RpcResult<Vec<H256>>;
<<<<<<< HEAD
        fn send_usable_genesis_accounts(&self, account_start_index: usize) -> RpcResult<Bytes>;
        fn get_block_status(&self, block_hash: H256) -> RpcResult<(u8, bool)>;
=======
        fn send_usable_genesis_accounts(& self, account_start_index: usize) -> RpcResult<Bytes>;
        fn set_db_crash(&self, crash_probability: f64, crash_exit_code: i32) -> RpcResult<()>;
>>>>>>> dcc2fd07
    }
}

#[allow(dead_code)]
pub struct DebugRpcImpl {
    common: Arc<CommonImpl>,
    rpc_impl: Arc<RpcImpl>,
}

impl DebugRpcImpl {
    pub fn new(common: Arc<CommonImpl>, rpc_impl: Arc<RpcImpl>) -> Self {
        DebugRpcImpl { common, rpc_impl }
    }
}

impl DebugRpc for DebugRpcImpl {
    delegate! {
        target self.common {
            fn clear_tx_pool(&self) -> RpcResult<()>;
            fn net_node(&self, id: NodeId) -> RpcResult<Option<(String, Node)>>;
            fn net_disconnect_node(&self, id: NodeId, op: Option<UpdateNodeOperation>) -> RpcResult<Option<usize>>;
            fn net_sessions(&self, node_id: Option<NodeId>) -> RpcResult<Vec<SessionDetails>>;
            fn net_throttling(&self) -> RpcResult<throttling::Service>;
            fn tx_inspect(&self, hash: RpcH256) -> RpcResult<BTreeMap<String, String>>;
            fn txpool_content(&self) -> RpcResult<BTreeMap<String, BTreeMap<String, BTreeMap<usize, Vec<RpcTransaction>>>>>;
            fn txpool_inspect(&self) -> RpcResult<BTreeMap<String, BTreeMap<String, BTreeMap<usize, Vec<String>>>>>;
            fn txpool_status(&self) -> RpcResult<BTreeMap<String, usize>>;
            fn accounts(&self) -> RpcResult<Vec<RpcH160>>;
            fn new_account(&self, password: String) -> RpcResult<RpcH160>;
            fn unlock_account(&self, address: RpcH160, password: String, duration: Option<RpcU128>) -> RpcResult<bool>;
            fn lock_account(&self, address: RpcH160) -> RpcResult<bool>;
            fn sign(&self, data: Bytes, address: RpcH160, password: Option<String>) -> RpcResult<RpcH520>;
        }

        target self.rpc_impl {
            fn send_transaction(&self, tx: SendTxRequest, password: Option<String>) -> RpcResult<RpcH256>;
        }
    }

    not_supported! {
        fn current_sync_phase(&self) -> RpcResult<String>;
        fn consensus_graph_state(&self) -> RpcResult<ConsensusGraphStates>;
        fn sync_graph_state(&self) -> RpcResult<SyncGraphStates>;
    }
}<|MERGE_RESOLUTION|>--- conflicted
+++ resolved
@@ -364,13 +364,9 @@
         fn generate_block_with_nonce_and_timestamp(&self, parent: H256, referees: Vec<H256>, raw: Bytes, nonce: u64, timestamp: u64, adaptive: bool) -> RpcResult<H256>;
         fn generate_one_block(&self, num_txs: usize, block_size_limit: usize) -> RpcResult<H256>;
         fn generate(&self, num_blocks: usize, num_txs: usize) -> RpcResult<Vec<H256>>;
-<<<<<<< HEAD
         fn send_usable_genesis_accounts(&self, account_start_index: usize) -> RpcResult<Bytes>;
         fn get_block_status(&self, block_hash: H256) -> RpcResult<(u8, bool)>;
-=======
-        fn send_usable_genesis_accounts(& self, account_start_index: usize) -> RpcResult<Bytes>;
         fn set_db_crash(&self, crash_probability: f64, crash_exit_code: i32) -> RpcResult<()>;
->>>>>>> dcc2fd07
     }
 }
 
