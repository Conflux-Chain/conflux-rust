--- conflicted
+++ resolved
@@ -1252,12 +1252,8 @@
     not_supported! {
         fn consensus_graph_state(&self) -> JsonRpcResult<ConsensusGraphStates>;
         fn current_sync_phase(&self) -> JsonRpcResult<String>;
-<<<<<<< HEAD
-        fn epoch_receipts(&self, epoch: BlockHashOrEpochNumber) -> JsonRpcResult<Option<Vec<Vec<RpcReceipt>>>>;
+        fn epoch_receipts(&self, epoch: BlockHashOrEpochNumber, include_eth_recepits: Option<bool>) -> JsonRpcResult<Option<Vec<Vec<RpcReceipt>>>>;
         fn epoch_receipt_proof_by_transaction(&self, block_hash: H256, tx_index_in_block: usize) -> JsonRpcResult<Option<String>>;
-=======
-        fn epoch_receipts(&self, epoch: BlockHashOrEpochNumber, include_eth_recepits: Option<bool>) -> JsonRpcResult<Option<Vec<Vec<RpcReceipt>>>>;
->>>>>>> b5d367b7
         fn sign_transaction(&self, tx: SendTxRequest, password: Option<String>) -> JsonRpcResult<String>;
         fn sync_graph_state(&self) -> JsonRpcResult<SyncGraphStates>;
         fn transactions_by_epoch(&self, epoch_number: U64) -> JsonRpcResult<Vec<WrapTransaction>>;
