// Copyright 2019 Conflux Foundation. All rights reserved.
// Conflux is free software and distributed under GNU General Public License.
// See http://www.gnu.org/licenses/

use super::common::RpcImpl as CommonImpl;
use crate::rpc::{
    traits::{cfx::Cfx, debug::DebugRpc, test::TestRpc},
    types::{
        Account as RpcAccount, BFTStates, BlameInfo, Block as RpcBlock,
        BlockHashOrEpochNumber, Bytes, CallRequest, ConsensusGraphStates,
        EpochNumber, Filter as RpcFilter, Log as RpcLog, Receipt as RpcReceipt,
        SendTxRequest, Status as RpcStatus, SyncGraphStates,
        Transaction as RpcTransaction, H160 as RpcH160, H256 as RpcH256,
        H520 as RpcH520, U128 as RpcU128, U256 as RpcU256, U64 as RpcU64,
    },
};
use cfx_types::{Public, H160, H256, U256};
use cfxcore::{LightQueryService, PeerInfo};
use delegate::delegate;
use futures::future::{FutureExt, TryFutureExt};
use jsonrpc_core::{BoxFuture, Error as RpcError, Result as RpcResult};
use libra_types::transaction::SignedTransaction;
use network::{
    node_table::{Node, NodeId},
    throttling, SessionDetails, UpdateNodeOperation,
};
use primitives::{Account, TransactionWithSignature};
use rlp::Encodable;
use std::{collections::BTreeMap, net::SocketAddr, sync::Arc};

pub struct RpcImpl {
    // helper API for retrieving verified information from peers
    light: Arc<LightQueryService>,
}

impl RpcImpl {
    pub fn new(light: Arc<LightQueryService>) -> Self { RpcImpl { light } }

    fn account(
        &self, address: RpcH160, num: Option<EpochNumber>,
    ) -> BoxFuture<RpcAccount> {
        let address: H160 = address.into();
        let epoch = num.unwrap_or(EpochNumber::LatestState).into();
        info!(
            "RPC Request: cfx_getAccount address={:?} epoch={:?}",
            address, epoch
        );

        // clone `self.light` to avoid lifetime issues due to capturing `self`
        let light = self.light.clone();

        let fut = async move {
            let account = light
                .get_account(epoch, address)
                .await
                .map_err(RpcError::invalid_params)?;

            Ok(RpcAccount::new(account.unwrap_or(
                Account::new_empty_with_balance(
                    &address,
                    &U256::zero(), /* balance */
                    &U256::zero(), /* nonce */
                ),
            )))
        };

        Box::new(fut.boxed().compat())
    }

    fn balance(
        &self, address: RpcH160, num: Option<EpochNumber>,
    ) -> BoxFuture<RpcU256> {
        let address: H160 = address.into();
        let epoch = num.unwrap_or(EpochNumber::LatestState).into();

        info!(
            "RPC Request: cfx_getBalance address={:?} epoch={:?}",
            address, epoch
        );

        // clone `self.light` to avoid lifetime issues due to capturing `self`
        let light = self.light.clone();

        let fut = async move {
            let account = light
                .get_account(epoch, address)
                .await
                .map_err(RpcError::invalid_params)?;

            Ok(account
                .map(|account| account.balance.into())
                .unwrap_or_default())
        };

        Box::new(fut.boxed().compat())
    }

<<<<<<< HEAD
    fn staking_balance(
=======
    fn admin(
        &self, address: RpcH160, num: Option<EpochNumber>,
    ) -> BoxFuture<RpcH160> {
        let address: H160 = address.into();
        let epoch = num.unwrap_or(EpochNumber::LatestState).into();

        info!(
            "RPC Request: cfx_getAdmin address={:?} epoch={:?}",
            address, epoch
        );

        // clone `self.light` to avoid lifetime issues due to capturing `self`
        let light = self.light.clone();

        let fut = async move {
            let account = light
                .get_account(epoch, address)
                .await
                .map_err(RpcError::invalid_params)?;

            Ok(account
                .map(|account| account.admin.into())
                .unwrap_or_default())
        };

        Box::new(fut.boxed().compat())
    }

    fn bank_balance(
>>>>>>> 515adc4e
        &self, address: RpcH160, num: Option<EpochNumber>,
    ) -> BoxFuture<RpcU256> {
        let address: H160 = address.into();
        let epoch = num.unwrap_or(EpochNumber::LatestState).into();

        info!(
            "RPC Request: cfx_getStakingBalance address={:?} epoch={:?}",
            address, epoch
        );

        // clone `self.light` to avoid lifetime issues due to capturing `self`
        let light = self.light.clone();

        let fut = async move {
            let account = light
                .get_account(epoch, address)
                .await
                .map_err(RpcError::invalid_params)?;

            Ok(account
                .map(|account| account.staking_balance.into())
                .unwrap_or_default())
        };

        Box::new(fut.boxed().compat())
    }

    fn collateral_for_storage(
        &self, address: RpcH160, num: Option<EpochNumber>,
    ) -> BoxFuture<RpcU256> {
        let address: H160 = address.into();
        let epoch = num.unwrap_or(EpochNumber::LatestState).into();

        info!(
            "RPC Request: cfx_getCollateralForStorage address={:?} epoch={:?}",
            address, epoch
        );

        // clone `self.light` to avoid lifetime issues due to capturing `self`
        let light = self.light.clone();

        let fut = async move {
            let account = light
                .get_account(epoch, address)
                .await
                .map_err(RpcError::invalid_params)?;

            Ok(account
                .map(|account| account.collateral_for_storage.into())
                .unwrap_or_default())
        };

        Box::new(fut.boxed().compat())
    }

    #[allow(unused_variables)]
    fn call(
        &self, request: CallRequest, epoch: Option<EpochNumber>,
    ) -> RpcResult<Bytes> {
        // TODO
        unimplemented!()
    }

    fn code(
        &self, address: RpcH160, epoch_num: Option<EpochNumber>,
    ) -> BoxFuture<Bytes> {
        let address: H160 = address.into();
        let epoch = epoch_num.unwrap_or(EpochNumber::LatestState).into();

        info!(
            "RPC Request: cfx_getCode address={:?} epoch={:?}",
            address, epoch
        );

        // clone `self.light` to avoid lifetime issues due to capturing `self`
        let light = self.light.clone();

        let fut = async move {
            light
                .get_code(epoch, address)
                .await
                .map(|code| code.unwrap_or_default())
                .map(Bytes::new)
                .map_err(RpcError::invalid_params)
        };

        Box::new(fut.boxed().compat())
    }

    #[allow(unused_variables)]
    fn estimate_gas(
        &self, request: CallRequest, epoch_number: Option<EpochNumber>,
    ) -> RpcResult<RpcU256> {
        // TODO
        unimplemented!()
    }

    #[allow(unused_variables)]
    fn get_logs(&self, filter: RpcFilter) -> BoxFuture<Vec<RpcLog>> {
        info!("RPC Request: cfx_getLogs({:?})", filter);

        // clone `self.light` to avoid lifetime issues due to capturing `self`
        let light = self.light.clone();

        let fut = async move {
            let logs = light
                .get_logs(filter.into())
                .await
                .map_err(RpcError::invalid_params)?;

            Ok(logs.into_iter().map(RpcLog::from).collect())
        };

        Box::new(fut.boxed().compat())
    }

    fn send_tx_helper(
        light: Arc<LightQueryService>, raw: Bytes,
    ) -> RpcResult<RpcH256> {
        let raw: Vec<u8> = raw.into_vec();

        // decode tx so that we have its hash
        // this way we also avoid spamming peers with invalid txs
        let tx: TransactionWithSignature = rlp::decode(&raw.clone())
            .map_err(|e| format!("Failed to decode tx: {:?}", e))
            .map_err(RpcError::invalid_params)?;

        debug!("Deserialized tx: {:?}", tx);

        // TODO(thegaram): consider adding a light node specific tx pool;
        // light nodes would track those txs and maintain their statuses
        // for future queries

        match /* success = */ light.send_raw_tx(raw) {
            true => Ok(tx.hash().into()),
            false => Err(RpcError::invalid_params("Unable to relay tx")),
        }
    }

    fn send_raw_transaction(&self, raw: Bytes) -> RpcResult<RpcH256> {
        info!("RPC Request: cfx_sendRawTransaction bytes={:?}", raw);
        Self::send_tx_helper(self.light.clone(), raw)
    }

    fn send_transaction(
        &self, mut tx: SendTxRequest, password: Option<String>,
    ) -> BoxFuture<RpcH256> {
        info!("RPC Request: send_transaction, tx = {:?}", tx);

        // clone `self.light` to avoid lifetime issues due to capturing `self`
        let light = self.light.clone();

        let fut = async move {
            if tx.nonce.is_none() {
                // TODO(thegaram): consider adding a light node specific tx pool
                // to track the nonce

                let address = tx.from.clone().into();
                let epoch = EpochNumber::LatestState.into_primitive();

                let nonce = light
                    .get_account(epoch, address)
                    .await
                    .map_err(|e| format!("failed to send transaction: {:?}", e))
                    .map_err(RpcError::invalid_params)?
                    .map(|a| a.nonce)
                    .unwrap_or(U256::zero());

                tx.nonce.replace(nonce.into());
                debug!("after loading nonce in latest state, tx = {:?}", tx);
            }

            let tx = tx.sign_with(password).map_err(|e| {
                RpcError::invalid_params(format!(
                    "failed to send transaction: {:?}",
                    e
                ))
            })?;

            Self::send_tx_helper(light, Bytes::new(tx.rlp_bytes()))
        };

        Box::new(fut.boxed().compat())
    }

    fn transaction_by_hash(
        &self, hash: RpcH256,
    ) -> BoxFuture<Option<RpcTransaction>> {
        info!("RPC Request: cfx_getTransactionByHash({:?})", hash);

        // TODO(thegaram): try to retrieve from local tx pool or cache first

        // clone `self.light` to avoid lifetime issues due to capturing `self`
        let light = self.light.clone();

        let fut = async move {
            let tx = light
                .get_tx(hash.into())
                .await
                .map_err(RpcError::invalid_params)?;

            Ok(Some(RpcTransaction::from_signed(&tx, None)))
        };

        Box::new(fut.boxed().compat())
    }

    fn transaction_receipt(
        &self, tx_hash: RpcH256,
    ) -> BoxFuture<Option<RpcReceipt>> {
        let hash: H256 = tx_hash.into();
        info!("RPC Request: cfx_getTransactionReceipt({:?})", hash);

        // clone `self.light` to avoid lifetime issues due to capturing `self`
        let light = self.light.clone();

        let fut = async move {
            let (tx, receipt, address, maybe_epoch, maybe_state_root) = light
                .get_tx_info(hash)
                .await
                .map_err(RpcError::invalid_params)?;

            let mut receipt = RpcReceipt::new(tx, receipt, address);
            receipt.set_epoch_number(maybe_epoch);

            if let Some(state_root) = maybe_state_root {
                receipt.set_state_root(state_root.into());
            }

            Ok(Some(receipt))
        };

        Box::new(fut.boxed().compat())
    }
}

pub struct CfxHandler {
    common: Arc<CommonImpl>,
    rpc_impl: Arc<RpcImpl>,
}

impl CfxHandler {
    pub fn new(common: Arc<CommonImpl>, rpc_impl: Arc<RpcImpl>) -> Self {
        CfxHandler { common, rpc_impl }
    }
}

impl Cfx for CfxHandler {
    delegate! {
        target self.common {
            fn best_block_hash(&self) -> RpcResult<RpcH256>;
            fn block_by_epoch_number(&self, epoch_num: EpochNumber, include_txs: bool) -> RpcResult<RpcBlock>;
            fn block_by_hash_with_pivot_assumption(&self, block_hash: RpcH256, pivot_hash: RpcH256, epoch_number: RpcU64) -> RpcResult<RpcBlock>;
            fn block_by_hash(&self, hash: RpcH256, include_txs: bool) -> RpcResult<Option<RpcBlock>>;
            fn blocks_by_epoch(&self, num: EpochNumber) -> RpcResult<Vec<RpcH256>>;
            fn epoch_number(&self, epoch_num: Option<EpochNumber>) -> RpcResult<RpcU256>;
            fn gas_price(&self) -> RpcResult<RpcU256>;
            fn transaction_count(&self, address: RpcH160, num: Option<BlockHashOrEpochNumber>) -> RpcResult<RpcU256>;
        }

        target self.rpc_impl {
            fn account(&self, address: RpcH160, num: Option<EpochNumber>) -> BoxFuture<RpcAccount>;
            fn balance(&self, address: RpcH160, num: Option<EpochNumber>) -> BoxFuture<RpcU256>;
<<<<<<< HEAD
            fn staking_balance(&self, address: RpcH160, num: Option<EpochNumber>) -> BoxFuture<RpcU256>;
            fn collateral_for_storage(&self, address: RpcH160, num: Option<EpochNumber>) -> BoxFuture<RpcU256>;
=======
            fn admin(&self, address: RpcH160, num: Option<EpochNumber>) -> BoxFuture<RpcH160>;
            fn bank_balance(&self, address: RpcH160, num: Option<EpochNumber>) -> BoxFuture<RpcU256>;
            fn storage_balance(&self, address: RpcH160, num: Option<EpochNumber>) -> BoxFuture<RpcU256>;
>>>>>>> 515adc4e
            fn call(&self, request: CallRequest, epoch: Option<EpochNumber>) -> RpcResult<Bytes>;
            fn code(&self, address: RpcH160, epoch_num: Option<EpochNumber>) -> BoxFuture<Bytes>;
            fn estimate_gas(&self, request: CallRequest, epoch_num: Option<EpochNumber>) -> RpcResult<RpcU256>;
            fn get_logs(&self, filter: RpcFilter) -> BoxFuture<Vec<RpcLog>>;
            fn send_raw_transaction(&self, raw: Bytes) -> RpcResult<RpcH256>;
            fn transaction_by_hash(&self, hash: RpcH256) -> BoxFuture<Option<RpcTransaction>>;
            fn transaction_receipt(&self, tx_hash: RpcH256) -> BoxFuture<Option<RpcReceipt>>;
        }
    }

    not_supported! {
        fn interest_rate(&self, num: Option<EpochNumber>) -> RpcResult<RpcU256>;
        fn accumulate_interest_rate(&self, num: Option<EpochNumber>) -> RpcResult<RpcU256>;
        fn set_consortium_administrators(&self, admins: Vec<Public>) -> RpcResult<bool>;
        fn send_new_consortium_member_trans(&self, admin_trans: SignedTransaction) -> RpcResult<()>;
    }
}

pub struct TestRpcImpl {
    common: Arc<CommonImpl>,
    // rpc_impl: Arc<RpcImpl>,
}

impl TestRpcImpl {
    pub fn new(common: Arc<CommonImpl>, _rpc_impl: Arc<RpcImpl>) -> Self {
        TestRpcImpl {
            common, /* , rpc_impl */
        }
    }
}

impl TestRpc for TestRpcImpl {
    delegate! {
        target self.common {
            fn add_latency(&self, id: NodeId, latency_ms: f64) -> RpcResult<()>;
            fn add_peer(&self, node_id: NodeId, address: SocketAddr) -> RpcResult<()>;
            fn chain(&self) -> RpcResult<Vec<RpcBlock>>;
            fn drop_peer(&self, node_id: NodeId, address: SocketAddr) -> RpcResult<()>;
            fn get_block_count(&self) -> RpcResult<u64>;
            fn get_goodput(&self) -> RpcResult<String>;
            fn get_nodeid(&self, challenge: Vec<u8>) -> RpcResult<Vec<u8>>;
            fn get_peer_info(&self) -> RpcResult<Vec<PeerInfo>>;
            fn get_status(&self) -> RpcResult<RpcStatus>;
            fn say_hello(&self) -> RpcResult<String>;
            fn stop(&self) -> RpcResult<()>;
            fn save_node_db(&self) -> RpcResult<()>;
        }
    }

    not_supported! {
        fn expire_block_gc(&self, timeout: u64) -> RpcResult<()>;
        fn generate_block_with_blame_info(&self, num_txs: usize, block_size_limit: usize, blame_info: BlameInfo) -> RpcResult<H256>;
        fn generate_block_with_fake_txs(&self, raw_txs_without_data: Bytes, adaptive: Option<bool>, tx_data_len: Option<usize>) -> RpcResult<H256>;
        fn generate_custom_block(&self, parent_hash: H256, referee: Vec<H256>, raw_txs: Bytes, adaptive: Option<bool>) -> RpcResult<H256>;
        fn generate_fixed_block(&self, parent_hash: H256, referee: Vec<H256>, num_txs: usize, adaptive: bool, difficulty: Option<u64>) -> RpcResult<H256>;
        fn generate_one_block_special(&self, num_txs: usize, block_size_limit: usize, num_txs_simple: usize, num_txs_erc20: usize) -> RpcResult<()>;
        fn generate_block_with_nonce_and_timestamp(&self, parent: H256, referees: Vec<H256>, raw: Bytes, nonce: u64, timestamp: u64, adaptive: bool) -> RpcResult<H256>;
        fn generate_one_block(&self, num_txs: usize, block_size_limit: usize) -> RpcResult<H256>;
        fn generate(&self, num_blocks: usize, num_txs: usize) -> RpcResult<Vec<H256>>;
        fn send_usable_genesis_accounts(&self, account_start_index: usize) -> RpcResult<Bytes>;
        fn get_block_status(&self, block_hash: H256) -> RpcResult<(u8, bool)>;
        fn set_db_crash(&self, crash_probability: f64, crash_exit_code: i32) -> RpcResult<()>;
    }
}

pub struct DebugRpcImpl {
    common: Arc<CommonImpl>,
    rpc_impl: Arc<RpcImpl>,
}

impl DebugRpcImpl {
    pub fn new(common: Arc<CommonImpl>, rpc_impl: Arc<RpcImpl>) -> Self {
        DebugRpcImpl { common, rpc_impl }
    }
}

impl DebugRpc for DebugRpcImpl {
    delegate! {
        target self.common {
            fn clear_tx_pool(&self) -> RpcResult<()>;
            fn net_node(&self, id: NodeId) -> RpcResult<Option<(String, Node)>>;
            fn net_disconnect_node(&self, id: NodeId, op: Option<UpdateNodeOperation>) -> RpcResult<Option<usize>>;
            fn net_sessions(&self, node_id: Option<NodeId>) -> RpcResult<Vec<SessionDetails>>;
            fn net_throttling(&self) -> RpcResult<throttling::Service>;
            fn tx_inspect(&self, hash: RpcH256) -> RpcResult<BTreeMap<String, String>>;
            fn txpool_content(&self) -> RpcResult<BTreeMap<String, BTreeMap<String, BTreeMap<usize, Vec<RpcTransaction>>>>>;
            fn txpool_inspect(&self) -> RpcResult<BTreeMap<String, BTreeMap<String, BTreeMap<usize, Vec<String>>>>>;
            fn txpool_status(&self) -> RpcResult<BTreeMap<String, usize>>;
            fn accounts(&self) -> RpcResult<Vec<RpcH160>>;
            fn new_account(&self, password: String) -> RpcResult<RpcH160>;
            fn unlock_account(&self, address: RpcH160, password: String, duration: Option<RpcU128>) -> RpcResult<bool>;
            fn lock_account(&self, address: RpcH160) -> RpcResult<bool>;
            fn sign(&self, data: Bytes, address: RpcH160, password: Option<String>) -> RpcResult<RpcH520>;
        }

        target self.rpc_impl {
            fn send_transaction(&self, tx: SendTxRequest, password: Option<String>) -> BoxFuture<RpcH256>;
        }
    }

    not_supported! {
        fn current_sync_phase(&self) -> RpcResult<String>;
        fn consensus_graph_state(&self) -> RpcResult<ConsensusGraphStates>;
        fn sync_graph_state(&self) -> RpcResult<SyncGraphStates>;
        fn bft_state(&self) -> RpcResult<BFTStates>;
    }
}<|MERGE_RESOLUTION|>--- conflicted
+++ resolved
@@ -95,9 +95,6 @@
         Box::new(fut.boxed().compat())
     }
 
-<<<<<<< HEAD
-    fn staking_balance(
-=======
     fn admin(
         &self, address: RpcH160, num: Option<EpochNumber>,
     ) -> BoxFuture<RpcH160> {
@@ -126,8 +123,7 @@
         Box::new(fut.boxed().compat())
     }
 
-    fn bank_balance(
->>>>>>> 515adc4e
+    fn staking_balance(
         &self, address: RpcH160, num: Option<EpochNumber>,
     ) -> BoxFuture<RpcU256> {
         let address: H160 = address.into();
@@ -391,14 +387,9 @@
         target self.rpc_impl {
             fn account(&self, address: RpcH160, num: Option<EpochNumber>) -> BoxFuture<RpcAccount>;
             fn balance(&self, address: RpcH160, num: Option<EpochNumber>) -> BoxFuture<RpcU256>;
-<<<<<<< HEAD
             fn staking_balance(&self, address: RpcH160, num: Option<EpochNumber>) -> BoxFuture<RpcU256>;
             fn collateral_for_storage(&self, address: RpcH160, num: Option<EpochNumber>) -> BoxFuture<RpcU256>;
-=======
             fn admin(&self, address: RpcH160, num: Option<EpochNumber>) -> BoxFuture<RpcH160>;
-            fn bank_balance(&self, address: RpcH160, num: Option<EpochNumber>) -> BoxFuture<RpcU256>;
-            fn storage_balance(&self, address: RpcH160, num: Option<EpochNumber>) -> BoxFuture<RpcU256>;
->>>>>>> 515adc4e
             fn call(&self, request: CallRequest, epoch: Option<EpochNumber>) -> RpcResult<Bytes>;
             fn code(&self, address: RpcH160, epoch_num: Option<EpochNumber>) -> BoxFuture<Bytes>;
             fn estimate_gas(&self, request: CallRequest, epoch_num: Option<EpochNumber>) -> RpcResult<RpcU256>;
