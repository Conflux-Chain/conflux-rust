--- conflicted
+++ resolved
@@ -2,23 +2,7 @@
 // Conflux is free software and distributed under GNU General Public License.
 // See http://www.gnu.org/licenses/
 
-<<<<<<< HEAD
-use delegate::delegate;
-use jsonrpc_core::{Error as RpcError, Result as RpcResult};
-use std::{collections::BTreeMap, net::SocketAddr, sync::Arc};
-
-use cfx_types::{H160, H256, U256};
-use cfxcore::{light_protocol::QueryService, ConsensusGraph, PeerInfo};
-use primitives::TransactionWithSignature;
-
-use network::{
-    node_table::{Node, NodeId},
-    throttling, SessionDetails, UpdateNodeOperation,
-};
-
-=======
 use super::common::RpcImpl as CommonImpl;
->>>>>>> 6ee5dfc2
 use crate::rpc::{
     error_codes,
     traits::{cfx::Cfx, debug::LocalRpc, test::TestRpc},
@@ -554,16 +538,12 @@
         fn generate_one_block_with_direct_txgen(&self, num_txs: usize, block_size_limit: usize, num_txs_simple: usize, num_txs_erc20: usize) -> RpcResult<H256>;
         fn generate_block_with_nonce_and_timestamp(&self, parent: H256, referees: Vec<H256>, raw: Bytes, nonce: U256, timestamp: u64, adaptive: bool) -> RpcResult<H256>;
         fn generate_one_block(&self, num_txs: usize, block_size_limit: usize) -> RpcResult<H256>;
-<<<<<<< HEAD
-        fn generate(&self, num_blocks: usize, num_txs: usize) -> RpcResult<Vec<H256>>;
+        fn generate_empty_blocks(&self, num_blocks: usize) -> RpcResult<Vec<H256>>;
         fn get_pivot_chain_and_weight(&self) -> RpcResult<Vec<(H256, U256)>>;
         fn get_executed_info(&self, block_hash: H256) -> RpcResult<(H256, H256)> ;
-=======
-        fn generate_empty_blocks(&self, num_blocks: usize) -> RpcResult<Vec<H256>>;
         fn send_usable_genesis_accounts(&self, account_start_index: usize) -> RpcResult<Bytes>;
         fn get_block_status(&self, block_hash: H256) -> RpcResult<(u8, bool)>;
         fn set_db_crash(&self, crash_probability: f64, crash_exit_code: i32) -> RpcResult<()>;
->>>>>>> 6ee5dfc2
     }
 }
 
