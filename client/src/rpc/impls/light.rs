// Copyright 2019 Conflux Foundation. All rights reserved.
// Conflux is free software and distributed under GNU General Public License.
// See http://www.gnu.org/licenses/

use super::common::RpcImpl as CommonImpl;
use crate::rpc::{
    helpers::errors,
    traits::{cfx::Cfx, debug::LocalRpc, test::TestRpc},
    types::{
        Account as RpcAccount, BlameInfo, Block as RpcBlock,
        BlockHashOrEpochNumber, Bytes, CallRequest, ConsensusGraphStates,
        EpochNumber, EstimateGasAndCollateralResponse, Filter as RpcFilter,
        Log as RpcLog, Receipt as RpcReceipt, SendTxRequest,
        SponsorInfo as RpcSponsorInfo, Status as RpcStatus,
        StorageRoot as RpcStorageRoot, SyncGraphStates,
        Transaction as RpcTransaction, H160 as RpcH160, H256 as RpcH256,
        H520 as RpcH520, U128 as RpcU128, U256 as RpcU256, U64 as RpcU64,
    },
};
use cfx_types::{H160, H256, U256};
use cfxcore::{LightQueryService, PeerInfo};
use delegate::delegate;
use futures::future::{FutureExt, TryFutureExt};
use jsonrpc_core::{BoxFuture, Error as RpcError, Result as RpcResult};
use network::{
    node_table::{Node, NodeId},
    throttling, SessionDetails, UpdateNodeOperation,
};
use primitives::{Account, TransactionWithSignature};
use rlp::Encodable;
use std::{collections::BTreeMap, net::SocketAddr, sync::Arc};

pub struct RpcImpl {
    // helper API for retrieving verified information from peers
    light: Arc<LightQueryService>,
}

impl RpcImpl {
    pub fn new(light: Arc<LightQueryService>) -> Self { RpcImpl { light } }

    fn account(
        &self, address: RpcH160, num: Option<EpochNumber>,
    ) -> BoxFuture<RpcAccount> {
        let address: H160 = address.into();
        let epoch = num.unwrap_or(EpochNumber::LatestState).into();
        info!(
            "RPC Request: cfx_getAccount address={:?} epoch={:?}",
            address, epoch
        );

        // clone `self.light` to avoid lifetime issues due to capturing `self`
        let light = self.light.clone();

        let fut = async move {
            let account = light
                .get_account(epoch, address)
                .await
                .map_err(RpcError::invalid_params)?;

            Ok(RpcAccount::new(account.unwrap_or(
                Account::new_empty_with_balance(
                    &address,
                    &U256::zero(), /* balance */
                    &U256::zero(), /* nonce */
                ),
            )))
        };

        Box::new(fut.boxed().compat())
    }

    fn balance(
        &self, address: RpcH160, num: Option<EpochNumber>,
    ) -> BoxFuture<RpcU256> {
        let address: H160 = address.into();
        let epoch = num.unwrap_or(EpochNumber::LatestState).into();

        info!(
            "RPC Request: cfx_getBalance address={:?} epoch={:?}",
            address, epoch
        );

        // clone `self.light` to avoid lifetime issues due to capturing `self`
        let light = self.light.clone();

        let fut = async move {
            let account = light
                .get_account(epoch, address)
                .await
                .map_err(RpcError::invalid_params)?;

            Ok(account
                .map(|account| account.balance.into())
                .unwrap_or_default())
        };

        Box::new(fut.boxed().compat())
    }

    fn admin(
        &self, address: RpcH160, num: Option<EpochNumber>,
    ) -> BoxFuture<Option<RpcH160>> {
        let address: H160 = address.into();
        let epoch = num.unwrap_or(EpochNumber::LatestState).into();

        info!(
            "RPC Request: cfx_getAdmin address={:?} epoch={:?}",
            address, epoch
        );

        // clone `self.light` to avoid lifetime issues due to capturing `self`
        let light = self.light.clone();

        let fut = async move {
            let account = light
                .get_account(epoch, address)
                .await
                .map_err(RpcError::invalid_params)?;

            Ok(account.map(|account| account.admin.into()))
        };

        Box::new(fut.boxed().compat())
    }

    fn sponsor_info(
        &self, address: RpcH160, num: Option<EpochNumber>,
    ) -> BoxFuture<RpcSponsorInfo> {
        let address: H160 = address.into();
        let epoch = num.unwrap_or(EpochNumber::LatestState).into();

        info!(
            "RPC Request: cfx_getAdmin address={:?} epoch={:?}",
            address, epoch
        );

        // clone `self.light` to avoid lifetime issues due to capturing `self`
        let light = self.light.clone();

        let fut = async move {
            let account = light
                .get_account(epoch, address)
                .await
                .map_err(RpcError::invalid_params)?;

            Ok(RpcSponsorInfo::new(
                account.map_or(Default::default(), |acc| acc.sponsor_info),
            ))
        };

        Box::new(fut.boxed().compat())
    }

    fn staking_balance(
        &self, address: RpcH160, num: Option<EpochNumber>,
    ) -> BoxFuture<RpcU256> {
        let address: H160 = address.into();
        let epoch = num.unwrap_or(EpochNumber::LatestState).into();

        info!(
            "RPC Request: cfx_getStakingBalance address={:?} epoch={:?}",
            address, epoch
        );

        // clone `self.light` to avoid lifetime issues due to capturing `self`
        let light = self.light.clone();

        let fut = async move {
            let account = light
                .get_account(epoch, address)
                .await
                .map_err(RpcError::invalid_params)?;

            Ok(account
                .map(|account| account.staking_balance.into())
                .unwrap_or_default())
        };

        Box::new(fut.boxed().compat())
    }

    fn collateral_for_storage(
        &self, address: RpcH160, num: Option<EpochNumber>,
    ) -> BoxFuture<RpcU256> {
        let address: H160 = address.into();
        let epoch = num.unwrap_or(EpochNumber::LatestState).into();

        info!(
            "RPC Request: cfx_getCollateralForStorage address={:?} epoch={:?}",
            address, epoch
        );

        // clone `self.light` to avoid lifetime issues due to capturing `self`
        let light = self.light.clone();

        let fut = async move {
            let account = light
                .get_account(epoch, address)
                .await
                .map_err(RpcError::invalid_params)?;

            Ok(account
                .map(|account| account.collateral_for_storage.into())
                .unwrap_or_default())
        };

        Box::new(fut.boxed().compat())
    }

    #[allow(unused_variables)]
    fn call(
        &self, request: CallRequest, epoch: Option<EpochNumber>,
    ) -> RpcResult<Bytes> {
        // TODO(thegaram)
        Err(errors::unimplemented(None))
    }

    fn code(
        &self, address: RpcH160, epoch_num: Option<EpochNumber>,
    ) -> BoxFuture<Bytes> {
        let address: H160 = address.into();
        let epoch = epoch_num.unwrap_or(EpochNumber::LatestState).into();

        info!(
            "RPC Request: cfx_getCode address={:?} epoch={:?}",
            address, epoch
        );

        // clone `self.light` to avoid lifetime issues due to capturing `self`
        let light = self.light.clone();

        let fut = async move {
            light
                .get_code(epoch, address)
                .await
                .map(|code| code.unwrap_or_default())
                .map(Bytes::new)
                .map_err(RpcError::invalid_params)
        };

        Box::new(fut.boxed().compat())
    }

    #[allow(unused_variables)]
    fn estimate_gas_and_collateral(
        &self, request: CallRequest, epoch_number: Option<EpochNumber>,
    ) -> RpcResult<EstimateGasAndCollateralResponse> {
        // TODO(thegaram)
        Err(errors::unimplemented(None))
    }

    fn get_logs(&self, filter: RpcFilter) -> BoxFuture<Vec<RpcLog>> {
        info!("RPC Request: cfx_getLogs({:?})", filter);

        // clone `self.light` to avoid lifetime issues due to capturing `self`
        let light = self.light.clone();

        let fut = async move {
            let logs = light
                .get_logs(filter.into())
                .await
                .map_err(RpcError::invalid_params)?;

            Ok(logs.into_iter().map(RpcLog::from).collect())
        };

        Box::new(fut.boxed().compat())
    }

    fn send_tx_helper(
        light: Arc<LightQueryService>, raw: Bytes,
    ) -> RpcResult<RpcH256> {
        let raw: Vec<u8> = raw.into_vec();

        // decode tx so that we have its hash
        // this way we also avoid spamming peers with invalid txs
        let tx: TransactionWithSignature = rlp::decode(&raw.clone())
            .map_err(|e| format!("Failed to decode tx: {:?}", e))
            .map_err(RpcError::invalid_params)?;

        debug!("Deserialized tx: {:?}", tx);

        // TODO(thegaram): consider adding a light node specific tx pool;
        // light nodes would track those txs and maintain their statuses
        // for future queries

        match /* success = */ light.send_raw_tx(raw) {
            true => Ok(tx.hash().into()),
            false => Err(RpcError::invalid_params("Unable to relay tx")),
        }
    }

    fn send_raw_transaction(&self, raw: Bytes) -> RpcResult<RpcH256> {
        info!("RPC Request: cfx_sendRawTransaction bytes={:?}", raw);
        Self::send_tx_helper(self.light.clone(), raw)
    }

    fn send_transaction(
        &self, mut tx: SendTxRequest, password: Option<String>,
    ) -> BoxFuture<RpcH256> {
        info!("RPC Request: send_transaction, tx = {:?}", tx);

        // clone `self.light` to avoid lifetime issues due to capturing `self`
        let light = self.light.clone();

        let fut = async move {
            if tx.nonce.is_none() {
                // TODO(thegaram): consider adding a light node specific tx pool
                // to track the nonce

                let address = tx.from.clone().into();
                let epoch = EpochNumber::LatestState.into_primitive();

                let nonce = light
                    .get_account(epoch, address)
                    .await
                    .map_err(|e| format!("failed to send transaction: {:?}", e))
                    .map_err(RpcError::invalid_params)?
                    .map(|a| a.nonce)
                    .unwrap_or(U256::zero());

                tx.nonce.replace(nonce.into());
                debug!("after loading nonce in latest state, tx = {:?}", tx);
            }

            let epoch_height = light.get_latest_verifiable_epoch_number().map_err(|_| {
                RpcError::invalid_params(format!("the light client cannot retrieve/verify the latest mined pivot block."))
            })?;
            let chain_id = light.get_latest_verifiable_chain_id().map_err(|_| {
                RpcError::invalid_params(format!("the light client cannot retrieve/verify the latest chain_id."))
            })?;
            let tx = tx.sign_with(epoch_height, chain_id, password).map_err(
                |e| {
                    RpcError::invalid_params(format!(
                        "failed to send transaction: {:?}",
                        e
                    ))
                },
            )?;

            Self::send_tx_helper(light, Bytes::new(tx.rlp_bytes()))
        };

        Box::new(fut.boxed().compat())
    }

    #[allow(unused_variables)]
    fn storage_root(
        &self, address: RpcH160, epoch_num: Option<EpochNumber>,
    ) -> RpcResult<Option<RpcStorageRoot>> {
        // TODO(thegaram)
        Err(errors::unimplemented(None))
    }

    fn storage_at(
        &self, address: RpcH160, position: RpcH256,
        epoch_num: Option<EpochNumber>,
    ) -> BoxFuture<Option<RpcH256>>
    {
        let address: H160 = address.into();
        let position: H256 = position.into();
        let epoch_num = epoch_num.unwrap_or(EpochNumber::LatestState);

        info!(
            "RPC Request: cfx_getStorageAt address={:?}, position={:?}, epoch_num={:?})",
            address, position, epoch_num
        );

        // clone `self.light` to avoid lifetime issues due to capturing `self`
        let light = self.light.clone();

        let fut = async move {
            let maybe_entry = light
                .get_storage(epoch_num.into(), address, position)
                .await
                .map_err(RpcError::invalid_params)?;

            Ok(maybe_entry.map(Into::into))
        };

        Box::new(fut.boxed().compat())
    }

    fn transaction_by_hash(
        &self, hash: RpcH256,
    ) -> BoxFuture<Option<RpcTransaction>> {
        info!("RPC Request: cfx_getTransactionByHash({:?})", hash);

        // TODO(thegaram): try to retrieve from local tx pool or cache first

        // clone `self.light` to avoid lifetime issues due to capturing `self`
        let light = self.light.clone();

        let fut = async move {
            let tx = light
                .get_tx(hash.into())
                .await
                .map_err(RpcError::invalid_params)?;

            Ok(Some(RpcTransaction::from_signed(&tx, None)))
        };

        Box::new(fut.boxed().compat())
    }

    fn transaction_receipt(
        &self, tx_hash: RpcH256,
    ) -> BoxFuture<Option<RpcReceipt>> {
        let hash: H256 = tx_hash.into();
        info!("RPC Request: cfx_getTransactionReceipt({:?})", hash);

        // clone `self.light` to avoid lifetime issues due to capturing `self`
        let light = self.light.clone();

        let fut = async move {
            let (
                tx,
                receipt,
                address,
                maybe_epoch,
                maybe_state_root,
                prior_gas_used,
            ) = light
                .get_tx_info(hash)
                .await
                .map_err(RpcError::invalid_params)?;

            let mut receipt =
                RpcReceipt::new(tx, receipt, address, prior_gas_used);
            receipt.set_epoch_number(maybe_epoch);

            if let Some(state_root) = maybe_state_root {
                receipt.set_state_root(state_root.into());
            }

            Ok(Some(receipt))
        };

        Box::new(fut.boxed().compat())
    }
}

pub struct CfxHandler {
    common: Arc<CommonImpl>,
    rpc_impl: Arc<RpcImpl>,
}

impl CfxHandler {
    pub fn new(common: Arc<CommonImpl>, rpc_impl: Arc<RpcImpl>) -> Self {
        CfxHandler { common, rpc_impl }
    }
}

// To convert from RpcResult to BoxFuture by delegate! macro automatically.
use crate::common::delegate_convert;
impl Cfx for CfxHandler {
    delegate! {
        to self.common {
            fn best_block_hash(&self) -> RpcResult<RpcH256>;
            fn block_by_epoch_number(&self, epoch_num: EpochNumber, include_txs: bool) -> RpcResult<RpcBlock>;
            fn block_by_hash_with_pivot_assumption(&self, block_hash: RpcH256, pivot_hash: RpcH256, epoch_number: RpcU64) -> RpcResult<RpcBlock>;
            fn block_by_hash(&self, hash: RpcH256, include_txs: bool) -> RpcResult<Option<RpcBlock>>;
            fn blocks_by_epoch(&self, num: EpochNumber) -> RpcResult<Vec<RpcH256>>;
            fn epoch_number(&self, epoch_num: Option<EpochNumber>) -> RpcResult<RpcU256>;
            fn gas_price(&self) -> RpcResult<RpcU256>;
            fn next_nonce(&self, address: RpcH160, num: Option<BlockHashOrEpochNumber>) -> RpcResult<RpcU256>;
            fn skipped_blocks_by_epoch(&self, num: EpochNumber) -> RpcResult<Vec<RpcH256>>;
        }

        to self.rpc_impl {
            fn account(&self, address: RpcH160, num: Option<EpochNumber>) -> BoxFuture<RpcAccount>;
<<<<<<< HEAD
            fn admin(&self, address: RpcH160, num: Option<EpochNumber>) -> BoxFuture<RpcH160>;
            fn balance(&self, address: RpcH160, num: Option<EpochNumber>) -> BoxFuture<RpcU256>;
=======
            fn balance(&self, address: RpcH160, num: Option<EpochNumber>) -> BoxFuture<RpcU256>;
            fn staking_balance(&self, address: RpcH160, num: Option<EpochNumber>) -> BoxFuture<RpcU256>;
            fn collateral_for_storage(&self, address: RpcH160, num: Option<EpochNumber>) -> BoxFuture<RpcU256>;
            fn admin(&self, address: RpcH160, num: Option<EpochNumber>)
                -> BoxFuture<Option<RpcH160>>;
            fn sponsor_info(&self, address: RpcH160, num: Option<EpochNumber>) -> BoxFuture<RpcSponsorInfo>;
>>>>>>> e0408a48
            fn call(&self, request: CallRequest, epoch: Option<EpochNumber>) -> RpcResult<Bytes>;
            fn code(&self, address: RpcH160, epoch_num: Option<EpochNumber>) -> BoxFuture<Bytes>;
            fn collateral_for_storage(&self, address: RpcH160, num: Option<EpochNumber>) -> BoxFuture<RpcU256>;
            fn estimate_gas_and_collateral(&self, request: CallRequest, epoch_num: Option<EpochNumber>) -> RpcResult<EstimateGasAndCollateralResponse>;
            fn get_logs(&self, filter: RpcFilter) -> BoxFuture<Vec<RpcLog>>;
            fn send_raw_transaction(&self, raw: Bytes) -> RpcResult<RpcH256>;
            fn sponsor_info(&self, address: RpcH160, num: Option<EpochNumber>) -> BoxFuture<RpcSponsorInfo>;
            fn staking_balance(&self, address: RpcH160, num: Option<EpochNumber>) -> BoxFuture<RpcU256>;
            fn storage_at(&self, addr: RpcH160, pos: RpcH256, epoch_number: Option<EpochNumber>) -> BoxFuture<Option<RpcH256>>;
            fn storage_root(&self, address: RpcH160, epoch_num: Option<EpochNumber>) -> RpcResult<Option<RpcStorageRoot>>;
            fn transaction_by_hash(&self, hash: RpcH256) -> BoxFuture<Option<RpcTransaction>>;
            fn transaction_receipt(&self, tx_hash: RpcH256) -> BoxFuture<Option<RpcReceipt>>;
        }
    }

    not_supported! {
        fn interest_rate(&self, num: Option<EpochNumber>) -> RpcResult<RpcU256>;
        fn accumulate_interest_rate(&self, num: Option<EpochNumber>) -> RpcResult<RpcU256>;
    }
}

pub struct TestRpcImpl {
    common: Arc<CommonImpl>,
    // rpc_impl: Arc<RpcImpl>,
}

impl TestRpcImpl {
    pub fn new(common: Arc<CommonImpl>, _rpc_impl: Arc<RpcImpl>) -> Self {
        TestRpcImpl {
            common, /* , rpc_impl */
        }
    }
}

impl TestRpc for TestRpcImpl {
    delegate! {
        to self.common {
            fn add_latency(&self, id: NodeId, latency_ms: f64) -> RpcResult<()>;
            fn add_peer(&self, node_id: NodeId, address: SocketAddr) -> RpcResult<()>;
            fn chain(&self) -> RpcResult<Vec<RpcBlock>>;
            fn drop_peer(&self, node_id: NodeId, address: SocketAddr) -> RpcResult<()>;
            fn get_block_count(&self) -> RpcResult<u64>;
            fn get_goodput(&self) -> RpcResult<String>;
            fn get_nodeid(&self, challenge: Vec<u8>) -> RpcResult<Vec<u8>>;
            fn get_peer_info(&self) -> RpcResult<Vec<PeerInfo>>;
            fn get_status(&self) -> RpcResult<RpcStatus>;
            fn say_hello(&self) -> RpcResult<String>;
            fn stop(&self) -> RpcResult<()>;
            fn save_node_db(&self) -> RpcResult<()>;
        }
    }

    not_supported! {
        fn expire_block_gc(&self, timeout: u64) -> RpcResult<()>;
        fn generate_block_with_blame_info(&self, num_txs: usize, block_size_limit: usize, blame_info: BlameInfo) -> RpcResult<H256>;
        fn generate_block_with_fake_txs(&self, raw_txs_without_data: Bytes, adaptive: Option<bool>, tx_data_len: Option<usize>) -> RpcResult<H256>;
        fn generate_custom_block(&self, parent_hash: H256, referee: Vec<H256>, raw_txs: Bytes, adaptive: Option<bool>) -> RpcResult<H256>;
        fn generate_fixed_block(&self, parent_hash: H256, referee: Vec<H256>, num_txs: usize, adaptive: bool, difficulty: Option<u64>) -> RpcResult<H256>;
        fn generate_one_block_with_direct_txgen(&self, num_txs: usize, block_size_limit: usize, num_txs_simple: usize, num_txs_erc20: usize) -> RpcResult<H256>;
        fn generate_block_with_nonce_and_timestamp(&self, parent: H256, referees: Vec<H256>, raw: Bytes, nonce: u64, timestamp: u64, adaptive: bool) -> RpcResult<H256>;
        fn generate_one_block(&self, num_txs: usize, block_size_limit: usize) -> RpcResult<H256>;
        fn generate_empty_blocks(&self, num_blocks: usize) -> RpcResult<Vec<H256>>;
        fn send_usable_genesis_accounts(&self, account_start_index: usize) -> RpcResult<Bytes>;
        fn get_block_status(&self, block_hash: H256) -> RpcResult<(u8, bool)>;
        fn set_db_crash(&self, crash_probability: f64, crash_exit_code: i32) -> RpcResult<()>;
    }
}

pub struct DebugRpcImpl {
    common: Arc<CommonImpl>,
    rpc_impl: Arc<RpcImpl>,
}

impl DebugRpcImpl {
    pub fn new(common: Arc<CommonImpl>, rpc_impl: Arc<RpcImpl>) -> Self {
        DebugRpcImpl { common, rpc_impl }
    }
}

impl LocalRpc for DebugRpcImpl {
    delegate! {
        to self.common {
            fn clear_tx_pool(&self) -> RpcResult<()>;
            fn net_node(&self, id: NodeId) -> RpcResult<Option<(String, Node)>>;
            fn net_disconnect_node(&self, id: NodeId, op: Option<UpdateNodeOperation>) -> RpcResult<bool>;
            fn net_sessions(&self, node_id: Option<NodeId>) -> RpcResult<Vec<SessionDetails>>;
            fn net_throttling(&self) -> RpcResult<throttling::Service>;
            fn tx_inspect(&self, hash: RpcH256) -> RpcResult<BTreeMap<String, String>>;
            fn txpool_content(&self) -> RpcResult<BTreeMap<String, BTreeMap<String, BTreeMap<usize, Vec<RpcTransaction>>>>>;
            fn txpool_inspect(&self) -> RpcResult<BTreeMap<String, BTreeMap<String, BTreeMap<usize, Vec<String>>>>>;
            fn txpool_status(&self) -> RpcResult<BTreeMap<String, usize>>;
            fn accounts(&self) -> RpcResult<Vec<RpcH160>>;
            fn new_account(&self, password: String) -> RpcResult<RpcH160>;
            fn unlock_account(&self, address: RpcH160, password: String, duration: Option<RpcU128>) -> RpcResult<bool>;
            fn lock_account(&self, address: RpcH160) -> RpcResult<bool>;
            fn sign(&self, data: Bytes, address: RpcH160, password: Option<String>) -> RpcResult<RpcH520>;
        }

        to self.rpc_impl {
            fn send_transaction(&self, tx: SendTxRequest, password: Option<String>) -> BoxFuture<RpcH256>;
        }
    }

    not_supported! {
        fn current_sync_phase(&self) -> RpcResult<String>;
        fn consensus_graph_state(&self) -> RpcResult<ConsensusGraphStates>;
        fn sync_graph_state(&self) -> RpcResult<SyncGraphStates>;
    }
}<|MERGE_RESOLUTION|>--- conflicted
+++ resolved
@@ -469,17 +469,8 @@
 
         to self.rpc_impl {
             fn account(&self, address: RpcH160, num: Option<EpochNumber>) -> BoxFuture<RpcAccount>;
-<<<<<<< HEAD
-            fn admin(&self, address: RpcH160, num: Option<EpochNumber>) -> BoxFuture<RpcH160>;
+            fn admin(&self, address: RpcH160, num: Option<EpochNumber>) -> BoxFuture<Option<RpcH160>>;
             fn balance(&self, address: RpcH160, num: Option<EpochNumber>) -> BoxFuture<RpcU256>;
-=======
-            fn balance(&self, address: RpcH160, num: Option<EpochNumber>) -> BoxFuture<RpcU256>;
-            fn staking_balance(&self, address: RpcH160, num: Option<EpochNumber>) -> BoxFuture<RpcU256>;
-            fn collateral_for_storage(&self, address: RpcH160, num: Option<EpochNumber>) -> BoxFuture<RpcU256>;
-            fn admin(&self, address: RpcH160, num: Option<EpochNumber>)
-                -> BoxFuture<Option<RpcH160>>;
-            fn sponsor_info(&self, address: RpcH160, num: Option<EpochNumber>) -> BoxFuture<RpcSponsorInfo>;
->>>>>>> e0408a48
             fn call(&self, request: CallRequest, epoch: Option<EpochNumber>) -> RpcResult<Bytes>;
             fn code(&self, address: RpcH160, epoch_num: Option<EpochNumber>) -> BoxFuture<Bytes>;
             fn collateral_for_storage(&self, address: RpcH160, num: Option<EpochNumber>) -> BoxFuture<RpcU256>;
@@ -496,8 +487,8 @@
     }
 
     not_supported! {
+        fn accumulate_interest_rate(&self, num: Option<EpochNumber>) -> RpcResult<RpcU256>;
         fn interest_rate(&self, num: Option<EpochNumber>) -> RpcResult<RpcU256>;
-        fn accumulate_interest_rate(&self, num: Option<EpochNumber>) -> RpcResult<RpcU256>;
     }
 }
 
