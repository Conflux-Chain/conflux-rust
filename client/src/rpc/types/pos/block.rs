// Copyright 2019 Conflux Foundation. All rights reserved.
// Conflux is free software and distributed under GNU General Public License.
// See http://www.gnu.org/licenses/

use super::Decision;
use cfx_types::{H256, U64};
use serde::Serialize;

#[derive(Debug, Serialize, Clone)]
#[serde(rename_all = "camelCase")]
pub struct Block {
    ///
    pub hash: H256,
    ///
    pub height: U64,
    ///
    pub epoch: U64,
    ///
    pub round: U64,
    ///
    pub next_tx_number: U64,
    ///
    pub miner: Option<H256>,
    ///
    pub parent_hash: H256,
    ///
    pub timestamp: U64,
    ///
<<<<<<< HEAD
    pub pivot_decision: Option<H256>,
=======
    pub pivot_decision: Option<Decision>,
>>>>>>> b323f2e7
    ///
    pub signatures: Vec<Signature>,
}

#[derive(Debug, Serialize, Clone)]
#[serde(rename_all = "camelCase")]
pub struct Signature {
    ///
    pub account: H256,
    ///
    // pub signature: String,
    ///
    pub votes: U64,
}<|MERGE_RESOLUTION|>--- conflicted
+++ resolved
@@ -26,11 +26,7 @@
     ///
     pub timestamp: U64,
     ///
-<<<<<<< HEAD
-    pub pivot_decision: Option<H256>,
-=======
     pub pivot_decision: Option<Decision>,
->>>>>>> b323f2e7
     ///
     pub signatures: Vec<Signature>,
 }
