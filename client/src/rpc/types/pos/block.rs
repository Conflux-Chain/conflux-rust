// Copyright 2019 Conflux Foundation. All rights reserved.
// Conflux is free software and distributed under GNU General Public License.
// See http://www.gnu.org/licenses/

use super::Transaction;
use cfx_types::{H256, U64};
use serde::{Serialize, Serializer};

#[derive(Debug, Serialize, Clone)]
#[serde(rename_all = "camelCase")]
pub struct Block {
    ///
    pub hash: H256,
    ///
    pub height: U64,
    ///
    pub epoch: U64,
    ///
    pub round: U64,
    ///
    pub next_tx_number: U64,
    ///
    pub miner: Option<H256>,
    ///
    pub parent_hash: H256,
    ///
    pub timestamp: U64,
    ///
    pub pivot_decision: Option<U64>,
    ///
<<<<<<< HEAD
    pub transactions: BlockTransactions,
    /// is txs summary or detail
    pub is_txs_detail: bool,
    ///
=======
>>>>>>> 7c8c28c1
    pub signatures: Vec<Signature>,
}

#[derive(Debug, Serialize, Clone)]
#[serde(rename_all = "camelCase")]
pub struct Signature {
    ///
    pub account: H256,
    ///
    // pub signature: String,
    ///
    pub votes: U64,
}

#[derive(Debug, Clone)]
pub enum BlockTransactions {
    /// Only hashes
    Hashes(Vec<H256>),
    /// Full transactions
    Full(Vec<Transaction>),
}

impl Serialize for BlockTransactions {
    fn serialize<S: Serializer>(
        &self, serializer: S,
    ) -> Result<S::Ok, S::Error> {
        match *self {
            BlockTransactions::Hashes(ref hashes) => {
                hashes.serialize(serializer)
            }
            BlockTransactions::Full(ref txs) => txs.serialize(serializer),
        }
    }
}<|MERGE_RESOLUTION|>--- conflicted
+++ resolved
@@ -28,13 +28,6 @@
     ///
     pub pivot_decision: Option<U64>,
     ///
-<<<<<<< HEAD
-    pub transactions: BlockTransactions,
-    /// is txs summary or detail
-    pub is_txs_detail: bool,
-    ///
-=======
->>>>>>> 7c8c28c1
     pub signatures: Vec<Signature>,
 }
 
