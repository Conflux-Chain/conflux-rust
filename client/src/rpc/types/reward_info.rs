--- conflicted
+++ resolved
@@ -1,9 +1,4 @@
-<<<<<<< HEAD
-use cfx_types::{H256, U256};
-=======
-use crate::rpc::types::{H160, H256, U256};
-use cfx_types::{H160 as CfxH160, H256 as CfxH256};
->>>>>>> 2eac2636
+use cfx_types::{H160, H256, U256};
 use cfxcore::block_data_manager::BlockRewardResult;
 
 #[derive(Debug, Serialize, Clone, Deserialize)]
@@ -17,13 +12,9 @@
 }
 
 impl RewardInfo {
-<<<<<<< HEAD
-    pub fn new(block_hash: H256, reward_result: BlockRewardResult) -> Self {
-=======
     pub fn new(
-        block_hash: CfxH256, author: CfxH160, reward_result: BlockRewardResult,
+        block_hash: H256, author: H160, reward_result: BlockRewardResult,
     ) -> Self {
->>>>>>> 2eac2636
         RewardInfo {
             block_hash: block_hash.into(),
             author: author.into(),
