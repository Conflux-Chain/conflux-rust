--- conflicted
+++ resolved
@@ -11,16 +11,10 @@
     pub balance: U256,
     pub nonce: U256,
     pub code_hash: H256,
-<<<<<<< HEAD
     pub staking_balance: U256,
     pub collateral_for_storage: U256,
     pub accumulated_interest_return: U256,
-=======
-    pub bank_balance: U256,
-    pub storage_balance: U256,
-    pub bank_ar: U256,
     pub admin: H160,
->>>>>>> 515adc4e
 }
 
 impl Account {
@@ -29,18 +23,12 @@
             balance: account.balance.into(),
             nonce: account.nonce.into(),
             code_hash: account.code_hash.into(),
-<<<<<<< HEAD
             staking_balance: account.staking_balance.into(),
             collateral_for_storage: account.collateral_for_storage.into(),
             accumulated_interest_return: account
                 .accumulated_interest_return
                 .into(),
-=======
-            bank_balance: account.bank_balance.into(),
-            storage_balance: account.storage_balance.into(),
-            bank_ar: account.bank_ar.into(),
             admin: account.admin.into(),
->>>>>>> 515adc4e
         }
     }
 }