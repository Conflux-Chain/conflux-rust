// Copyright 2019 Conflux Foundation. All rights reserved.
// Conflux is free software and distributed under GNU General Public License.
// See http://www.gnu.org/licenses/

use crate::rpc::types::{
    receipt::Receipt, Bytes, H160 as RpcH160, H256 as RpcH256, U256 as RpcU256,
};
<<<<<<< HEAD
use cfx_types::U256;
use cfxcore_accounts::AccountProvider;
=======
>>>>>>> 2adc90b9
use cfxkey::{Error, Password};
use primitives::{
    transaction::Action, SignedTransaction,
    Transaction as PrimitiveTransaction, TransactionWithSignature,
    TransactionWithSignatureSerializePart,
};
use std::sync::Arc;

#[derive(Debug, Default, Clone, PartialEq, Serialize, Deserialize)]
#[serde(rename_all = "camelCase")]
pub struct Transaction {
    pub hash: RpcH256,
    pub nonce: RpcU256,
    pub block_hash: Option<RpcH256>,
    pub transaction_index: Option<RpcU256>,
    pub from: RpcH160,
    pub to: Option<RpcH160>,
    pub value: RpcU256,
    pub gas_price: RpcU256,
    pub gas: RpcU256,
    pub contract_created: Option<RpcH160>,
    pub data: Bytes,
    pub storage_limit: RpcU256,
    pub epoch_height: RpcU256,
    pub chain_id: RpcU256,
    pub status: Option<RpcU256>,
    /// The standardised V field of the signature.
    pub v: RpcU256,
    /// The R field of the signature.
    pub r: RpcU256,
    /// The S field of the signature.
    pub s: RpcU256,
}

impl Transaction {
    pub fn from_signed(
        t: &SignedTransaction, receipt: Option<Receipt>,
    ) -> Transaction {
        let mut contract_created = None;
        let mut status: Option<RpcU256> = None;
        if let Some(ref receipt) = receipt {
            if let Some(ref address) = receipt.contract_created {
                contract_created = Some(address.clone().into());
            }
            status = Some(receipt.outcome_status.into());
        }
        Transaction {
            hash: t.transaction.hash().into(),
            nonce: t.nonce.into(),
            block_hash: receipt.clone().map(|x| x.block_hash),
            transaction_index: receipt.map(|x| x.index.into()),
            status,
            contract_created,
            from: t.sender().into(),
            to: match t.action {
                Action::Create => None,
                Action::Call(ref address) => Some(address.clone().into()),
            },
            value: t.value.into(),
            gas_price: t.gas_price.into(),
            gas: t.gas.into(),
            data: t.data.clone().into(),
            storage_limit: t.storage_limit.into(),
            epoch_height: t.epoch_height.into(),
            chain_id: t.chain_id.into(),
            v: t.transaction.v.into(),
            r: t.transaction.r.into(),
            s: t.transaction.s.into(),
        }
    }

    pub fn into_signed(self) -> Result<SignedTransaction, Error> {
        let tx_with_sig = TransactionWithSignature {
            transaction: TransactionWithSignatureSerializePart {
                unsigned: PrimitiveTransaction {
                    nonce: self.nonce.into(),
                    gas_price: self.gas_price.into(),
                    gas: self.gas.into(),
                    action: match self.to {
                        None => Action::Create,
                        Some(address) => Action::Call(address.into()),
                    },
                    value: self.value.into(),
                    storage_limit: self.storage_limit.as_usize() as u64,
                    epoch_height: self.epoch_height.as_usize() as u64,
                    chain_id: self.chain_id.as_usize() as u64,
                    data: self.data.into(),
                },
                v: self.v.as_usize() as u8,
                r: self.r.into(),
                s: self.s.into(),
            },
            hash: self.hash.into(),
            rlp_size: None,
        };
        let public = tx_with_sig.recover_public()?;
        Ok(SignedTransaction::new(public, tx_with_sig))
    }
}

#[derive(Debug, Serialize, Deserialize)]
#[serde(rename_all = "camelCase")]
pub struct SendTxRequest {
    pub from: RpcH160,
    pub to: Option<RpcH160>,
    pub gas: RpcU256,
    pub gas_price: RpcU256,
    pub value: RpcU256,
    pub data: Option<Bytes>,
    pub nonce: Option<RpcU256>,
    pub storage_limit: Option<RpcU256>,
    pub chain_id: Option<RpcU256>,
    pub epoch_height: Option<RpcU256>,
}

impl SendTxRequest {
    pub fn sign_with(
        self, best_epoch_height: u64, chain_id: u64, password: Option<String>,
        accounts: Arc<AccountProvider>,
    ) -> Result<TransactionWithSignature, String>
    {
        let tx = PrimitiveTransaction {
            nonce: self.nonce.unwrap_or_default().into(),
            gas_price: self.gas_price.into(),
            gas: self.gas.into(),
            action: match self.to {
                None => Action::Create,
                Some(address) => Action::Call(address.into()),
            },
            value: self.value.into(),
            storage_limit: self
                .storage_limit
                .unwrap_or(std::u64::MAX.into())
                .as_usize() as u64,
            epoch_height: self
                .epoch_height
                .unwrap_or(best_epoch_height.into())
                .as_usize() as u64,
            chain_id: self.chain_id.unwrap_or(chain_id.into()).as_usize()
                as u64,
            data: self.data.unwrap_or(Bytes::new(vec![])).into(),
        };

        let password = password.map(Password::from);
        let sig = accounts
            .sign(self.from.into(), password, tx.hash())
            .map_err(|e| format!("failed to sign transaction: {:?}", e))?;

        Ok(tx.with_signature(sig))
    }
}<|MERGE_RESOLUTION|>--- conflicted
+++ resolved
@@ -5,11 +5,7 @@
 use crate::rpc::types::{
     receipt::Receipt, Bytes, H160 as RpcH160, H256 as RpcH256, U256 as RpcU256,
 };
-<<<<<<< HEAD
-use cfx_types::U256;
 use cfxcore_accounts::AccountProvider;
-=======
->>>>>>> 2adc90b9
 use cfxkey::{Error, Password};
 use primitives::{
     transaction::Action, SignedTransaction,
