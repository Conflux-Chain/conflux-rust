// Copyright 2020 Conflux Foundation. All rights reserved.
// Conflux is free software and distributed under GNU General Public License.
// See http://www.gnu.org/licenses/

mod pos;

/// Hold all top-level components for a type of client.
/// This struct implement ClientShutdownTrait.
pub struct ClientComponents<BlockGenT, Rest> {
    pub data_manager_weak_ptr: Weak<BlockDataManager>,
    pub diem_handler: DiemHandle,
    pub blockgen: Option<Arc<BlockGenT>>,
    pub other_components: Rest,
}

impl<BlockGenT, Rest: MallocSizeOf> MallocSizeOf
    for ClientComponents<BlockGenT, Rest>
{
    fn size_of(&self, ops: &mut MallocSizeOfOps) -> usize {
        if let Some(data_man) = self.data_manager_weak_ptr.upgrade() {
            let data_manager_size = data_man.size_of(ops);
            data_manager_size + self.other_components.size_of(ops)
        } else {
            // If data_man is `None`, we will be just shutting down (dropping
            // components) so we don't care about the size
            0
        }
    }
}

impl<BlockGenT: 'static + Stopable, Rest> ClientTrait
    for ClientComponents<BlockGenT, Rest>
{
    fn take_out_components_for_shutdown(
        &self,
    ) -> (
        Weak<BlockDataManager>,
        Arc<PowHandler>,
        Option<Arc<dyn Stopable>>,
    ) {
        debug!("take_out_components_for_shutdown");
        let data_manager_weak_ptr = self.data_manager_weak_ptr.clone();
        let blockgen: Option<Arc<dyn Stopable>> = match self.blockgen.clone() {
            Some(blockgen) => Some(blockgen),
            None => None,
        };

        (
            data_manager_weak_ptr,
            self.diem_handler.pow_handler.clone(),
            blockgen,
        )
    }
}

pub trait ClientTrait {
    fn take_out_components_for_shutdown(
        &self,
    ) -> (
        Weak<BlockDataManager>,
        Arc<PowHandler>,
        Option<Arc<dyn Stopable>>,
    );
}

pub mod client_methods {
    pub fn run(
        this: Box<dyn ClientTrait>, exit_cond_var: Arc<(Mutex<bool>, Condvar)>,
    ) -> bool {
        CtrlC::set_handler({
            let e = exit_cond_var.clone();
            move || {
                *e.0.lock() = true;
                e.1.notify_all();
            }
        });

        let mut lock = exit_cond_var.0.lock();
        if !*lock {
            exit_cond_var.1.wait(&mut lock);
        }

        shutdown(this)
    }

    /// Returns whether the shutdown is considered clean.
    pub fn shutdown(this: Box<dyn ClientTrait>) -> bool {
        let (ledger_db, pow_handler, maybe_blockgen) =
            this.take_out_components_for_shutdown();
        drop(this);
        if let Some(blockgen) = maybe_blockgen {
            blockgen.stop();
            drop(blockgen);
        }
        pow_handler.stop();
        drop(pow_handler);

        // Make sure ledger_db is properly dropped, so rocksdb can be closed
        // cleanly
        check_graceful_shutdown(ledger_db)
    }

    /// Most Conflux components references block data manager.
    /// When block data manager is freed, all background threads must have
    /// already stopped.
    fn check_graceful_shutdown(
        blockdata_manager_weak_ptr: Weak<BlockDataManager>,
    ) -> bool {
        let sleep_duration = Duration::from_secs(1);
        let warn_timeout = Duration::from_secs(5);
        let max_timeout = Duration::from_secs(1200);
        let instant = Instant::now();
        let mut warned = false;
        while instant.elapsed() < max_timeout {
            if blockdata_manager_weak_ptr.upgrade().is_none() {
                return true;
            }
            if !warned && instant.elapsed() > warn_timeout {
                warned = true;
                warn!("Shutdown is taking longer than expected.");
            }
            thread::sleep(sleep_duration);
        }
        eprintln!("Shutdown timeout reached, exiting uncleanly.");
        false
    }
    use super::ClientTrait;
    use cfxcore::block_data_manager::BlockDataManager;
    use ctrlc::CtrlC;
    use parking_lot::{Condvar, Mutex};
    use std::{
        sync::{Arc, Weak},
        thread,
        time::{Duration, Instant},
    };
}

pub fn initialize_common_modules(
    conf: &mut Configuration, exit: Arc<(Mutex<bool>, Condvar)>,
    node_type: NodeType,
) -> Result<
    (
        Arc<Machine>,
        Arc<SecretStore>,
        HashMap<Address, U256>,
        Arc<BlockDataManager>,
        Arc<PowComputer>,
        Arc<PosVerifier>,
        Arc<TransactionPool>,
        Arc<ConsensusGraph>,
        Arc<SynchronizationGraph>,
        Arc<NetworkService>,
        Arc<CommonRpcImpl>,
        Arc<AccountProvider>,
        Arc<Notifications>,
        PubSubClient,
        Runtime,
        DiemHandle,
    ),
    String,
>
{
    info!("Working directory: {:?}", std::env::current_dir());

    metrics::initialize(conf.metrics_config());

    let worker_thread_pool = Arc::new(Mutex::new(ThreadPool::with_name(
        "Tx Recover".into(),
        WORKER_COMPUTATION_PARALLELISM,
    )));

    let network_config = conf.net_config()?;
    let cache_config = conf.cache_config();

    let (db_path, db_config) = conf.db_config();
    let ledger_db = db::open_database(db_path.to_str().unwrap(), &db_config)
        .map_err(|e| format!("Failed to open database {:?}", e))?;

    let secret_store = Arc::new(SecretStore::new());
    let storage_manager = Arc::new(
        StorageManager::new(conf.storage_config())
            .expect("Failed to initialize storage."),
    );
    {
        let storage_manager_log_weak_ptr = Arc::downgrade(&storage_manager);
        let exit_clone = exit.clone();
        thread::spawn(move || loop {
            let mut exit_lock = exit_clone.0.lock();
            if exit_clone
                .1
                .wait_for(&mut exit_lock, Duration::from_millis(5000))
                .timed_out()
            {
                let manager = storage_manager_log_weak_ptr.upgrade();
                match manager {
                    None => return,
                    Some(manager) => manager.log_usage(),
                };
            } else {
                return;
            }
        });
    }

    let genesis_accounts = if conf.is_test_or_dev_mode() {
        match conf.raw_conf.genesis_secrets {
            Some(ref file) => {
                genesis::load_secrets_file(file, secret_store.as_ref())?
            }
            None => genesis::default(conf.is_test_or_dev_mode()),
        }
    } else {
        match conf.raw_conf.genesis_accounts {
            Some(ref file) => genesis::load_file(file, |addr_str| {
                parse_config_address_string(
                    addr_str,
                    network_config.get_network_type(),
                )
            })?,
            None => genesis::default(conf.is_test_or_dev_mode()),
        }
    };
    let initial_nodes: Vec<_> = read_initial_nodes_from_file(
        conf.raw_conf.pos_initial_nodes_path.as_str(),
    )?
    .into_iter()
    .map(|(bls_key, vrf_key, voting_power, tx)| {
        (NodeID::new(bls_key, vrf_key), voting_power, tx)
    })
    .collect();

    let consensus_conf = conf.consensus_config();
    let vm = VmFactory::new(1024 * 32);
    let machine = Arc::new(new_machine_with_builtin(conf.common_params(), vm));

    let genesis_block = genesis_block(
        &storage_manager,
        genesis_accounts.clone(),
        Address::from_str(GENESIS_VERSION).unwrap(),
        U256::zero(),
        machine.clone(),
        conf.raw_conf.execute_genesis, /* need_to_execute */
        conf.raw_conf.chain_id,
        initial_nodes.clone(),
    );
    debug!("Initialize genesis_block={:?}", genesis_block);
    if conf.raw_conf.pos_genesis_pivot_decision.is_none() {
        conf.raw_conf.pos_genesis_pivot_decision = Some(genesis_block.hash());
    }

    let pow_config = conf.pow_config();
    let pow = Arc::new(PowComputer::new(pow_config.use_octopus()));

    let data_man = Arc::new(BlockDataManager::new(
        cache_config,
        Arc::new(genesis_block),
        ledger_db.clone(),
        storage_manager,
        worker_thread_pool,
        conf.data_mananger_config(),
        pow.clone(),
    ));

    let network = {
        let mut network = NetworkService::new(network_config.clone());
        network.start().unwrap();
        Arc::new(network)
    };

    // initialize pos
    let pos_config_path = match conf.raw_conf.pos_config_path.as_ref() {
        Some(path) => Some(PathBuf::from(path)),
        None => None,
    };
    let mut pos_config =
        NodeConfig::load(pos_config_path.expect("empty pos config path"))
            .expect("Failed to load node config");
    let own_node_hash =
        keccak(network.net_key_pair().expect("Error node key").public());
    let self_pos_public_key = network.pos_public_key();
    // TODO(lpl): Keep it properly and allow not running pos.
    let (self_pos_private_key, self_vrf_private_key) = network_config
        .config_path
        .clone()
        .map(|ref p| {
            let (sk, vrf_sk) = load_pos_private_key(Path::new(&p)).unwrap();
            (ConfigKey::new(sk), vrf_sk.map(|key| ConfigKey::new(key)))
        })
        .unwrap();
    let self_vrf_public_key =
        self_vrf_private_key.as_ref().unwrap().public_key();
    pos_config.consensus.safety_rules.test = Some(SafetyRulesTestConfig {
        author: from_consensus_public_key(
            self_pos_public_key.as_ref().unwrap(),
            &self_vrf_public_key,
        ),
        consensus_key: Some(self_pos_private_key.clone()),
        execution_key: Some(self_pos_private_key.clone()),
        waypoint: Some(pos_config.base.waypoint.waypoint()),
    });
    pos_config.consensus.safety_rules.vrf_private_key =
        self_vrf_private_key.clone();
    pos_config.consensus.safety_rules.export_consensus_key = true;
    pos_config.consensus.safety_rules.vrf_proposal_threshold =
        conf.raw_conf.vrf_proposal_threshold;

    /*
    let pos_start_epoch = 0;
    let start_epoch_id = data_man
        .executed_epoch_set_hashes_from_db(pos_start_epoch)
        .expect("pos start epoch exists")
        .last()
        .cloned()
        .expect("epoch not empty");
    let initial_state_with_pos = data_man
        .storage_manager
        .get_state_no_commit(
            data_man
                .get_state_readonly_index(&start_epoch_id)
                .expect("pos start epoch executed"),
            false, /* try_open */
        )
        .unwrap()
        .unwrap();
    let initial_pos_nodes = vec![];
     */

    let diem_handler = start_pos_consensus(
        &pos_config,
        network.clone(),
        own_node_hash,
        conf.protocol_config(),
        Some((self_pos_public_key.unwrap(), self_vrf_public_key)),
        initial_nodes
            .into_iter()
            .map(|(node_id, voting_power, _tx)| (node_id, voting_power))
            .collect(),
    );
    debug!("PoS initialized");
    let pos_connection = PosConnection::new(
<<<<<<< HEAD
        diem_handler.diem_db.clone() as Arc<dyn DBReaderForPoW>
=======
        diem_handler.diem_db.clone() as Arc<dyn DBReaderForPoW>,
        diem_handler.consensus_db.clone(),
        conf.pos_config(),
>>>>>>> e0431c39
    );
    // FIXME(lpl): Set CIP height.
    let pos_verifier = Arc::new(PosVerifier::new(
        pos_connection,
        PosConfiguration {
            bls_key: self_pos_private_key,
            vrf_key: self_vrf_private_key.unwrap(),
        },
        conf.raw_conf.pos_reference_enable_height,
    ));

    let verification_config =
        conf.verification_config(machine.clone(), pos_verifier.clone());
    let txpool = Arc::new(TransactionPool::new(
        conf.txpool_config(),
        verification_config.clone(),
        data_man.clone(),
        machine.clone(),
    ));

    let statistics = Arc::new(Statistics::new());
    let notifications = Notifications::init();

    let consensus = Arc::new(ConsensusGraph::new(
        consensus_conf,
        txpool.clone(),
        statistics,
        data_man.clone(),
        pow_config.clone(),
        pow.clone(),
        notifications.clone(),
        conf.execution_config(),
        verification_config.clone(),
        node_type,
        pos_verifier.clone(),
    ));

    let sync_config = conf.sync_graph_config();

    let sync_graph = Arc::new(SynchronizationGraph::new(
        consensus.clone(),
        verification_config,
        pow_config,
        pow.clone(),
        sync_config,
        notifications.clone(),
        machine.clone(),
        pos_verifier.clone(),
        diem_handler.pow_handler.clone(),
    ));
    let refresh_time =
        Duration::from_millis(conf.raw_conf.account_provider_refresh_time_ms);

    let accounts = Arc::new(
        account_provider(
            Some(keys_path()),
            None, /* sstore_iterations */
            Some(refresh_time),
        )
        .expect("failed to initialize account provider"),
    );

    let common_impl = Arc::new(CommonRpcImpl::new(
        exit,
        consensus.clone(),
        network.clone(),
        txpool.clone(),
        accounts.clone(),
        pos_verifier.clone(),
    ));

    let runtime = Runtime::with_default_thread_count();
    let pubsub = PubSubClient::new(
        runtime.executor(),
        consensus.clone(),
        notifications.clone(),
        *network.get_network_type(),
    );
    diem_handler.pow_handler.initialize(consensus.clone());
    Ok((
        machine,
        secret_store,
        genesis_accounts,
        data_man,
        pow,
        pos_verifier,
        txpool,
        consensus,
        sync_graph,
        network,
        common_impl,
        accounts,
        notifications,
        pubsub,
        runtime,
        diem_handler,
    ))
}

pub fn initialize_not_light_node_modules(
    conf: &mut Configuration, exit: Arc<(Mutex<bool>, Condvar)>,
    node_type: NodeType,
) -> Result<
    (
        Arc<BlockDataManager>,
        Arc<PowComputer>,
        Arc<TransactionPool>,
        Arc<ConsensusGraph>,
        Arc<SynchronizationService>,
        Arc<BlockGenerator>,
        Option<HttpServer>,
        Option<HttpServer>,
        Option<TcpServer>,
        Option<TcpServer>,
        Option<WSServer>,
        Option<WSServer>,
        Runtime,
        DiemHandle,
    ),
    String,
>
{
    let (
        _machine,
        secret_store,
        genesis_accounts,
        data_man,
        pow,
        pos_verifier,
        txpool,
        consensus,
        sync_graph,
        network,
        common_impl,
        accounts,
        _notifications,
        pubsub,
        runtime,
        diem_handler,
    ) = initialize_common_modules(conf, exit.clone(), node_type)?;

    let light_provider = Arc::new(LightProvider::new(
        consensus.clone(),
        sync_graph.clone(),
        Arc::downgrade(&network),
        txpool.clone(),
        conf.raw_conf.throttling_conf.clone(),
        node_type,
    ));
    light_provider.register(network.clone()).unwrap();

    let sync = Arc::new(SynchronizationService::new(
        node_type,
        network.clone(),
        sync_graph.clone(),
        conf.protocol_config(),
        conf.state_sync_config(),
        SyncPhaseType::CatchUpRecoverBlockHeaderFromDB,
        light_provider,
        consensus.clone(),
    ));
    sync.register().unwrap();

    if let Some(print_memory_usage_period_s) =
        conf.raw_conf.print_memory_usage_period_s
    {
        let secret_store = secret_store.clone();
        let data_man = data_man.clone();
        let txpool = txpool.clone();
        let consensus = consensus.clone();
        let sync = sync.clone();
        thread::Builder::new().name("MallocSizeOf".into()).spawn(
            move || loop {
                let start = Instant::now();
                let mb = 1_000_000;
                let mut ops = new_malloc_size_ops();
                let secret_store_size = secret_store.size_of(&mut ops) / mb;
                // Note `db_manager` is not wrapped in Arc, so it will still be included
                // in `data_man_size`.
                let data_manager_db_cache_size = data_man.db_manager.size_of(&mut ops) / mb;
                let storage_manager_size = data_man.storage_manager.size_of(&mut ops) / mb;
                let data_man_size = data_man.size_of(&mut ops) / mb;
                let tx_pool_size = txpool.size_of(&mut ops) / mb;
                let consensus_graph_size = consensus.size_of(&mut ops) / mb;
                let sync_graph_size =
                    sync.get_synchronization_graph().size_of(&mut ops) / mb;
                let sync_service_size = sync.size_of(&mut ops) / mb;
                info!(
                    "Malloc Size(MB): secret_store={} data_manager_db_cache_size={} \
                    storage_manager_size={} data_man={} txpool={} consensus={} sync_graph={}\
                    sync_service={}, \
                    time elapsed={:?}",
                    secret_store_size,data_manager_db_cache_size,storage_manager_size,
                    data_man_size, tx_pool_size, consensus_graph_size, sync_graph_size,
                    sync_service_size, start.elapsed(),
                );
                thread::sleep(Duration::from_secs(
                    print_memory_usage_period_s,
                ));
            },
        ).expect("Memory usage thread start fails");
    }

    let (maybe_txgen, maybe_direct_txgen) = initialize_txgens(
        consensus.clone(),
        txpool.clone(),
        sync.clone(),
        secret_store.clone(),
        genesis_accounts,
        &conf,
        network.net_key_pair().unwrap(),
    );

    let maybe_author: Option<Address> =
        conf.raw_conf.mining_author.as_ref().map(|addr_str| {
            parse_config_address_string(addr_str, network.get_network_type())
                .unwrap_or_else(|err| {
                    panic!("Error parsing mining-author {}", err)
                })
        });
    let blockgen = Arc::new(BlockGenerator::new(
        sync_graph,
        txpool.clone(),
        sync.clone(),
        maybe_txgen.clone(),
        conf.pow_config(),
        pow.clone(),
        maybe_author.clone().unwrap_or_default(),
        pos_verifier,
    ));
    if conf.is_dev_mode() {
        // If `dev_block_interval_ms` is None, blocks are generated after
        // receiving RPC `cfx_sendRawTransaction`.
        if let Some(interval_ms) = conf.raw_conf.dev_block_interval_ms {
            // Automatic block generation with fixed interval.
            let bg = blockgen.clone();
            info!("Start auto block generation");
            thread::Builder::new()
                .name("auto_mining".into())
                .spawn(move || {
                    bg.auto_block_generation(interval_ms);
                })
                .expect("Mining thread spawn error");
        }
    } else if let Some(author) = maybe_author {
        if !author.is_valid_address() || author.is_builtin_address() {
            panic!("mining-author must be user address or contract address, otherwise you will not get mining rewards!!!");
        }
        if blockgen.pow_config.enable_mining() {
            let bg = blockgen.clone();
            thread::Builder::new()
                .name("mining".into())
                .spawn(move || {
                    BlockGenerator::start_mining(bg, 0);
                })
                .expect("Mining thread spawn error");
        }
    }

    let rpc_impl = Arc::new(RpcImpl::new(
        consensus.clone(),
        sync.clone(),
        blockgen.clone(),
        txpool.clone(),
        maybe_txgen.clone(),
        maybe_direct_txgen,
        conf.rpc_impl_config(),
        accounts,
    ));

    let debug_rpc_http_server = super::rpc::start_http(
        conf.local_http_config(),
        setup_debug_rpc_apis(
            common_impl.clone(),
            rpc_impl.clone(),
            pubsub.clone(),
            &conf,
        ),
    )?;

    let debug_rpc_tcp_server = super::rpc::start_tcp(
        conf.local_tcp_config(),
        setup_debug_rpc_apis(
            common_impl.clone(),
            rpc_impl.clone(),
            pubsub.clone(),
            &conf,
        ),
        RpcExtractor,
    )?;

    let rpc_tcp_server = super::rpc::start_tcp(
        conf.tcp_config(),
        setup_public_rpc_apis(
            common_impl.clone(),
            rpc_impl.clone(),
            pubsub.clone(),
            &conf,
        ),
        RpcExtractor,
    )?;

    let debug_rpc_ws_server = super::rpc::start_ws(
        conf.local_ws_config(),
        setup_public_rpc_apis(
            common_impl.clone(),
            rpc_impl.clone(),
            pubsub.clone(),
            &conf,
        ),
        RpcExtractor,
    )?;

    let rpc_ws_server = super::rpc::start_ws(
        conf.ws_config(),
        setup_public_rpc_apis(
            common_impl.clone(),
            rpc_impl.clone(),
            pubsub.clone(),
            &conf,
        ),
        RpcExtractor,
    )?;

    let rpc_http_server = super::rpc::start_http(
        conf.http_config(),
        setup_public_rpc_apis(common_impl, rpc_impl, pubsub, &conf),
    )?;

    Ok((
        data_man,
        pow,
        txpool,
        consensus,
        sync,
        blockgen,
        debug_rpc_http_server,
        rpc_http_server,
        debug_rpc_tcp_server,
        rpc_tcp_server,
        debug_rpc_ws_server,
        rpc_ws_server,
        runtime,
        diem_handler,
    ))
}

pub fn initialize_txgens(
    consensus: Arc<ConsensusGraph>, txpool: Arc<TransactionPool>,
    sync: Arc<SynchronizationService>, secret_store: SharedSecretStore,
    genesis_accounts: HashMap<Address, U256>, conf: &Configuration,
    network_key_pair: KeyPair,
) -> (
    Option<Arc<TransactionGenerator>>,
    Option<Arc<Mutex<DirectTransactionGenerator>>>,
)
{
    // This tx generator directly push simple transactions and erc20
    // transactions into blocks.
    let maybe_direct_txgen_with_contract = if conf.is_test_or_dev_mode() {
        Some(Arc::new(Mutex::new(DirectTransactionGenerator::new(
            network_key_pair,
            &public_to_address(DEV_GENESIS_KEY_PAIR_2.public()),
            U256::from_dec_str("10000000000000000").unwrap(),
            U256::from_dec_str("10000000000000000").unwrap(),
        ))))
    } else {
        None
    };

    // This tx generator generates transactions from preconfigured multiple
    // genesis accounts and it pushes transactions into transaction pool.
    let maybe_multi_genesis_txgen = if let Some(txgen_conf) =
        conf.tx_gen_config()
    {
        let multi_genesis_txgen = Arc::new(TransactionGenerator::new(
            consensus.clone(),
            txpool.clone(),
            sync.clone(),
            secret_store.clone(),
        ));
        if txgen_conf.generate_tx {
            let txgen_clone = multi_genesis_txgen.clone();
            let join_handle =
                thread::Builder::new()
                    .name("txgen".into())
                    .spawn(move || {
                        TransactionGenerator::generate_transactions_with_multiple_genesis_accounts(
                            txgen_clone,
                            txgen_conf,
                            genesis_accounts,
                        );
                    })
                    .expect("should succeed");
            multi_genesis_txgen.set_join_handle(join_handle);
        }
        Some(multi_genesis_txgen)
    } else {
        None
    };

    (maybe_multi_genesis_txgen, maybe_direct_txgen_with_contract)
}

pub mod delegate_convert {
    use crate::rpc::{
        error_codes::{codes::EXCEPTION_ERROR, invalid_params},
        JsonRpcErrorKind, RpcBoxFuture, RpcError, RpcErrorKind, RpcResult,
    };
    use jsonrpc_core::{
        futures::{future::IntoFuture, Future},
        BoxFuture, Error as JsonRpcError, Result as JsonRpcResult,
    };
    use std::hint::unreachable_unchecked;

    pub trait Into<T> {
        fn into(x: Self) -> T;
    }

    impl<T> Into<JsonRpcResult<T>> for JsonRpcResult<T> {
        fn into(x: Self) -> JsonRpcResult<T> { x }
    }

    impl<T: Send + Sync + 'static> Into<BoxFuture<T>> for BoxFuture<T> {
        fn into(x: Self) -> BoxFuture<T> { x }
    }

    impl<T: Send + Sync + 'static> Into<BoxFuture<T>> for RpcBoxFuture<T> {
        fn into(x: Self) -> BoxFuture<T> {
            Box::new(x.map_err(|rpc_error| Into::into(rpc_error)))
        }
    }

    impl Into<JsonRpcError> for RpcError {
        fn into(e: Self) -> JsonRpcError {
            match e.0 {
                JsonRpcErrorKind(j) => j,
                RpcErrorKind::InvalidParam(param, details) => {
                    invalid_params(&param, details)
                }
                RpcErrorKind::Msg(_)
                | RpcErrorKind::Decoder(_)

                // TODO(thegaram): consider returning InvalidParams instead
                | RpcErrorKind::FilterError(_)

                // TODO(thegaram): make error conversion more fine-grained here
                | RpcErrorKind::LightProtocol(_)
                | RpcErrorKind::StateDb(_)
                | RpcErrorKind::Storage(_) => JsonRpcError {
                    code: jsonrpc_core::ErrorCode::ServerError(EXCEPTION_ERROR),
                    message: format!("Error processing request: {}", e),
                    data: None,
                },
                // We exhausted all possible ErrorKinds here, however
                // https://stackoverflow.com/questions/36440021/whats-purpose-of-errorkind-nonexhaustive
                RpcErrorKind::__Nonexhaustive {} => unsafe {
                    unreachable_unchecked()
                },
            }
        }
    }

    pub fn into_jsonrpc_result<T>(r: RpcResult<T>) -> JsonRpcResult<T> {
        match r {
            Ok(t) => Ok(t),
            Err(e) => Err(Into::into(e)),
        }
    }

    impl<T> Into<JsonRpcResult<T>> for RpcResult<T> {
        fn into(x: Self) -> JsonRpcResult<T> { into_jsonrpc_result(x) }
    }

    /// Sometimes an rpc method is implemented asynchronously, then the rpc
    /// trait definition must use BoxFuture for the return type.
    ///
    /// This into conversion allow non-async rpc implementation method to
    /// return RpcResult straight-forward. The delegate! macro with  #[into]
    /// attribute will automatically call this method to do the return type
    /// conversion.
    impl<T: Send + Sync + 'static> Into<BoxFuture<T>> for RpcResult<T> {
        fn into(x: Self) -> BoxFuture<T> {
            into_jsonrpc_result(x).into_future().boxed()
        }
    }

    /*
    /// It's a bad idea to convert a BoxFuture return type to a JsonRpcResult
    /// return type for rpc call. Simply imagine how the code below runs.
    impl<T: Send + Sync + 'static> Into<JsonRpcResult<T>> for BoxFuture<T> {
        fn into(x: Self) -> JsonRpcResult<T> {
            thread::Builder::new()
                .name("rpc async waiter".into())
                .spawn(move || x.wait())
                .map_err(|e| {
                    let mut rpc_err = JsonRpcError::internal_error();
                    rpc_err.message = format!("thread creation error: {}", e);

                    rpc_err
                })?
                .join()
                .map_err(|_| {
                    let mut rpc_err = JsonRpcError::internal_error();
                    rpc_err.message = format!("thread join error.");

                    rpc_err
                })?
        }
    }
    */
}

use crate::{
    accounts::{account_provider, keys_path},
    common::pos::start_pos_consensus,
    configuration::{
        parse_config_address_string, read_initial_nodes_from_file,
    },
    rpc::{
        extractor::RpcExtractor,
        impls::{
            cfx::RpcImpl, common::RpcImpl as CommonRpcImpl,
            pubsub::PubSubClient,
        },
        setup_debug_rpc_apis, setup_public_rpc_apis,
    },
    GENESIS_VERSION,
};
pub use crate::{common::pos::DiemHandle, configuration::Configuration};
use blockgen::BlockGenerator;
use cfx_storage::StorageManager;
use cfx_types::{address_util::AddressUtil, Address, U256};
use cfxcore::{
    block_data_manager::BlockDataManager,
    consensus::pos_handler::{PosConfiguration, PosConnection, PosVerifier},
    machine::{new_machine_with_builtin, Machine},
    pos::pow_handler::PowHandler,
    pow::PowComputer,
    spec::genesis::{self, genesis_block, DEV_GENESIS_KEY_PAIR_2},
    statistics::Statistics,
    sync::SyncPhaseType,
    vm_factory::VmFactory,
    ConsensusGraph, LightProvider, NodeType, Notifications, Stopable,
    SynchronizationGraph, SynchronizationService, TransactionPool,
    WORKER_COMPUTATION_PARALLELISM,
};
use cfxcore_accounts::AccountProvider;
use cfxkey::public_to_address;
use diem_config::{
    config::{NodeConfig, SafetyRulesTestConfig},
    keys::ConfigKey,
};
use diem_types::{
    account_address::from_consensus_public_key, term_state::NodeID,
};
use jsonrpc_http_server::Server as HttpServer;
use jsonrpc_tcp_server::Server as TcpServer;
use jsonrpc_ws_server::Server as WSServer;
use keccak_hash::keccak;
use keylib::KeyPair;
use malloc_size_of::{new_malloc_size_ops, MallocSizeOf, MallocSizeOfOps};
use network::{service::load_pos_private_key, NetworkService};
use parking_lot::{Condvar, Mutex};
use runtime::Runtime;
use secret_store::{SecretStore, SharedSecretStore};
use std::{
    collections::HashMap,
    path::{Path, PathBuf},
    str::FromStr,
    sync::{Arc, Weak},
    thread,
    time::{Duration, Instant},
};
use storage_interface::DBReaderForPoW;
use threadpool::ThreadPool;
use txgen::{DirectTransactionGenerator, TransactionGenerator};<|MERGE_RESOLUTION|>--- conflicted
+++ resolved
@@ -338,13 +338,8 @@
     );
     debug!("PoS initialized");
     let pos_connection = PosConnection::new(
-<<<<<<< HEAD
-        diem_handler.diem_db.clone() as Arc<dyn DBReaderForPoW>
-=======
         diem_handler.diem_db.clone() as Arc<dyn DBReaderForPoW>,
         diem_handler.consensus_db.clone(),
-        conf.pos_config(),
->>>>>>> e0431c39
     );
     // FIXME(lpl): Set CIP height.
     let pos_verifier = Arc::new(PosVerifier::new(
