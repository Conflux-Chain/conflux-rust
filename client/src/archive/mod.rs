// Copyright 2019 Conflux Foundation. All rights reserved.
// Conflux is free software and distributed under GNU General Public License.
// See http://www.gnu.org/licenses/

use super::{
    http::Server as HttpServer, tcp::Server as TcpServer, TESTNET_VERSION,
};
pub use crate::configuration::Configuration;
use blockgen::BlockGenerator;

use cfxcore::{
    genesis, pow::WORKER_COMPUTATION_PARALLELISM, statistics::Statistics,
    storage::StorageManager, sync::SyncPhaseType,
    transaction_pool::DEFAULT_MAX_BLOCK_GAS_LIMIT, vm_factory::VmFactory,
    ConsensusGraph, SynchronizationGraph, SynchronizationService,
    TransactionPool,
};

use crate::rpc::{
    impls::cfx::RpcImpl, setup_debug_rpc_apis, setup_public_rpc_apis, RpcBlock,
};
use cfx_types::{Address, U256};
use cfxcore::block_data_manager::BlockDataManager;
use ctrlc::CtrlC;
use db::SystemDB;
use keylib::public_to_address;
use network::NetworkService;
use parking_lot::{Condvar, Mutex};
use primitives::Block;
use secret_store::SecretStore;
use std::{
    any::Any,
    fs::File,
    io::BufReader,
    path::Path,
    str::FromStr,
    sync::{Arc, Weak},
    thread,
    time::{Duration, Instant},
};
use threadpool::ThreadPool;
use txgen::{
    propagate::DataPropagation, SpecialTransactionGenerator,
    TransactionGenerator,
};

pub struct ArchiveClientHandle {
    pub debug_rpc_http_server: Option<HttpServer>,
    pub rpc_tcp_server: Option<TcpServer>,
    pub rpc_http_server: Option<HttpServer>,
    pub consensus: Arc<ConsensusGraph>,
    pub txpool: Arc<TransactionPool>,
    pub sync: Arc<SynchronizationService>,
    pub txgen: Arc<TransactionGenerator>,
    pub txgen_join_handle: Option<thread::JoinHandle<()>>,
    pub blockgen: Arc<BlockGenerator>,
    pub secret_store: Arc<SecretStore>,
    pub ledger_db: Weak<SystemDB>,
}

impl ArchiveClientHandle {
    pub fn into_be_dropped(
        self,
    ) -> (Weak<SystemDB>, Arc<BlockGenerator>, Box<Any>) {
        (
            self.ledger_db,
            self.blockgen,
            Box::new((
                self.consensus,
                self.debug_rpc_http_server,
                self.rpc_tcp_server,
                self.rpc_http_server,
                self.txpool,
                self.sync,
                self.txgen,
                self.secret_store,
                self.txgen_join_handle,
            )),
        )
    }
}

pub struct ArchiveClient {}

impl ArchiveClient {
    // Start all key components of Conflux and pass out their handles
    pub fn start(
        conf: Configuration, exit: Arc<(Mutex<bool>, Condvar)>,
    ) -> Result<ArchiveClientHandle, String> {
        info!("Working directory: {:?}", std::env::current_dir());

        if conf.raw_conf.metrics_enabled {
            metrics::enable();
            let reporter = metrics::FileReporter::new(
                conf.raw_conf.metrics_output_file.clone(),
            );
            metrics::report_async(
                reporter,
                Duration::from_millis(conf.raw_conf.metrics_report_interval_ms),
            );
        }

        let worker_thread_pool = Arc::new(Mutex::new(ThreadPool::with_name(
            "Tx Recover".into(),
            WORKER_COMPUTATION_PARALLELISM,
        )));

        let network_config = conf.net_config()?;
        let cache_config = conf.cache_config();

        let db_config = conf.db_config();
        let ledger_db = db::open_database(
            conf.raw_conf.db_dir.as_ref().unwrap(),
            &db_config,
        )
        .map_err(|e| format!("Failed to open database {:?}", e))?;

        let secret_store = Arc::new(SecretStore::new());
        let storage_manager = Arc::new(StorageManager::new(
            ledger_db.clone(),
            conf.storage_config(),
        ));
        {
            let storage_manager_log_weak_ptr = Arc::downgrade(&storage_manager);
            let exit_clone = exit.clone();
            thread::spawn(move || loop {
                let mut exit_lock = exit_clone.0.lock();
                if exit_clone
                    .1
                    .wait_for(&mut exit_lock, Duration::from_millis(5000))
                    .timed_out()
                {
                    let manager = storage_manager_log_weak_ptr.upgrade();
                    match manager {
                        None => return,
                        Some(manager) => manager.log_usage(),
                    };
                } else {
                    return;
                }
            });
        }

        let genesis_accounts = if conf.raw_conf.test_mode {
            match conf.raw_conf.genesis_accounts {
                Some(ref file) => genesis::load_file(file)?,
                None => genesis::default(secret_store.as_ref()),
            }
        } else {
            genesis::default(secret_store.as_ref())
        };

        // FIXME: move genesis block to a dedicated directory near all conflux
        // FIXME: parameters.
        let genesis_block = storage_manager.initialize(
            genesis_accounts,
            DEFAULT_MAX_BLOCK_GAS_LIMIT.into(),
            TESTNET_VERSION.into(),
            U256::zero(),
        );
        debug!("Initialize genesis_block={:?}", genesis_block);

        let data_man = Arc::new(BlockDataManager::new(
            cache_config,
            Arc::new(genesis_block),
            ledger_db.clone(),
            storage_manager,
            worker_thread_pool,
            conf.data_mananger_config(),
        ));

        let txpool = Arc::new(TransactionPool::with_capacity(
            conf.raw_conf.tx_pool_size,
            data_man.clone(),
        ));

        let statistics = Arc::new(Statistics::new());

        let vm = VmFactory::new(1024 * 32);
        let pow_config = conf.pow_config();
        let consensus = Arc::new(ConsensusGraph::new(
            conf.consensus_config(data_man.get_instance_id()),
            vm.clone(),
            txpool.clone(),
            statistics.clone(),
            data_man.clone(),
            pow_config.clone(),
        ));

        let protocol_config = conf.protocol_config();
        let verification_config = conf.verification_config();

        let sync_graph = Arc::new(SynchronizationGraph::new(
            consensus.clone(),
            verification_config,
            pow_config,
            false,
        ));

<<<<<<< HEAD
        let initial_sync_phase = SyncPhaseType::CatchUpRecoverBlockFromDB;
=======
        let network = {
            let mut network = NetworkService::new(network_config);
            network.start().unwrap();
            Arc::new(network)
        };

>>>>>>> 04798fc3
        let sync = Arc::new(SynchronizationService::new(
            false,
            network.clone(),
            sync_graph.clone(),
            protocol_config,
            initial_sync_phase,
        ));
        sync.register().unwrap();

        if conf.raw_conf.test_mode && conf.raw_conf.data_propagate_enabled {
            let dp = Arc::new(DataPropagation::new(
                conf.raw_conf.data_propagate_interval_ms,
                conf.raw_conf.data_propagate_size,
            ));
            DataPropagation::register(dp, network.clone())?;
        }

        let txgen = Arc::new(TransactionGenerator::new(
            consensus.clone(),
            txpool.clone(),
            secret_store.clone(),
            network.net_key_pair().ok(),
        ));

        let special_txgen =
            Arc::new(Mutex::new(SpecialTransactionGenerator::new(
                network.net_key_pair().unwrap(),
                &public_to_address(secret_store.get_keypair(0).public()),
                U256::from_dec_str("10000000000000000").unwrap(),
                U256::from_dec_str("10000000000000000").unwrap(),
            )));

        let blockgen_config = conf.blockgen_config();
        if let Some(chain_path) = blockgen_config.test_chain_path {
            let file_path = Path::new(&chain_path);
            let file = File::open(file_path).map_err(|e| {
                format!("Failed to open test-chain file {:?}", e)
            })?;
            let reader = BufReader::new(file);
            let rpc_blocks: Vec<RpcBlock> = serde_json::from_reader(reader)
                .map_err(|e| {
                    format!("Failed to parse blocks from json {:?}", e)
                })?;
            if rpc_blocks.is_empty() {
                return Err(format!(
                    "Error: The json data should not be empty."
                ));
            }
            for rpc_block in rpc_blocks.into_iter().skip(1) {
                let primitive_block: Block = rpc_block.into_primitive().map_err(|e| {
                    format!("Failed to convert from a rpc_block to primitive block {:?}", e)
                })?;
                sync.on_mined_block(primitive_block);
            }
        }

        let maybe_author: Option<Address> = conf.raw_conf.mining_author.clone().map(|hex_str| Address::from_str(hex_str.as_str()).expect("mining-author should be 40-digit hex string without 0x prefix"));
        let blockgen = Arc::new(BlockGenerator::new(
            sync_graph.clone(),
            txpool.clone(),
            sync.clone(),
            txgen.clone(),
            special_txgen.clone(),
            pow_config.clone(),
            maybe_author.clone().unwrap_or_default(),
        ));
        if conf.raw_conf.start_mining {
            if maybe_author.is_none() {
                panic!("mining-author is not set correctly, so you'll not get mining rewards!!!");
            }
            let bg = blockgen.clone();
            info!("Start mining with pow config: {:?}", pow_config);
            thread::Builder::new()
                .name("mining".into())
                .spawn(move || {
                    BlockGenerator::start_mining(bg, 0);
                })
                .expect("Mining thread spawn error");
        }

        let tx_conf = conf.tx_gen_config();
        let txgen_handle = if tx_conf.generate_tx {
            let txgen_clone = txgen.clone();
            Some(
                thread::Builder::new()
                    .name("txgen".into())
                    .spawn(move || {
                        TransactionGenerator::generate_transactions(
                            txgen_clone,
                            tx_conf,
                        )
                        .unwrap();
                    })
                    .expect("should succeed"),
            )
        } else {
            None
        };

        let rpc_impl = Arc::new(RpcImpl::new(
            consensus.clone(),
            sync.clone(),
            blockgen.clone(),
            txpool.clone(),
            exit,
            network.clone(),
        ));

        let debug_rpc_http_server = super::rpc::new_http(
            super::rpc::HttpConfiguration::new(
                Some((127, 0, 0, 1)),
                conf.raw_conf.jsonrpc_local_http_port,
                conf.raw_conf.jsonrpc_cors.clone(),
                conf.raw_conf.jsonrpc_http_keep_alive,
            ),
            setup_debug_rpc_apis(rpc_impl.clone()),
        )?;

        let rpc_tcp_server = super::rpc::new_tcp(
            super::rpc::TcpConfiguration::new(
                None,
                conf.raw_conf.jsonrpc_tcp_port,
            ),
            if conf.raw_conf.test_mode {
                setup_debug_rpc_apis(rpc_impl.clone())
            } else {
                setup_public_rpc_apis(rpc_impl.clone())
            },
        )?;

        let rpc_http_server = super::rpc::new_http(
            super::rpc::HttpConfiguration::new(
                None,
                conf.raw_conf.jsonrpc_http_port,
                conf.raw_conf.jsonrpc_cors.clone(),
                conf.raw_conf.jsonrpc_http_keep_alive,
            ),
            if conf.raw_conf.test_mode {
                setup_debug_rpc_apis(rpc_impl.clone())
            } else {
                setup_public_rpc_apis(rpc_impl.clone())
            },
        )?;

        Ok(ArchiveClientHandle {
            ledger_db: Arc::downgrade(&ledger_db),
            debug_rpc_http_server,
            rpc_http_server,
            rpc_tcp_server,
            txpool,
            txgen,
            txgen_join_handle: txgen_handle,
            blockgen,
            consensus,
            secret_store,
            sync,
        })
    }

    /// Use a Weak pointer to ensure that other Arc pointers are released
    fn wait_for_drop<T>(w: Weak<T>) {
        let sleep_duration = Duration::from_secs(1);
        let warn_timeout = Duration::from_secs(10);
        let max_timeout = Duration::from_secs(60);
        let instant = Instant::now();
        let mut warned = false;
        while instant.elapsed() < max_timeout {
            if w.upgrade().is_none() {
                return;
            }
            if !warned && instant.elapsed() > warn_timeout {
                warned = true;
                warn!("Shutdown is taking longer than expected.");
            }
            thread::sleep(sleep_duration);
        }
        warn!("Shutdown timeout reached, exiting uncleanly.");
    }

    pub fn close(handle: ArchiveClientHandle) {
        let (ledger_db, blockgen, to_drop) = handle.into_be_dropped();
        BlockGenerator::stop(&blockgen);
        drop(blockgen);
        drop(to_drop);

        // Make sure ledger_db is properly dropped, so rocksdb can be closed
        // cleanly
        ArchiveClient::wait_for_drop(ledger_db);
    }

    pub fn run_until_closed(
        exit: Arc<(Mutex<bool>, Condvar)>, keep_alive: ArchiveClientHandle,
    ) {
        CtrlC::set_handler({
            let e = exit.clone();
            move || {
                *e.0.lock() = true;
                e.1.notify_all();
            }
        });

        let mut lock = exit.0.lock();
        if !*lock {
            let _ = exit.1.wait(&mut lock);
        }

        ArchiveClient::close(keep_alive);
    }
}<|MERGE_RESOLUTION|>--- conflicted
+++ resolved
@@ -197,16 +197,13 @@
             false,
         ));
 
-<<<<<<< HEAD
-        let initial_sync_phase = SyncPhaseType::CatchUpRecoverBlockFromDB;
-=======
         let network = {
             let mut network = NetworkService::new(network_config);
             network.start().unwrap();
             Arc::new(network)
         };
 
->>>>>>> 04798fc3
+        let initial_sync_phase = SyncPhaseType::CatchUpRecoverBlockFromDB;
         let sync = Arc::new(SynchronizationService::new(
             false,
             network.clone(),
