[package]
name = "client"
<<<<<<< HEAD
version = "2.0.0-testnet"
=======
version = "2.0.0"
>>>>>>> b4234299
edition = "2018"

[dependencies]
bigdecimal = "0.1.0"
num-bigint = "0.2.6"
mio = "0.6.8"
clap = "2"
textwrap = "0.9"
toml = "0.5.8"
serde = { version = "1.0", features = ["derive"] }
serde_json = "1.0"
serde_derive = "1.0"
parking_lot = "0.11"
io = { path = "../util/io" }
cfxkey = { path = "../accounts/cfxkey" }
cfxcore-accounts = { path = "../accounts" }
cfxstore = { path = "../accounts/cfxstore" }
cfx-internal-common = { path = "../core/internal_common" }
cfx-state = { path = "../core/state" }
cfx-statedb = { path = "../core/statedb" }
cfx-storage = { path = "../core/storage" }
app_dirs = "1.2.1"
dir = { git = "https://github.com/Conflux-Chain/conflux-parity-deps.git", rev = "1597a9cab02343eb2322ca0ac58d39b64e3f42d1"  }
ctrlc = { git = "https://github.com/paritytech/rust-ctrlc.git", rev="b523017108bb2d571a7a69bd97bc406e63bc7a9d" }
jsonrpc-core = "15.1.0"
jsonrpc-tcp-server = "15.1.0"
jsonrpc-http-server = "15.1.0"
jsonrpc-derive = "15.1.0"
jsonrpc-core-client = "15.1.0"
jsonrpc-pubsub = "15.1.0"
jsonrpc-ws-server = "15.1.0"
error-chain = { version = "0.12" }
lazy_static = "1.4"
log = "0.4"
cfx-types = { path = "../cfx_types" }
cfx-addr = { path = "../cfx_addr/rust" }
cfx-bytes = { path = "../cfx_bytes" }
runtime = { path = "../util/runtime" }
slab = "0.4"
cfxcore = { path = "../core" }
network = { path = "../network" }
db = { path = "../db" }
blockgen = { path = "../blockgen" }
txgen = { path = "../transactiongen" }
secret-store = { path = "../secret_store" }
primitives = { path = "../primitives" }
log4rs = { version = "1.0.0", features = ["background_rotation", "gzip"] }
rlp = "0.4.0"
keccak-hash = "0.5"
rand = "0.7.2"
rand_08 = {package = "rand", version = "0.8.0"}
kvdb-rocksdb = {path="../db/src/kvdb-rocksdb"}
tempdir = "0.3"
rustc-hex = "2.1"
threadpool = "1.0"
metrics = { path = "../util/metrics" }
delegate = { path = "../util/delegate" }
transient-hashmap = "0.4"
rand_xorshift = "0.2"
itertools = "0.9"
order-stat = "0.1"
futures01 = "0.1"
futures = { version = "0.3.3", features = ["compat"] }
rayon = "1.2.0"
throttling = { path = "../util/throttling" }
tokio = { version = "1.6", features = ["full"] }
tokio-stream = "0.1.4"
tokio-timer = "0.2.13"
malloc_size_of = {path = "../util/malloc_size_of"}
random-crash = { path = "../util/random_crash" }
cfx-parameters = { path = "../core/parameters" }
strum = "0.20"
strum_macros = "0.20"
crash-handler = { path = "../core/src/pos/common/crash-handler" }
cached-pos-ledger-db = { path = "../core/src/pos/storage/cached-pos-ledger-db" }
pos-ledger-db = { path = "../core/src/pos/storage/pos-ledger-db" }
diem-channel = {path = "../core/src/pos/common/channel", package = "channel"}
diem-config = { path = "../core/src/pos/config" }
diem-crypto = { path = "../core/src/pos/crypto/crypto" }
diem-logger = { path = "../core/src/pos/common/logger" }
diem-metrics = { path = "../core/src/pos/common/metrics" }
diem-secure-storage = { path = "../core/src/pos/secure/storage" }
diem-temppath = { path = "../core/src/pos/common/temppath" }
diem-time-service = { path = "../core/src/pos/common/time-service" }
diem-types = { path = "../core/src/pos/types" }
pow-types = {path = "../core/src/pos/types/pow-types" }
executor-types = { path = "../core/src/pos/types/executor-types" }
executor = { path = "../core/src/pos/consensus/executor" }
fail = "0.4.0"
storage-interface = { path = "../core/src/pos/storage/storage-interface" }
consensus-types = {path = "../core/src/pos/consensus/consensus-types"}
anyhow = "1.0.38"
rpassword = "5.0.1"
static_assertions = "1.1.0"

[dev-dependencies]
criterion = "0.3"
cfx-parameters = { path = "../core/parameters" }
cfxcore = { path = "../core", features = ["testonly_code"] }
serial_test = "0.5.1"

[features]
# Unfortunately cfg test attributes doesn't work across crates,
# we have to define a feature for test code.
# https://users.rust-lang.org/t/cfg-test-doesnt-propagate-to-external-crates/13046
testonly_code = []

[[bench]]
name = "benchmark"
harness = false<|MERGE_RESOLUTION|>--- conflicted
+++ resolved
@@ -1,10 +1,6 @@
 [package]
 name = "client"
-<<<<<<< HEAD
 version = "2.0.0-testnet"
-=======
-version = "2.0.0"
->>>>>>> b4234299
 edition = "2018"
 
 [dependencies]
