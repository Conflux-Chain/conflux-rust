[package]
name = "client"
<<<<<<< HEAD
version = "2.2.3"
=======
version = "2.2.4"
>>>>>>> 854043e7
edition = "2018"

[dependencies]
bigdecimal = "0.1.0"
num-bigint = "0.2.6"
mio = "0.6.8"
clap = "2"
textwrap = "0.9"
toml = "0.5.8"
serde = { version = "1.0", features = ["derive"] }
serde_json = "1.0"
serde_derive = "1.0"
parking_lot = "0.11"
io = { path = "../util/io" }
cfxkey = { path = "../accounts/cfxkey" }
cfxcore-accounts = { path = "../accounts" }
cfxstore = { path = "../accounts/cfxstore" }
cfx-internal-common = { path = "../core/internal_common" }
cfx-state = { path = "../core/state" }
cfx-statedb = { path = "../core/statedb" }
cfx-storage = { path = "../core/storage" }
app_dirs = "1.2.1"
dir = { git = "https://github.com/Conflux-Chain/conflux-parity-deps.git", rev = "1597a9cab02343eb2322ca0ac58d39b64e3f42d1"  }
ctrlc = { git = "https://github.com/paritytech/rust-ctrlc.git", rev="b523017108bb2d571a7a69bd97bc406e63bc7a9d" }
jsonrpc-core = "15.1.0"
jsonrpc-tcp-server = "15.1.0"
jsonrpc-http-server = "15.1.0"
jsonrpc-derive = "15.1.0"
jsonrpc-core-client = "15.1.0"
jsonrpc-pubsub = "15.1.0"
jsonrpc-ws-server = "15.1.0"
error-chain = { version = "0.12" }
lazy_static = "1.4"
log = "0.4"
cfx-types = { path = "../cfx_types" }
cfx-addr = { path = "../cfx_addr/rust" }
cfx-bytes = { path = "../cfx_bytes" }
runtime = { path = "../util/runtime" }
slab = "0.4"
cfxcore = { path = "../core" }
network = { path = "../network" }
db = { path = "../db" }
blockgen = { path = "../blockgen" }
txgen = { path = "../transactiongen" }
secret-store = { path = "../secret_store" }
primitives = { path = "../primitives" }
log4rs = { version = "1.2.0", features = ["background_rotation", "gzip"] }
rlp = "0.4.0"
keccak-hash = "0.5"
rand = "0.7.2"
rand_08 = {package = "rand", version = "0.8.0"}
kvdb-rocksdb = {path="../db/src/kvdb-rocksdb"}
tempdir = "0.3"
rustc-hex = "2.1"
threadpool = "1.0"
metrics = { path = "../util/metrics" }
delegate = { path = "../util/delegate" }
transient-hashmap = "0.4"
rand_xorshift = "0.2"
itertools = "0.9"
order-stat = "0.1"
futures01 = "0.1"
futures = { version = "0.3.3", features = ["compat"] }
rayon = "1.2.0"
throttling = { path = "../util/throttling" }
tokio = { version = "1.6", features = ["full"] }
tokio-stream = "0.1.4"
tokio-timer = "0.2.13"
malloc_size_of = {path = "../util/malloc_size_of"}
random-crash = { path = "../util/random_crash" }
cfx-parameters = { path = "../core/parameters" }
strum = "0.20"
strum_macros = "0.20"
crash-handler = { path = "../core/src/pos/common/crash-handler" }
cached-pos-ledger-db = { path = "../core/src/pos/storage/cached-pos-ledger-db" }
pos-ledger-db = { path = "../core/src/pos/storage/pos-ledger-db" }
diem-channel = {path = "../core/src/pos/common/channel", package = "channel"}
diem-config = { path = "../core/src/pos/config" }
diem-crypto = { path = "../core/src/pos/crypto/crypto" }
diem-logger = { path = "../core/src/pos/common/logger" }
diem-metrics = { path = "../core/src/pos/common/metrics" }
diem-secure-storage = { path = "../core/src/pos/secure/storage" }
diem-temppath = { path = "../core/src/pos/common/temppath" }
diem-time-service = { path = "../core/src/pos/common/time-service" }
diem-types = { path = "../core/src/pos/types" }
pow-types = {path = "../core/src/pos/types/pow-types" }
executor-types = { path = "../core/src/pos/types/executor-types" }
executor = { path = "../core/src/pos/consensus/executor" }
fail = "0.4.0"
storage-interface = { path = "../core/src/pos/storage/storage-interface" }
consensus-types = {path = "../core/src/pos/consensus/consensus-types"}
anyhow = "1.0.38"
rpassword = "5.0.1"
static_assertions = "1.1.0"
parity-version = {path = "../util/version"}
solidity-abi = {path="../util/solidity-abi"}

[dev-dependencies]
criterion = "0.3"
cfx-parameters = { path = "../core/parameters" }
cfxcore = { path = "../core", features = ["testonly_code"] }
serial_test = "0.5.1"

[features]
# Unfortunately cfg test attributes doesn't work across crates,
# we have to define a feature for test code.
# https://users.rust-lang.org/t/cfg-test-doesnt-propagate-to-external-crates/13046
testonly_code = []
u64_mpt_db_key = ["cfx-storage/u64_mpt_db_key"]

[[bench]]
name = "benchmark"
harness = false<|MERGE_RESOLUTION|>--- conflicted
+++ resolved
@@ -1,10 +1,6 @@
 [package]
 name = "client"
-<<<<<<< HEAD
-version = "2.2.3"
-=======
 version = "2.2.4"
->>>>>>> 854043e7
 edition = "2018"
 
 [dependencies]
