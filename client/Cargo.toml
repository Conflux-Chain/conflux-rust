[package]
name = "client"
<<<<<<< HEAD
version = "1.1.1-devnet"
=======
version = "1.1.2"
>>>>>>> 63a83901
edition = "2018"

[dependencies]
bigdecimal = "0.1.0"
num-bigint = "0.2.6"
mio = "0.6.8"
clap = "2"
textwrap = "0.9"
toml = "0.4"
serde = { version = "1.0", features = ["derive"] }
serde_json = "1.0"
serde_derive = "1.0"
parking_lot = "0.11"
io = { path = "../util/io" }
cfxkey = { path = "../accounts/cfxkey" }
cfxcore-accounts = { path = "../accounts" }
cfxstore = { path = "../accounts/cfxstore" }
cfx-internal-common = { path = "../core/internal_common" }
cfx-state = { path = "../core/state" }
cfx-statedb = { path = "../core/statedb" }
cfx-storage = { path = "../core/storage" }
app_dirs = "1.2.1"
dir = { git = "https://github.com/Conflux-Chain/conflux-parity-deps.git", rev = "1597a9cab02343eb2322ca0ac58d39b64e3f42d1"  }
ctrlc = { git = "https://github.com/paritytech/rust-ctrlc.git", rev="b523017108bb2d571a7a69bd97bc406e63bc7a9d" }
jsonrpc-core = "15.1.0"
jsonrpc-tcp-server = "15.1.0"
jsonrpc-http-server = "15.1.0"
jsonrpc-derive = "15.1.0"
jsonrpc-core-client = "15.1.0"
jsonrpc-pubsub = "15.1.0"
jsonrpc-ws-server = "15.1.0"
error-chain = { version = "0.12" }
lazy_static = "1.4"
log = "0.4"
cfx-types = { path = "../cfx_types" }
cfx-addr = { path = "../cfx_addr/rust" }
cfx-bytes = { path = "../cfx_bytes" }
runtime = { path = "../util/runtime" }
slab = "0.4"
cfxcore = { path = "../core" }
network = { path = "../network" }
db = { path = "../db" }
blockgen = { path = "../blockgen" }
txgen = { path = "../transactiongen" }
secret-store = { path = "../secret_store" }
primitives = { path = "../primitives" }
log4rs = { version = "1.0.0", features = ["background_rotation", "gzip"] }
rlp = "0.4.0"
keccak-hash = "0.5"
rand = "0.7.2"
kvdb-rocksdb = {path="../db/src/kvdb-rocksdb"}
tempdir = "0.3"
rustc-hex = "2.1"
threadpool = "1.0"
metrics = { path = "../util/metrics" }
delegate = { path = "../util/delegate" }
transient-hashmap = "0.4"
rand_xorshift = "0.2"
itertools = "0.9"
order-stat = "0.1"
futures01 = "0.1"
futures = { version = "0.3.3", features = ["compat"] }
rayon = "1.2.0"
throttling = { path = "../util/throttling" }
tokio-timer = "0.2.13"
malloc_size_of = {path = "../util/malloc_size_of"}
random-crash = { path = "../util/random_crash" }
cfx-parameters = { path = "../core/parameters" }
strum = "0.20"
strum_macros = "0.20"

[dev-dependencies]
criterion = "0.2"
cfx-parameters = { path = "../core/parameters" }
cfxcore = { path = "../core", features = ["testonly_code"] }
serial_test = "0.5.1"

[features]
# Unfortunately cfg test attributes doesn't work across crates,
# we have to define a feature for test code.
# https://users.rust-lang.org/t/cfg-test-doesnt-propagate-to-external-crates/13046
testonly_code = []

[[bench]]
name = "benchmark"
harness = false<|MERGE_RESOLUTION|>--- conflicted
+++ resolved
@@ -1,10 +1,6 @@
 [package]
 name = "client"
-<<<<<<< HEAD
 version = "1.1.1-devnet"
-=======
-version = "1.1.2"
->>>>>>> 63a83901
 edition = "2018"
 
 [dependencies]
